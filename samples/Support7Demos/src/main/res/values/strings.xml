--- conflicted
+++ resolved
@@ -65,6 +65,7 @@
 
     <string name="action_bar_mechanics">AppCompat/Action Bar/Action Bar Mechanics</string>
     <string name="action_bar_usage">AppCompat/Action Bar/Action Bar Usage</string>
+    <string name="action_bar_background_change">AppCompat/Action Bar/Action Bar Background Change</string>
     <string name="action_bar_tabs">AppCompat/Action Bar/Action Bar Tabs</string>
     <string name="action_bar_settings_action_provider">AppCompat/Action Bar/Settings Action Provider</string>
     <string name="action_bar_share_action_provider">AppCompat/Action Bar/ShareActionProvider</string>
@@ -75,6 +76,7 @@
     <string name="action_bar_hide_scroll">AppCompat/Action Bar/Hide on Scroll</string>
     <string name="appcompat_widgets_buttons">AppCompat/Widgets/Buttons</string>
     <string name="appcompat_widgets_spinners">AppCompat/Widgets/Spinners</string>
+    <string name="appcompat_widgets_switches">AppCompat/Widgets/Switches</string>
     <string name="appcompat_widgets_text_input">AppCompat/Widgets/Text Input</string>
     <string name="appcompat_widgets_text_views">AppCompat/Widgets/Text Views</string>
 
@@ -133,6 +135,7 @@
     <string name="toolbar_display_options">AppCompat/Toolbar/Toolbar Display Options</string>
     <string name="toolbar_fragment_pager">AppCompat/Toolbar/Toolbar Fragment ViewPager</string>
     <string name="toolbar_action_mode">AppCompat/Toolbar/Action Mode</string>
+    <string name="toolbar_background_change">AppCompat/Toolbar/Toolbar Background Change</string>
 
     <string name="dialog_usage">AppCompat/Dialog/Dialog Usage</string>
     <string name="dialog_title">My great dialog</string>
@@ -214,24 +217,21 @@
     <string name="drawer_open">Open navigation drawer</string>
     <string name="drawer_close">Close navigation drawer</string>
 
+    <string name="mode_night_follow_system">MODE_NIGHT_FOLLOW_SYSTEM</string>
     <string name="mode_night_yes">MODE_NIGHT_YES</string>
     <string name="mode_night_no">MODE_NIGHT_NO</string>
-<<<<<<< HEAD
-    <string name="mode_night_auto">MODE_NIGHT_AUTO</string>
-    <string name="mode_night_activity_title">AppCompat/DayNight/Activity Usage</string>
-=======
     <string name="mode_night_auto_time">MODE_NIGHT_AUTO_TIME</string>
     <string name="mode_night_auto_battery">MODE_NIGHT_AUTO_BATTERY</string>
     <string name="mode_night_activity_title_local">AppCompat/DayNight/Activity Usage (local)</string>
     <string name="mode_night_activity_title_default">AppCompat/DayNight/Activity Usage (default)</string>
->>>>>>> 04abd831
     <string name="mode_night_dialog_title">AppCompat/DayNight/Dialog Usage</string>
     <string name="mode_night_alertdialog_title">AppCompat/DayNight/AlertDialog Usage</string>
 
     <string name="list_popup_window_activity">AppCompat/List popup window</string>
-    <string name="list_popup_window_summary">This activity illustrates the use of list popup windows. The popup window is shown by clicking the button above. The checkbox controls the modality. The text area below logs various events - it should log a tap on itself when a non-modal popup window is dismissed by tapping on the log area.</string>
+    <string name="list_popup_window_summary">This activity illustrates the use of list popup windows. The popup window is shown by clicking the button above. The checkboxes controls the modality and transition epicenter bounds. The text area below logs various events - it should log a tap on itself when a non-modal popup window is dismissed by tapping on the log area.</string>
     <string name="list_popup_window_button">Show popup!</string>
-    <string name="list_popup_window_is_modal">is modal</string>
+    <string name="list_popup_window_is_modal">Is modal</string>
+    <string name="list_popup_window_use_epicenter">Custom Epicenter</string>
 
     <string name="popup_menu_activity">AppCompat/Popup menu</string>
     <string name="popup_menu_summary">This activity illustrates the use of popup menus. The popup menu is shown by clicking the button above. The text area below logs various events.</string>
