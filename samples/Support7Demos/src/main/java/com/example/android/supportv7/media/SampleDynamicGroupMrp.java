/*
 * Copyright 2018 The Android Open Source Project
 *
 * Licensed under the Apache License, Version 2.0 (the "License");
 * you may not use this file except in compliance with the License.
 * You may obtain a copy of the License at
 *
 *      http://www.apache.org/licenses/LICENSE-2.0
 *
 * Unless required by applicable law or agreed to in writing, software
 * distributed under the License is distributed on an "AS IS" BASIS,
 * WITHOUT WARRANTIES OR CONDITIONS OF ANY KIND, either express or implied.
 * See the License for the specific language governing permissions and
 * limitations under the License.
 */

package com.example.android.supportv7.media;

import android.app.PendingIntent;
import android.content.Context;
import android.content.Intent;
import android.content.IntentSender;
import android.content.res.Resources;
import android.media.AudioManager;
import android.media.MediaRouter;
import android.util.Log;

import androidx.annotation.NonNull;
import androidx.mediarouter.media.MediaRouteDescriptor;
import androidx.mediarouter.media.MediaRouteProvider;
import androidx.mediarouter.media.MediaRouteProviderDescriptor;
import androidx.mediarouter.media.MediaRouter.ControlRequestCallback;
import androidx.mediarouter.media.MediaRouter.RouteInfo;

import com.example.android.supportv7.R;

import java.util.ArrayList;
import java.util.HashMap;
import java.util.List;
import java.util.Map;
import java.util.UUID;
import java.util.concurrent.Executor;

/**
 * Demonstrates how to create a custom media route provider.
 *
 * @see SampleDynamicGroupMrpService
 */
final class SampleDynamicGroupMrp extends SampleMediaRouteProvider {
    private static final String TAG = "SampleDynamicGroupMrp";
<<<<<<< HEAD
=======
    static final boolean DEBUG = Log.isLoggable(TAG, Log.DEBUG);
>>>>>>> fee1e702

    private static final String FIXED_VOLUME_ROUTE_ID = "fixed";
    private static final String VARIABLE_VOLUME_BASIC_ROUTE_ID = "variable_basic";
    private static final String STATIC_GROUP_ROUTE_ID = "static_group";
    private static final int MAX_GROUPABLE_TV_COUNT = 1;

    private SampleDynamicGroupRouteController mController;

    SampleDynamicGroupMrp(Context context) {
        super(context);
    }

    @Override
    public RouteController onCreateRouteController(String routeId) {
        return new SampleDynamicGroupRouteController(routeId, null);
    }

    private String generateNewRouteId() {
        String routeId;
        do {
            routeId = UUID.randomUUID().toString();
        } while (mRouteDescriptors.containsKey(routeId));
        return routeId;
    }

    @Override
    public DynamicGroupRouteController onCreateDynamicGroupRouteController(
            String initialMemberRouteId) {
        MediaRouteDescriptor initMemberDescriptor = mRouteDescriptors.get(initialMemberRouteId);
        if (initMemberDescriptor == null || !initMemberDescriptor.isValid()) {
            Log.w(TAG, "initial route doesn't exist or isn't valid : " + initialMemberRouteId);
            return null;
        }

        mController = new SampleDynamicGroupRouteController(initialMemberRouteId,
                initMemberDescriptor.getGroupMemberIds());

        return mController;
    }

    void copyRouteWithNewId(String routeId) {
        MediaRouteDescriptor routeDescriptor = mRouteDescriptors.get(routeId);
        if (routeDescriptor == null || !routeDescriptor.isValid()) {
            Log.w(TAG, "copyRouteWithNewId: Route doesn't exist or isn't valid : " + routeId);
            return;
        }

        String newRouteId = generateNewRouteId();
        MediaRouteDescriptor changedDescriptor = new MediaRouteDescriptor.Builder(routeDescriptor)
                .setId(newRouteId)
                .build();
        mRouteDescriptors.put(newRouteId, changedDescriptor);

        // Change route ids in static groups
        for (String memberRouteId : mRouteDescriptors.keySet()) {
            MediaRouteDescriptor groupDescriptor = mRouteDescriptors.get(memberRouteId);
            if (groupDescriptor.getGroupMemberIds().contains(routeId)) {
                MediaRouteDescriptor newGroupDescriptor =
                        new MediaRouteDescriptor.Builder(groupDescriptor)
                                .removeGroupMemberId(routeId)
                                .addGroupMemberId(newRouteId)
                                .build();
                mRouteDescriptors.put(memberRouteId, newGroupDescriptor);
                mController.updateDynamicRouteDescriptor(memberRouteId);
            }
        }

        mController.addDynamicRouteDescriptor(newRouteId);

        MediaRouteDescriptor descriptor = new MediaRouteDescriptor.Builder(routeDescriptor)
                .setId(routeId)
                .setIsDynamicGroupRoute(true)
                .setName(routeDescriptor.getName() + " +")
                .build();
        mRouteDescriptors.put(routeId, descriptor);

        if (routeDescriptor.getGroupMemberIds().isEmpty()) {
            mController.onAddMemberRoute(newRouteId);
        } else {
            for (String memberId: routeDescriptor.getGroupMemberIds()) {
                mController.onAddMemberRoute(memberId);
            }
        }
    }

    @Override
    protected void initializeRoutes() {
        Resources r = getContext().getResources();
        Intent settingsIntent = new Intent(Intent.ACTION_MAIN);
        settingsIntent.setClass(getContext(), SampleMediaRouteSettingsActivity.class)
                .setFlags(Intent.FLAG_ACTIVITY_NEW_TASK);
        IntentSender is = PendingIntent.getActivity(getContext(), 99, settingsIntent,
                PendingIntent.FLAG_UPDATE_CURRENT).getIntentSender();

        MediaRouteDescriptor routeDescriptor1 = new MediaRouteDescriptor.Builder(
                VARIABLE_VOLUME_BASIC_ROUTE_ID + "1",
                r.getString(R.string.dg_tv_route_name1))
                .setDescription(r.getString(R.string.sample_route_description))
                .addControlFilters(CONTROL_FILTERS_BASIC)
                .setDeviceType(MediaRouter.RouteInfo.DEVICE_TYPE_TV)
                .setPlaybackStream(AudioManager.STREAM_MUSIC)
                .setPlaybackType(MediaRouter.RouteInfo.PLAYBACK_TYPE_REMOTE)
                .setVolumeHandling(MediaRouter.RouteInfo.PLAYBACK_VOLUME_VARIABLE)
                .setVolumeMax(VOLUME_MAX)
                .setVolume(mVolume)
                .setCanDisconnect(true)
                .setSettingsActivity(is)
                .build();

        MediaRouteDescriptor routeDescriptor2 = new MediaRouteDescriptor.Builder(
                VARIABLE_VOLUME_BASIC_ROUTE_ID + "2",
                r.getString(R.string.dg_tv_route_name2))
                .setDescription(r.getString(R.string.sample_route_description))
                .addControlFilters(CONTROL_FILTERS_BASIC)
                .setDeviceType(MediaRouter.RouteInfo.DEVICE_TYPE_TV)
                .setPlaybackStream(AudioManager.STREAM_MUSIC)
                .setPlaybackType(MediaRouter.RouteInfo.PLAYBACK_TYPE_REMOTE)
                .setVolumeHandling(MediaRouter.RouteInfo.PLAYBACK_VOLUME_VARIABLE)
                .setVolumeMax(VOLUME_MAX)
                .setVolume(mVolume)
                .setCanDisconnect(true)
                .setSettingsActivity(is)
                .build();

        MediaRouteDescriptor routeDescriptor3 = new MediaRouteDescriptor.Builder(
                VARIABLE_VOLUME_BASIC_ROUTE_ID + "3",
                r.getString(R.string.dg_speaker_route_name3))
                .setDescription(r.getString(R.string.sample_route_description))
                .addControlFilters(CONTROL_FILTERS_BASIC)
                .setDeviceType(MediaRouter.RouteInfo.DEVICE_TYPE_SPEAKER)
                .setPlaybackStream(AudioManager.STREAM_MUSIC)
                .setPlaybackType(MediaRouter.RouteInfo.PLAYBACK_TYPE_REMOTE)
                .setVolumeHandling(MediaRouter.RouteInfo.PLAYBACK_VOLUME_VARIABLE)
                .setVolumeMax(VOLUME_MAX)
                .setVolume(mVolume)
                .setCanDisconnect(true)
                .setSettingsActivity(is)
                .build();

        MediaRouteDescriptor routeDescriptor4 = new MediaRouteDescriptor.Builder(
                VARIABLE_VOLUME_BASIC_ROUTE_ID + "4",
                r.getString(R.string.dg_speaker_route_name4))
                .setDescription(r.getString(R.string.sample_route_description))
                .addControlFilters(CONTROL_FILTERS_BASIC)
                .setDeviceType(MediaRouter.RouteInfo.DEVICE_TYPE_SPEAKER)
                .setPlaybackStream(AudioManager.STREAM_MUSIC)
                .setPlaybackType(MediaRouter.RouteInfo.PLAYBACK_TYPE_REMOTE)
                .setVolumeHandling(MediaRouter.RouteInfo.PLAYBACK_VOLUME_VARIABLE)
                .setVolumeMax(VOLUME_MAX)
                .setVolume(mVolume)
                .setCanDisconnect(true)
                .setSettingsActivity(is)
                .build();

        MediaRouteDescriptor routeDescriptor5 = new MediaRouteDescriptor.Builder(
                FIXED_VOLUME_ROUTE_ID,
                r.getString(R.string.dg_not_unselectable_route_name5))
                .setDescription(r.getString(R.string.sample_route_description))
                .addControlFilters(CONTROL_FILTERS_BASIC)
                .setPlaybackStream(AudioManager.STREAM_MUSIC)
                .setPlaybackType(MediaRouter.RouteInfo.PLAYBACK_TYPE_REMOTE)
                .setVolumeHandling(MediaRouter.RouteInfo.PLAYBACK_VOLUME_FIXED)
                .setVolumeMax(VOLUME_MAX)
                .setVolume(VOLUME_MAX)
                .setCanDisconnect(true)
                .setSettingsActivity(is)
                .build();

        MediaRouteDescriptor routeDescriptor6 = new MediaRouteDescriptor.Builder(
                STATIC_GROUP_ROUTE_ID,
                r.getString(R.string.dg_static_group_route_name6))
                .setDescription(r.getString(R.string.sample_route_description))
                .addControlFilters(CONTROL_FILTERS_BASIC)
                .addGroupMemberId(routeDescriptor1.getId())
                .addGroupMemberId(routeDescriptor3.getId())
                .setPlaybackStream(AudioManager.STREAM_MUSIC)
                .setPlaybackType(MediaRouter.RouteInfo.PLAYBACK_TYPE_REMOTE)
                .setVolumeHandling(MediaRouter.RouteInfo.PLAYBACK_VOLUME_FIXED)
                .setVolumeMax(VOLUME_MAX)
                .setVolume(VOLUME_MAX)
                .setCanDisconnect(true)
                .setSettingsActivity(is)
                .build();

        mRouteDescriptors.put(routeDescriptor1.getId(), routeDescriptor1);
        mRouteDescriptors.put(routeDescriptor2.getId(), routeDescriptor2);
        mRouteDescriptors.put(routeDescriptor3.getId(), routeDescriptor3);
        mRouteDescriptors.put(routeDescriptor4.getId(), routeDescriptor4);
        mRouteDescriptors.put(routeDescriptor5.getId(), routeDescriptor5);
        mRouteDescriptors.put(routeDescriptor6.getId(), routeDescriptor6);
    }

    @Override
    protected void publishRoutes() {
        MediaRouteProviderDescriptor providerDescriptor = new MediaRouteProviderDescriptor.Builder()
                .setSupportsDynamicGroupRoute(true)
                .addRoutes(mRouteDescriptors.values())
                .build();
        setDescriptor(providerDescriptor);
    }

    final class SampleDynamicGroupRouteController
            extends MediaRouteProvider.DynamicGroupRouteController {
        private final String mRouteId;
        private final RouteControlHelper mHelper;

        private List<String> mMemberRouteIds = new ArrayList<>();
        private Map<String, DynamicRouteDescriptor> mDynamicRouteDescriptors = new HashMap<>();
        private DynamicGroupRouteController.OnDynamicRoutesChangedListener
                mDynamicRoutesChangedListener;
        private Executor mListenerExecutor;
        private int mTvSelectedCount;

        SampleDynamicGroupRouteController(String dynamicGroupRouteId,
                List<String> memberIds) {
            mRouteId = dynamicGroupRouteId;
            MediaRouteDescriptor selectedRouteDescriptor = mRouteDescriptors.get(mRouteId);
            mTvSelectedCount = countTvFromRoute(selectedRouteDescriptor);

            // Initialize DynamicRouteDescriptor with all the route descriptors.
            List<MediaRouteDescriptor> routeDescriptors = getDescriptor().getRoutes();
            if (routeDescriptors != null && !routeDescriptors.isEmpty()) {
                for (MediaRouteDescriptor descriptor: routeDescriptors) {
                    String routeId = descriptor.getId();
                    boolean selected = memberIds != null && memberIds.contains(routeId);
                    DynamicRouteDescriptor.Builder builder =
                            new DynamicRouteDescriptor.Builder(descriptor)
                                    .setIsGroupable(true)
                                    .setIsTransferable(true)
                                    .setIsUnselectable(true)
                                    .setSelectionState(selected ? DynamicRouteDescriptor.SELECTED
                                            : DynamicRouteDescriptor.UNSELECTED);
                    mDynamicRouteDescriptors.put(routeId, builder.build());
                }
            }
            if (memberIds != null) {
                mMemberRouteIds.addAll(memberIds);
            }

            mHelper = new RouteControlHelper(mRouteId);
            updateDynamicRouteDescriptors();
            Log.d(TAG, mRouteId + ": Controller created.");
        }

        //////////////////////////////////////////////
        // Overrides DynamicGroupRouteController
        //////////////////////////////////////////////

        @Override
        public String getGroupableSelectionTitle() {
            return "Add a device";
        }

        @Override
        public String getTransferableSectionTitle() {
            return "Play on tv";
        }

        @Override
        public void onUpdateMemberRoutes(List<String> routeIds) {
            mMemberRouteIds = routeIds;
        }

        private boolean ensureDynamicRoute(String routeId) {
            MediaRouteDescriptor selectedRouteDescriptor = mRouteDescriptors.get(routeId);
            if (selectedRouteDescriptor == null) {
                return false;
            }
            if (!selectedRouteDescriptor.isDynamicGroupRoute()) {
                // We should reinitialize here not to add members twice
                mTvSelectedCount = 0;
                mMemberRouteIds.clear();
                copyRouteWithNewId(mRouteId);
            }
            return true;
        }

        @Override
        public void onAddMemberRoute(String routeId) {
            DynamicRouteDescriptor dynamicDescriptor = mDynamicRouteDescriptors.get(routeId);
            if (dynamicDescriptor == null) {
                Log.d(TAG, "onAddMemberRoute: Ignored for routeId: " + routeId);
                return;
            }

<<<<<<< HEAD
            MediaRouteDescriptor selectedRouteDescriptor = mRouteDescriptors.get(mRouteId);
            if (selectedRouteDescriptor == null) {
                Log.d(TAG, "onAddMemberRoute: Can't find selected route : " + mRouteId);
=======
            if (!ensureDynamicRoute(mRouteId)) {
                Log.w(TAG, "onAddMemberRoute: Can't find selected route : " + mRouteId);
>>>>>>> fee1e702
                return;
            }

            // Add each member route do dynamic group
            MediaRouteDescriptor routeDescriptor = mRouteDescriptors.get(routeId);
            if (routeDescriptor.getGroupMemberIds().size() > 0) {
                onAddMemberRoutes(routeDescriptor.getGroupMemberIds());
                return;
            }

            DynamicRouteDescriptor.Builder builder =
                    new DynamicRouteDescriptor.Builder(dynamicDescriptor)
                            .setSelectionState(DynamicRouteDescriptor.SELECTED);

            // Make fixed volume route not unselectable.
            if (routeDescriptor.getVolumeHandling()
                    == MediaRouter.RouteInfo.PLAYBACK_VOLUME_FIXED) {
                builder.setIsUnselectable(false);
            } else {
                builder.setIsUnselectable(true);
            }
            mDynamicRouteDescriptors.put(routeId, builder.build());
            mMemberRouteIds.add(routeId);
            if (routeDescriptor.getDeviceType() == MediaRouter.RouteInfo.DEVICE_TYPE_TV) {
                mTvSelectedCount++;
            }

            MediaRouteDescriptor groupDescriptor =
                    new MediaRouteDescriptor.Builder(mRouteDescriptors.get(mRouteId))
                            .addGroupMemberId(routeId)
                            .build();
            mRouteDescriptors.put(mRouteId, groupDescriptor);
            updateDynamicRouteDescriptors();
            publishRoutes();
            if (mListenerExecutor != null) {
                mListenerExecutor.execute(() -> mDynamicRoutesChangedListener.onRoutesChanged(
                        SampleDynamicGroupRouteController.this,
                        mDynamicRouteDescriptors.values()));
            }
        }

        private void onAddMemberRoutes(List<String> memberRouteIds) {
            MediaRouteDescriptor.Builder builder =
                    new MediaRouteDescriptor.Builder(mRouteDescriptors.get(mRouteId));

            for (String routeId : memberRouteIds) {
                Log.d(TAG, "member : " + routeId);

                DynamicRouteDescriptor dynamicDescriptor = mDynamicRouteDescriptors.get(routeId);
                if (dynamicDescriptor == null) {
                    Log.d(TAG, "onAddMemberRoute: Ignored for routeId: " + routeId);
                    return;
                }

                DynamicRouteDescriptor.Builder memberBuilder =
                        new DynamicRouteDescriptor.Builder(dynamicDescriptor)
                                .setSelectionState(DynamicRouteDescriptor.SELECTED);

                MediaRouteDescriptor routeDescriptor = dynamicDescriptor.getRouteDescriptor();
                // Make fixed volume route not unselectable.
                if (routeDescriptor.getVolumeHandling()
                        == MediaRouter.RouteInfo.PLAYBACK_VOLUME_FIXED) {
                    memberBuilder.setIsUnselectable(false);
                } else {
                    memberBuilder.setIsUnselectable(true);
                }
                mDynamicRouteDescriptors.put(routeId, memberBuilder.build());
                mMemberRouteIds.add(routeId);
                if (routeDescriptor.getDeviceType() == MediaRouter.RouteInfo.DEVICE_TYPE_TV) {
                    mTvSelectedCount++;
                }
                builder.addGroupMemberId(routeId);
            }

            MediaRouteDescriptor groupDescriptor = builder.build();
            mRouteDescriptors.put(mRouteId, groupDescriptor);
            updateDynamicRouteDescriptors();
            publishRoutes();
            if (mListenerExecutor != null) {
                mListenerExecutor.execute(() -> mDynamicRoutesChangedListener.onRoutesChanged(
                        SampleDynamicGroupRouteController.this,
                        mDynamicRouteDescriptors.values()));
            }
        }

        @Override
        public void onRemoveMemberRoute(String routeId) {
            DynamicRouteDescriptor dynamicDescriptor = mDynamicRouteDescriptors.get(routeId);
            if (dynamicDescriptor == null || !dynamicDescriptor.isUnselectable()
                    || !mMemberRouteIds.remove(routeId)) {
                Log.d(TAG, "onRemoveMemberRoute: Ignored for routeId: " + routeId);
                return;
            }

<<<<<<< HEAD
            MediaRouteDescriptor selectedRouteDescriptor = mRouteDescriptors.get(mRouteId);
            if (selectedRouteDescriptor == null) {
                Log.d(TAG, "onRemoveMemberRoute: Can't find selected route : " + mRouteId);
=======
            if (!ensureDynamicRoute(mRouteId)) {
                Log.w(TAG, "onRemoveMemberRoute: Can't find selected route : " + mRouteId);
>>>>>>> fee1e702
                return;
            }

            MediaRouteDescriptor routeDescriptor = dynamicDescriptor.getRouteDescriptor();
            DynamicRouteDescriptor.Builder builder =
                    new DynamicRouteDescriptor.Builder(dynamicDescriptor);
            builder.setSelectionState(DynamicRouteDescriptor.UNSELECTED);
            mDynamicRouteDescriptors.put(routeId, builder.build());
            if (routeDescriptor.getDeviceType() == MediaRouter.RouteInfo.DEVICE_TYPE_TV) {
                mTvSelectedCount--;
            }

            MediaRouteDescriptor groupDescriptor =
                    new MediaRouteDescriptor.Builder(mRouteDescriptors.get(mRouteId))
                            .removeGroupMemberId(routeId)
                            .build();
            mRouteDescriptors.put(mRouteId, groupDescriptor);
            updateDynamicRouteDescriptors();
            publishRoutes();
            if (mListenerExecutor != null) {
                mListenerExecutor.execute(() -> mDynamicRoutesChangedListener.onRoutesChanged(
                        SampleDynamicGroupRouteController.this,
                        mDynamicRouteDescriptors.values()));
            }
        }

        @Override
        public void setOnDynamicRoutesChangedListener(
                @NonNull Executor executor, OnDynamicRoutesChangedListener listener) {
            if (executor == null) {
                throw new IllegalArgumentException("Executor shouldn't be null.");
            }
            mDynamicRoutesChangedListener = listener;
            mListenerExecutor = executor;
            if (mDynamicRoutesChangedListener == null) {
                return;
            }
            mListenerExecutor.execute(() -> mDynamicRoutesChangedListener.onRoutesChanged(
                    SampleDynamicGroupRouteController.this,
                    mDynamicRouteDescriptors.values()));

            MediaRouteDescriptor groupDescriptor =
                    new MediaRouteDescriptor.Builder(mRouteDescriptors.get(mRouteId))
                            .setConnectionState(RouteInfo.CONNECTION_STATE_CONNECTED)
                            .setVolume(mVolume)
                            .build();
            mRouteDescriptors.put(mRouteId, groupDescriptor);
            publishRoutes();
        }

        //////////////////////////////////////////////
        // Overrides RouteController
        //////////////////////////////////////////////

        @Override
        public void onRelease() {
            Log.d(TAG, mRouteId + ": Controller released");
            mHelper.onRelease();
        }

        @Override
        public void onSelect() {
            Log.d(TAG, mRouteId + ": Selected");
            mHelper.onSelect();
        }

        @Override
        public void onUnselect() {
            Log.d(TAG, mRouteId + ": Unselected");
            mHelper.onUnselect();

            if (mRouteDescriptors.get(mRouteId).isDynamicGroupRoute()) {
                mRouteDescriptors.remove(mRouteId);
            }
            publishRoutes();
        }

        @Override
        public void onSetVolume(int volume) {
            Log.d(TAG, mRouteId + ": Set volume to " + volume);
            mHelper.onSetVolume(volume);
        }

        @Override
        public void onUpdateVolume(int delta) {
            Log.d(TAG, mRouteId + ": Update volume by " + delta);
            mHelper.onUpdateVolume(delta);
        }

        @Override
        public boolean onControlRequest(Intent intent, ControlRequestCallback callback) {
            Log.d(TAG, mRouteId + ": Received control request " + intent);
            return mHelper.onControlRequest(intent, callback);
        }

        void addDynamicRouteDescriptor(String routeId) {
            MediaRouteDescriptor descriptor = mRouteDescriptors.get(routeId);
            DynamicRouteDescriptor.Builder builder =
                    new DynamicRouteDescriptor.Builder(descriptor)
                            .setIsGroupable(true)
                            .setIsTransferable(true)
                            .setSelectionState(DynamicRouteDescriptor.UNSELECTED);
            mDynamicRouteDescriptors.put(routeId, builder.build());
        }

        void updateDynamicRouteDescriptor(String routeId) {
            MediaRouteDescriptor mediaDescriptor = mRouteDescriptors.get(routeId);
            if (mediaDescriptor == null) {
                Log.d(TAG, "updateDynamicRouteDescriptor : Ignored for route id " + routeId);
                return;
            }

            DynamicRouteDescriptor dynamicDescriptor = mDynamicRouteDescriptors.get(routeId);
            if (dynamicDescriptor == null) {
                Log.d(TAG, "updateDynamicRouteDescriptor : Ignored for route id " + routeId);
                return;
            }
            DynamicRouteDescriptor.Builder builder =
                    new DynamicRouteDescriptor.Builder(mediaDescriptor)
                            .setSelectionState(dynamicDescriptor.getSelectionState())
                            .setIsUnselectable(dynamicDescriptor.isUnselectable())
                            .setIsGroupable(dynamicDescriptor.isGroupable())
                            .setIsTransferable(dynamicDescriptor.isTransferable());
            mDynamicRouteDescriptors.put(routeId, builder.build());
        }

        // Updates each route's dynamic route descriptor when a route is added to / removed from
        // a dynamic group. More specifically, groupable properties should be updated, in this demo.
        // Rule 1. TV devices are exclusively selected. So, if a TV device is already selected
        //         (added) as a member of dynamic group, other TV devices cannot be groupable.
        // Rout 2. A static group route, whose members are all already selected, should be
        //         ungroupable.
        private void updateDynamicRouteDescriptors() {
            for (DynamicRouteDescriptor dynamicDescriptor : mDynamicRouteDescriptors.values()) {
                MediaRouteDescriptor routeDescriptor = dynamicDescriptor.getRouteDescriptor();
                String routeId = routeDescriptor.getId();
                if (mMemberRouteIds.contains(routeId)) {
                    // Skip selected routes.
                    continue;
                }
                boolean isGroupable = true;
                boolean isTransferrable = true;

                if (mRouteId.equals(routeId)) {
                    isGroupable = false;
                    isTransferrable = false;
                }
                // This route is a group and its member routes are already all selected.
                if (!routeDescriptor.getGroupMemberIds().isEmpty()
                        && mMemberRouteIds.containsAll(routeDescriptor.getGroupMemberIds())) {
                    isGroupable = false;
                }
                if ((countTvFromRoute(routeDescriptor) + mTvSelectedCount)
                        > MAX_GROUPABLE_TV_COUNT) {
                    isGroupable = false;
                }
                if (mMemberRouteIds.contains(routeId)) {
                    isGroupable = false;
                    isTransferrable = false;
                }

                if (isGroupable != dynamicDescriptor.isGroupable()
                        || isTransferrable != dynamicDescriptor.isTransferable()) {
                    DynamicRouteDescriptor.Builder builder =
                            new DynamicRouteDescriptor.Builder(dynamicDescriptor)
                                    .setIsGroupable(isGroupable)
                                    .setIsTransferable(isTransferrable);

                    mDynamicRouteDescriptors.put(routeId, builder.build());
                }
            }
        }

        private int countTvFromRoute(MediaRouteDescriptor routeDescriptor) {
            if (routeDescriptor.getGroupMemberIds().isEmpty()) {
                return (routeDescriptor.getDeviceType() == MediaRouter.RouteInfo.DEVICE_TYPE_TV)
                        ? 1 : 0;
            }
            int count = 0;
            for (String routeId : routeDescriptor.getGroupMemberIds()) {
                MediaRouteDescriptor descriptor = mRouteDescriptors.get(routeId);
                count += countTvFromRoute(descriptor);
            }
            return count;
        }
    }
}<|MERGE_RESOLUTION|>--- conflicted
+++ resolved
@@ -48,10 +48,7 @@
  */
 final class SampleDynamicGroupMrp extends SampleMediaRouteProvider {
     private static final String TAG = "SampleDynamicGroupMrp";
-<<<<<<< HEAD
-=======
     static final boolean DEBUG = Log.isLoggable(TAG, Log.DEBUG);
->>>>>>> fee1e702
 
     private static final String FIXED_VOLUME_ROUTE_ID = "fixed";
     private static final String VARIABLE_VOLUME_BASIC_ROUTE_ID = "variable_basic";
@@ -293,7 +290,9 @@
 
             mHelper = new RouteControlHelper(mRouteId);
             updateDynamicRouteDescriptors();
-            Log.d(TAG, mRouteId + ": Controller created.");
+            if (DEBUG) {
+                Log.d(TAG, mRouteId + ": Controller created.");
+            }
         }
 
         //////////////////////////////////////////////
@@ -333,18 +332,12 @@
         public void onAddMemberRoute(String routeId) {
             DynamicRouteDescriptor dynamicDescriptor = mDynamicRouteDescriptors.get(routeId);
             if (dynamicDescriptor == null) {
-                Log.d(TAG, "onAddMemberRoute: Ignored for routeId: " + routeId);
-                return;
-            }
-
-<<<<<<< HEAD
-            MediaRouteDescriptor selectedRouteDescriptor = mRouteDescriptors.get(mRouteId);
-            if (selectedRouteDescriptor == null) {
-                Log.d(TAG, "onAddMemberRoute: Can't find selected route : " + mRouteId);
-=======
+                Log.w(TAG, "onAddMemberRoute: Ignored for routeId: " + routeId);
+                return;
+            }
+
             if (!ensureDynamicRoute(mRouteId)) {
                 Log.w(TAG, "onAddMemberRoute: Can't find selected route : " + mRouteId);
->>>>>>> fee1e702
                 return;
             }
 
@@ -391,11 +384,9 @@
                     new MediaRouteDescriptor.Builder(mRouteDescriptors.get(mRouteId));
 
             for (String routeId : memberRouteIds) {
-                Log.d(TAG, "member : " + routeId);
-
                 DynamicRouteDescriptor dynamicDescriptor = mDynamicRouteDescriptors.get(routeId);
                 if (dynamicDescriptor == null) {
-                    Log.d(TAG, "onAddMemberRoute: Ignored for routeId: " + routeId);
+                    Log.w(TAG, "onAddMemberRoute: Ignored for routeId: " + routeId);
                     return;
                 }
 
@@ -435,18 +426,12 @@
             DynamicRouteDescriptor dynamicDescriptor = mDynamicRouteDescriptors.get(routeId);
             if (dynamicDescriptor == null || !dynamicDescriptor.isUnselectable()
                     || !mMemberRouteIds.remove(routeId)) {
-                Log.d(TAG, "onRemoveMemberRoute: Ignored for routeId: " + routeId);
-                return;
-            }
-
-<<<<<<< HEAD
-            MediaRouteDescriptor selectedRouteDescriptor = mRouteDescriptors.get(mRouteId);
-            if (selectedRouteDescriptor == null) {
-                Log.d(TAG, "onRemoveMemberRoute: Can't find selected route : " + mRouteId);
-=======
+                Log.w(TAG, "onRemoveMemberRoute: Ignored for routeId: " + routeId);
+                return;
+            }
+
             if (!ensureDynamicRoute(mRouteId)) {
                 Log.w(TAG, "onRemoveMemberRoute: Can't find selected route : " + mRouteId);
->>>>>>> fee1e702
                 return;
             }
 
