--- conflicted
+++ resolved
@@ -30,15 +30,7 @@
     implementation(project(":recyclerview"))
     implementation(project(":appcompat"))
     implementation(project(":cardview"))
-<<<<<<< HEAD
-    api(ARCH_LIFECYCLE_EXTENSIONS, libs.exclude_annotations_transitive = {
-        exclude group: 'androidx.annotation'
-        exclude group: 'androidx.fragment'
-        transitive = true
-    })
-=======
     implementation(project(":core:core"))
->>>>>>> d55bc89b
 }
 
 android {
