/*
 * Copyright (C) 2013 The Android Open Source Project
 *
 * Licensed under the Apache License, Version 2.0 (the "License");
 * you may not use this file except in compliance with the License.
 * You may obtain a copy of the License at
 *
 *      http://www.apache.org/licenses/LICENSE-2.0
 *
 * Unless required by applicable law or agreed to in writing, software
 * distributed under the License is distributed on an "AS IS" BASIS,
 * WITHOUT WARRANTIES OR CONDITIONS OF ANY KIND, either express or implied.
 * See the License for the specific language governing permissions and
 * limitations under the License.
 */

package com.example.android.biometric;

import android.annotation.TargetApi;
import android.os.Build;
import android.os.Bundle;
import android.os.Handler;
import android.os.Looper;
import android.security.keystore.KeyGenParameterSpec;
import android.security.keystore.KeyPermanentlyInvalidatedException;
import android.security.keystore.KeyProperties;
import android.util.Base64;
import android.view.View;
import android.widget.Button;
import android.widget.CheckBox;
import android.widget.Toast;

import androidx.annotation.NonNull;
import androidx.biometrics.BiometricPrompt;
import androidx.fragment.app.FragmentActivity;

import java.io.IOException;
import java.nio.charset.Charset;
import java.security.InvalidAlgorithmParameterException;
import java.security.InvalidKeyException;
import java.security.KeyStore;
import java.security.KeyStoreException;
import java.security.NoSuchAlgorithmException;
import java.security.NoSuchProviderException;
import java.security.UnrecoverableKeyException;
import java.security.cert.CertificateException;
import java.util.Arrays;
import java.util.concurrent.Executor;

import javax.crypto.BadPaddingException;
import javax.crypto.Cipher;
import javax.crypto.IllegalBlockSizeException;
import javax.crypto.KeyGenerator;
import javax.crypto.NoSuchPaddingException;
import javax.crypto.SecretKey;

/**
 * Demo for BiometricPrompt, demonstrating: 1) Use of biometrics without a crypto object. 2) Use
 * of biometrics with a crypto object, where the keys become invalid after new biometric enrollment.
 * 3) Use of biometric prompt (compat) that persists through orientation changes. 4) Use of
 * biometric prompt (compat) that doesn't persist through orientation changes. 5) Cancellation of
 * the authentication attempt.
 */
public class BiometricPromptDemo extends FragmentActivity {

    private static final String TAG = "BiometricPromptDemo";

    private static final String KEY_SAVED_USE_CRYPTO = "saved_use_crypto_state";
    private static final String KEY_SAVED_RADIO = "saved_radio_state";
    private static final String KEY_SAVED_FAILURES = "saved_failures_state";

    private static final String DEFAULT_KEY_NAME = "default_key";

    private static final int MODE_NONE = 0;
    private static final int MODE_PERSIST_ACROSS_CONFIGURATION_CHANGES = 1;
    private static final int MODE_CANCEL_ON_CONFIGURATION_CHANGE = 2;
    private static final int MODE_CANCEL_AFTER_THREE_FAILURES = 3;

    private int mMode = MODE_NONE;
    private boolean mUseCrypto;

    private Handler mHandler = new Handler(Looper.getMainLooper());
    private KeyStore mKeyStore;
    private BiometricPrompt mBiometricPrompt;

    private int mNumberFailedAttempts;

    private final Executor mExecutor = (runnable) -> {
        mHandler.post(runnable);
    };

    private final BiometricPrompt.AuthenticationCallback mAuthenticationCallback =
            new BiometricPrompt.AuthenticationCallback() {
        @Override
        public void onAuthenticationError(int err, @NonNull CharSequence message) {
            Toast.makeText(getApplicationContext(), message, Toast.LENGTH_SHORT).show();
            mNumberFailedAttempts = 0;
        }

        @Override
        public void onAuthenticationSucceeded(BiometricPrompt.AuthenticationResult result) {
            Toast.makeText(getApplicationContext(), "Yay, Crypto: "
                    + result.getCryptoObject(), Toast.LENGTH_SHORT).show();
            mNumberFailedAttempts = 0;

            if (result.getCryptoObject() != null) {
                Cipher cipher = result.getCryptoObject().getCipher();
                try {
                    byte[] encrypted = cipher.doFinal("hello".getBytes(Charset.defaultCharset()));
                    Toast.makeText(getApplicationContext(), "Message: "
                            + Arrays.toString(Base64.encode(encrypted, 0 /* flags */)),
                            Toast.LENGTH_SHORT).show();
                } catch (BadPaddingException | IllegalBlockSizeException e) {
                    Toast.makeText(getApplicationContext(), "Error encrypting", Toast.LENGTH_SHORT)
                            .show();
                }
            }
        }

        @Override
        public void onAuthenticationFailed() {
            Toast.makeText(getApplicationContext(), "failed", Toast.LENGTH_SHORT).show();
            mNumberFailedAttempts++;

            // Cancel authentication after 3 failed attempts to test the cancel() method.
            if (mMode == MODE_CANCEL_AFTER_THREE_FAILURES && mNumberFailedAttempts == 3) {
                mBiometricPrompt.cancelAuthentication();
            }
        }
    };

    @Override
    protected void onCreate(Bundle savedInstanceState) {
        super.onCreate(savedInstanceState);

        if (savedInstanceState != null) {
            mUseCrypto = savedInstanceState.getBoolean(KEY_SAVED_USE_CRYPTO);
            mMode = savedInstanceState.getInt(KEY_SAVED_RADIO);
            mNumberFailedAttempts = savedInstanceState.getInt(KEY_SAVED_FAILURES);
        }

        setContentView(R.layout.fragment_activity);

        final Button buttonCreateKeys;
        buttonCreateKeys = findViewById(R.id.button_enable_biometric_with_crypto);
        final Button buttonAuthenticate;
        buttonAuthenticate = findViewById(R.id.button_authenticate);

        mBiometricPrompt = new BiometricPrompt(this /* fragmentActivity */, mExecutor,
                mAuthenticationCallback);

        try {
            mKeyStore = KeyStore.getInstance("AndroidKeyStore");
        } catch (java.security.KeyStoreException e) {
            throw new RuntimeException("Failed to get an instance of KeyStore", e);
        }

        if (!mUseCrypto) {
            buttonCreateKeys.setVisibility(View.GONE);
        } else {
            buttonCreateKeys.setVisibility(View.VISIBLE);
        }

        buttonCreateKeys.setOnClickListener(v -> enableBiometricWithCrypto());
        buttonAuthenticate.setOnClickListener(v -> startAuthentication());
    }

    @Override
    protected void onPause() {
        if (mMode == MODE_CANCEL_ON_CONFIGURATION_CHANGE) {
            mBiometricPrompt.cancelAuthentication();
        }
        super.onPause();
    }

    @Override
    public void onSaveInstanceState(Bundle outState) {
        super.onSaveInstanceState(outState);
        outState.putBoolean(KEY_SAVED_USE_CRYPTO, mUseCrypto);
        outState.putInt(KEY_SAVED_RADIO, mMode);
        outState.putInt(KEY_SAVED_FAILURES, mNumberFailedAttempts);
    }

    /**
     * Callback when the radio buttons are clicked.
     * @param view
     */
    public void onRadioButtonClicked(View view) {
        mNumberFailedAttempts = 0;

        switch(view.getId()) {
            case R.id.radio_persist_across_configuration_changes:
                mMode = MODE_PERSIST_ACROSS_CONFIGURATION_CHANGES;
                break;
            case R.id.radio_cancel_on_configuration_change:
                mMode = MODE_CANCEL_ON_CONFIGURATION_CHANGE;
                break;
            case R.id.radio_cancel_after_three_failures:
                mMode = MODE_CANCEL_AFTER_THREE_FAILURES;
                break;
        }
    }

    /**
     * Callback when the checkbox is clicked.
     * @param view
     */
    public void onCheckboxClicked(View view) {
        boolean checked = ((CheckBox) view).isChecked();

        switch(view.getId()) {
            case R.id.checkbox_use_crypto:
                if (checked) {
                    findViewById(R.id.button_enable_biometric_with_crypto)
                            .setVisibility(View.VISIBLE);
                } else {
                    findViewById(R.id.button_enable_biometric_with_crypto)
                            .setVisibility(View.GONE);
                }
                mUseCrypto = checked;
                break;
        }
    }

    private void enableBiometricWithCrypto() {
        // Create the key, this is usually done when the user allows Biometric
        // authentication in the app. This key is invalidated by new biometric enrollment
        // (done in createKey())
        try {
            createKey(DEFAULT_KEY_NAME, true);
        } catch (RuntimeException e) {
            Toast.makeText(getApplicationContext(), e.getMessage(), Toast.LENGTH_SHORT).show();
        }
    }

    private void startAuthentication() {
        if (mMode == MODE_NONE) {
            Toast.makeText(getApplicationContext(), "Select a test first", Toast.LENGTH_SHORT)
                    .show();
            return;
        }

        // Build the biometric prompt info
        BiometricPrompt.PromptInfo info =
                new BiometricPrompt.PromptInfo.Builder()
                        .setTitle("Title")
                        .setSubtitle("Subtitle")
                        .setDescription(
                                "Lorem ipsum dolor sit amet, consecte etur adipisicing elit.")
                        .setNegativeButtonText("Negative Button")
                        .build();

        if (mUseCrypto) {
            try {
                // Initialize the cipher. The cipher will be unlocked by KeyStore after the user has
                // authenticated via biometrics.
                Cipher defaultCipher = Cipher.getInstance(KeyProperties.KEY_ALGORITHM_AES + "/"
                        + KeyProperties.BLOCK_MODE_CBC + "/"
                        + KeyProperties.ENCRYPTION_PADDING_PKCS7);

                if (initCipher(defaultCipher, DEFAULT_KEY_NAME)) {
                    BiometricPrompt.CryptoObject crypto =
                            new BiometricPrompt.CryptoObject(
                                    defaultCipher);

                    // Show the biometric prompt.
                    mBiometricPrompt.authenticate(info, crypto);
                }
            } catch (RuntimeException e) {
                Toast.makeText(getApplicationContext(), e.getMessage(), Toast.LENGTH_SHORT).show();
                return;
            } catch (NoSuchAlgorithmException | NoSuchPaddingException e) {
                throw new RuntimeException("Failed to get an instance of Cipher", e);
            }
        } else {
            // Show the biometric prompt.
            mBiometricPrompt.authenticate(info);
        }
    }

    @TargetApi(Build.VERSION_CODES.M)
    private boolean initCipher(Cipher cipher, String keyName) {
        try {
            mKeyStore.load(null);
            SecretKey key = (SecretKey) mKeyStore.getKey(keyName, null);
            cipher.init(Cipher.ENCRYPT_MODE, key);
            return true;
        } catch (KeyPermanentlyInvalidatedException e) {
            throw new RuntimeException("Key permanently invalidated", e);
        } catch (KeyStoreException | CertificateException | UnrecoverableKeyException | IOException
                | NoSuchAlgorithmException | InvalidKeyException e) {
            throw new RuntimeException("Failed to init Cipher", e);
        }
    }

    @TargetApi(Build.VERSION_CODES.M)
    private void createKey(String keyName, boolean invalidatedByBiometricEnrollment) {
        KeyGenerator keyGenerator;

        try {
            keyGenerator = KeyGenerator
                    .getInstance(KeyProperties.KEY_ALGORITHM_AES, "AndroidKeyStore");
        } catch (NoSuchAlgorithmException | NoSuchProviderException e) {
            throw new RuntimeException("Failed to get an instance of KeyGenerator", e);
        }

        // The enrolling flow for fingerprint. This is where you ask the user to set up fingerprint
        // for your flow. Use of keys is necessary if you need to know if the set of
        // enrolled fingerprints has changed.
        try {
            mKeyStore.load(null);

            // Set the alias of the entry in Android KeyStore where the key will appear
            // and the constrains (purposes) in the constructor of the Builder
            KeyGenParameterSpec.Builder builder = new KeyGenParameterSpec.Builder(
                    keyName,
                    KeyProperties.PURPOSE_ENCRYPT | KeyProperties.PURPOSE_DECRYPT)
                    .setBlockModes(KeyProperties.BLOCK_MODE_CBC)
                    // Require the user to authenticate with a fingerprint to authorize every use
                    // of the key
                    .setUserAuthenticationRequired(true)
                    .setEncryptionPaddings(KeyProperties.ENCRYPTION_PADDING_PKCS7);

            // This is a workaround to avoid crashes on devices whose API level is < 24
            // because KeyGenParameterSpec.Builder#setInvalidatedByBiometricEnrollment is only
            // visible on API level 24+.
            // Ideally there should be a compat library for KeyGenParameterSpec.Builder but
            // which isn't available yet.
            if (Build.VERSION.SDK_INT >= Build.VERSION_CODES.N) {
                // Invalidate the keys if a new biometric has been enrolled.
                builder.setInvalidatedByBiometricEnrollment(invalidatedByBiometricEnrollment);
            }
            keyGenerator.init(builder.build());
            keyGenerator.generateKey();
        } catch (NoSuchAlgorithmException | InvalidAlgorithmParameterException
                | CertificateException | IOException e) {
            throw new RuntimeException(e);
        }
    }
<<<<<<< HEAD
=======

    private boolean useCrypto() {
        return mUseCryptoCheckbox.isChecked();
    }

    /**
     * Callback when the checkbox is clicked.
     * @param view
     */
    public void onCheckboxClicked(View view) {
        final boolean checked = ((CheckBox) view).isChecked();

        switch (view.getId()) {
            case R.id.checkbox_use_crypto:
                findViewById(R.id.button_enable_biometric_with_crypto)
                        .setVisibility(checked ? View.VISIBLE : View.GONE);
                break;
        }
    }

    /**
     * @return The currently selected configuration.
     */
    private int getMode() {
        int id = ((RadioGroup) findViewById(R.id.radio_group)).getCheckedRadioButtonId();
        switch (id) {
            case R.id.radio_persist_across_configuration_changes:
                return MODE_PERSIST_ACROSS_CONFIGURATION_CHANGES;
            case R.id.radio_cancel_on_configuration_change:
                return MODE_CANCEL_ON_CONFIGURATION_CHANGE;
            case R.id.radio_cancel_after_three_failures:
                return MODE_CANCEL_AFTER_THREE_FAILURES;
            default:
                return MODE_NONE;
        }
    }

>>>>>>> d55bc89b
}<|MERGE_RESOLUTION|>--- conflicted
+++ resolved
@@ -16,7 +16,7 @@
 
 package com.example.android.biometric;
 
-import android.annotation.TargetApi;
+import android.hardware.biometrics.BiometricManager;
 import android.os.Build;
 import android.os.Bundle;
 import android.os.Handler;
@@ -25,13 +25,16 @@
 import android.security.keystore.KeyPermanentlyInvalidatedException;
 import android.security.keystore.KeyProperties;
 import android.util.Base64;
+import android.util.Log;
 import android.view.View;
 import android.widget.Button;
 import android.widget.CheckBox;
+import android.widget.RadioGroup;
 import android.widget.Toast;
 
 import androidx.annotation.NonNull;
-import androidx.biometrics.BiometricPrompt;
+import androidx.annotation.RequiresApi;
+import androidx.biometric.BiometricPrompt;
 import androidx.fragment.app.FragmentActivity;
 
 import java.io.IOException;
@@ -65,24 +68,31 @@
 
     private static final String TAG = "BiometricPromptDemo";
 
-    private static final String KEY_SAVED_USE_CRYPTO = "saved_use_crypto_state";
-    private static final String KEY_SAVED_RADIO = "saved_radio_state";
-    private static final String KEY_SAVED_FAILURES = "saved_failures_state";
+    private static final String KEY_COUNTER = "saved_counter";
 
     private static final String DEFAULT_KEY_NAME = "default_key";
+
+    private static final String BIOMETRIC_SUCCESS_MESSAGE = "BIOMETRIC_SUCCESS_MESSAGE";
+    private static final String BIOMETRIC_ERROR_HW_UNAVAILABLE_MESSAGE =
+            "BIOMETRIC_ERROR_HW_UNAVAILABLE";
+    private static final String BIOMETRIC_ERROR_NONE_ENROLLED_MESSAGE =
+            "BIOMETRIC_ERROR_NONE_ENROLLED";
+    private static final String BIOMETRIC_ERROR_UNKNOWN = "Error unknown return result";
 
     private static final int MODE_NONE = 0;
     private static final int MODE_PERSIST_ACROSS_CONFIGURATION_CHANGES = 1;
     private static final int MODE_CANCEL_ON_CONFIGURATION_CHANGE = 2;
     private static final int MODE_CANCEL_AFTER_THREE_FAILURES = 3;
 
-    private int mMode = MODE_NONE;
-    private boolean mUseCrypto;
-
     private Handler mHandler = new Handler(Looper.getMainLooper());
     private KeyStore mKeyStore;
     private BiometricPrompt mBiometricPrompt;
 
+    private CheckBox mUseCryptoCheckbox;
+    private CheckBox mConfirmationRequiredCheckbox;
+    private CheckBox mDeviceCredentialAllowedCheckbox;
+
+    private int mCounter;
     private int mNumberFailedAttempts;
 
     private final Executor mExecutor = (runnable) -> {
@@ -94,6 +104,7 @@
         @Override
         public void onAuthenticationError(int err, @NonNull CharSequence message) {
             Toast.makeText(getApplicationContext(), message, Toast.LENGTH_SHORT).show();
+            Log.v(TAG, "Error " + err + ": " + message);
             mNumberFailedAttempts = 0;
         }
 
@@ -120,10 +131,11 @@
         @Override
         public void onAuthenticationFailed() {
             Toast.makeText(getApplicationContext(), "failed", Toast.LENGTH_SHORT).show();
+            Log.v(TAG, "onAuthenticationFailed");
             mNumberFailedAttempts++;
 
             // Cancel authentication after 3 failed attempts to test the cancel() method.
-            if (mMode == MODE_CANCEL_AFTER_THREE_FAILURES && mNumberFailedAttempts == 3) {
+            if (getMode() == MODE_CANCEL_AFTER_THREE_FAILURES && mNumberFailedAttempts == 3) {
                 mBiometricPrompt.cancelAuthentication();
             }
         }
@@ -134,9 +146,7 @@
         super.onCreate(savedInstanceState);
 
         if (savedInstanceState != null) {
-            mUseCrypto = savedInstanceState.getBoolean(KEY_SAVED_USE_CRYPTO);
-            mMode = savedInstanceState.getInt(KEY_SAVED_RADIO);
-            mNumberFailedAttempts = savedInstanceState.getInt(KEY_SAVED_FAILURES);
+            mCounter = savedInstanceState.getInt(KEY_COUNTER);
         }
 
         setContentView(R.layout.fragment_activity);
@@ -144,10 +154,12 @@
         final Button buttonCreateKeys;
         buttonCreateKeys = findViewById(R.id.button_enable_biometric_with_crypto);
         final Button buttonAuthenticate;
+        final Button canAuthenticate;
         buttonAuthenticate = findViewById(R.id.button_authenticate);
-
-        mBiometricPrompt = new BiometricPrompt(this /* fragmentActivity */, mExecutor,
-                mAuthenticationCallback);
+        canAuthenticate = findViewById(R.id.can_authenticate);
+        mUseCryptoCheckbox = findViewById(R.id.checkbox_use_crypto);
+        mConfirmationRequiredCheckbox = findViewById(R.id.checkbox_require_confirmation);
+        mDeviceCredentialAllowedCheckbox = findViewById(R.id.checkbox_enable_fallback);
 
         try {
             mKeyStore = KeyStore.getInstance("AndroidKeyStore");
@@ -155,73 +167,76 @@
             throw new RuntimeException("Failed to get an instance of KeyStore", e);
         }
 
-        if (!mUseCrypto) {
+        if (!useCrypto()) {
             buttonCreateKeys.setVisibility(View.GONE);
         } else {
             buttonCreateKeys.setVisibility(View.VISIBLE);
         }
 
-        buttonCreateKeys.setOnClickListener(v -> enableBiometricWithCrypto());
+        if (Build.VERSION.SDK_INT >= Build.VERSION_CODES.M) {
+            buttonCreateKeys.setOnClickListener(v -> enableBiometricWithCrypto());
+        }
         buttonAuthenticate.setOnClickListener(v -> startAuthentication());
+
+        if (Build.VERSION.SDK_INT < Build.VERSION_CODES.P) {
+            mConfirmationRequiredCheckbox.setEnabled(false);
+            mConfirmationRequiredCheckbox.setChecked(false);
+        }
+        if (Build.VERSION.SDK_INT >= 29) {
+            canAuthenticate.setOnClickListener(v -> {
+                BiometricManager bm = getApplicationContext().getSystemService(
+                        BiometricManager.class);
+                String message;
+                switch (bm.canAuthenticate()) {
+                    case BiometricManager.BIOMETRIC_SUCCESS:
+                        message = BIOMETRIC_SUCCESS_MESSAGE;
+                        break;
+                    case BiometricManager.BIOMETRIC_ERROR_HW_UNAVAILABLE:
+                        message = BIOMETRIC_ERROR_HW_UNAVAILABLE_MESSAGE;
+                        break;
+                    case BiometricManager.BIOMETRIC_ERROR_NONE_ENROLLED:
+                        message = BIOMETRIC_ERROR_NONE_ENROLLED_MESSAGE;
+                        break;
+                    default:
+                        message = BIOMETRIC_ERROR_UNKNOWN;
+                }
+                Toast.makeText(getApplicationContext(), "canAuthenticate : " + message,
+                        Toast.LENGTH_SHORT).show();
+            });
+        } else {
+            mDeviceCredentialAllowedCheckbox.setEnabled(false);
+            mDeviceCredentialAllowedCheckbox.setChecked(false);
+            canAuthenticate.setVisibility(View.GONE);
+        }
+
     }
 
     @Override
     protected void onPause() {
-        if (mMode == MODE_CANCEL_ON_CONFIGURATION_CHANGE) {
+        if (getMode() == MODE_CANCEL_ON_CONFIGURATION_CHANGE) {
             mBiometricPrompt.cancelAuthentication();
         }
         super.onPause();
+    }
+
+    @Override
+    protected void onResume() {
+        super.onResume();
+        // Developers should (re)create the BiometricPrompt every time the application is resumed.
+        // This is necessary because it is possible for the executor and callback to be GC'd.
+        // Instantiating the prompt here allows the library to handle things such as configuration
+        // changes.
+        mBiometricPrompt = new BiometricPrompt(this /* fragmentActivity */, mExecutor,
+                mAuthenticationCallback);
     }
 
     @Override
     public void onSaveInstanceState(Bundle outState) {
         super.onSaveInstanceState(outState);
-        outState.putBoolean(KEY_SAVED_USE_CRYPTO, mUseCrypto);
-        outState.putInt(KEY_SAVED_RADIO, mMode);
-        outState.putInt(KEY_SAVED_FAILURES, mNumberFailedAttempts);
-    }
-
-    /**
-     * Callback when the radio buttons are clicked.
-     * @param view
-     */
-    public void onRadioButtonClicked(View view) {
-        mNumberFailedAttempts = 0;
-
-        switch(view.getId()) {
-            case R.id.radio_persist_across_configuration_changes:
-                mMode = MODE_PERSIST_ACROSS_CONFIGURATION_CHANGES;
-                break;
-            case R.id.radio_cancel_on_configuration_change:
-                mMode = MODE_CANCEL_ON_CONFIGURATION_CHANGE;
-                break;
-            case R.id.radio_cancel_after_three_failures:
-                mMode = MODE_CANCEL_AFTER_THREE_FAILURES;
-                break;
-        }
-    }
-
-    /**
-     * Callback when the checkbox is clicked.
-     * @param view
-     */
-    public void onCheckboxClicked(View view) {
-        boolean checked = ((CheckBox) view).isChecked();
-
-        switch(view.getId()) {
-            case R.id.checkbox_use_crypto:
-                if (checked) {
-                    findViewById(R.id.button_enable_biometric_with_crypto)
-                            .setVisibility(View.VISIBLE);
-                } else {
-                    findViewById(R.id.button_enable_biometric_with_crypto)
-                            .setVisibility(View.GONE);
-                }
-                mUseCrypto = checked;
-                break;
-        }
-    }
-
+        outState.putInt(KEY_COUNTER, mCounter);
+    }
+
+    @RequiresApi(Build.VERSION_CODES.M)
     private void enableBiometricWithCrypto() {
         // Create the key, this is usually done when the user allows Biometric
         // authentication in the app. This key is invalidated by new biometric enrollment
@@ -234,23 +249,34 @@
     }
 
     private void startAuthentication() {
-        if (mMode == MODE_NONE) {
+        if (getMode() == MODE_NONE) {
             Toast.makeText(getApplicationContext(), "Select a test first", Toast.LENGTH_SHORT)
                     .show();
             return;
         }
 
         // Build the biometric prompt info
-        BiometricPrompt.PromptInfo info =
-                new BiometricPrompt.PromptInfo.Builder()
-                        .setTitle("Title")
-                        .setSubtitle("Subtitle")
-                        .setDescription(
-                                "Lorem ipsum dolor sit amet, consecte etur adipisicing elit.")
-                        .setNegativeButtonText("Negative Button")
-                        .build();
-
-        if (mUseCrypto) {
+        BiometricPrompt.PromptInfo.Builder builder = new BiometricPrompt.PromptInfo.Builder()
+                .setTitle("Title " + mCounter)
+                .setSubtitle("Subtitle " + mCounter)
+                .setDescription(
+                        "Lorem ipsum dolor sit amet, consecte etur adipisicing elit. "
+                                + mCounter)
+                .setConfirmationRequired(mConfirmationRequiredCheckbox.isChecked());
+
+        if (Build.VERSION.SDK_INT >= 29) {
+            if (mDeviceCredentialAllowedCheckbox.isChecked()) {
+                builder.setDeviceCredentialAllowed(true);
+            } else {
+                builder.setNegativeButtonText("Negative Button " + mCounter);
+            }
+        } else {
+            builder.setNegativeButtonText("Negative Button " + mCounter);
+        }
+        BiometricPrompt.PromptInfo info = builder.build();
+        mCounter++;
+
+        if (Build.VERSION.SDK_INT > Build.VERSION_CODES.M && useCrypto()) {
             try {
                 // Initialize the cipher. The cipher will be unlocked by KeyStore after the user has
                 // authenticated via biometrics.
@@ -278,7 +304,7 @@
         }
     }
 
-    @TargetApi(Build.VERSION_CODES.M)
+    @RequiresApi(Build.VERSION_CODES.M)
     private boolean initCipher(Cipher cipher, String keyName) {
         try {
             mKeyStore.load(null);
@@ -293,7 +319,7 @@
         }
     }
 
-    @TargetApi(Build.VERSION_CODES.M)
+    @RequiresApi(Build.VERSION_CODES.M)
     private void createKey(String keyName, boolean invalidatedByBiometricEnrollment) {
         KeyGenerator keyGenerator;
 
@@ -337,8 +363,6 @@
             throw new RuntimeException(e);
         }
     }
-<<<<<<< HEAD
-=======
 
     private boolean useCrypto() {
         return mUseCryptoCheckbox.isChecked();
@@ -376,5 +400,4 @@
         }
     }
 
->>>>>>> d55bc89b
 }