<?xml version="1.0" encoding="UTF-8"?>
<<<<<<< HEAD
<issues format="4" by="lint 3.0.0">
=======
<issues format="5" by="lint 3.5.0-beta04" client="gradle" variant="debug" version="3.5.0-beta04">

    <issue
        id="KotlinPropertyAccess"
        message="This method should be called `getState` such that `state` can be accessed as a property from Kotlin; see https://android.github.io/kotlin-guides/interop.html#property-prefixes"
        errorLine1="    public abstract T getInitialState();"
        errorLine2="                      ~~~~~~~~~~~~~~~">
        <location
            file="src/main/java/androidx/work/impl/constraints/trackers/ConstraintTracker.java"
            line="124"
            column="23"/>
    </issue>

    <issue
        id="KotlinPropertyAccess"
        message="This method should be called `getRequiresCharging` such that `requiresCharging` can be accessed as a property from Kotlin; see https://android.github.io/kotlin-guides/interop.html#property-prefixes"
        errorLine1="    public boolean requiresCharging() {"
        errorLine2="                   ~~~~~~~~~~~~~~~~">
        <location
            file="src/main/java/androidx/work/Constraints.java"
            line="120"
            column="20"/>
    </issue>

    <issue
        id="KotlinPropertyAccess"
        message="This method should be called `getRequiresDeviceIdle` such that `requiresDeviceIdle` can be accessed as a property from Kotlin; see https://android.github.io/kotlin-guides/interop.html#property-prefixes"
        errorLine1="    public boolean requiresDeviceIdle() {"
        errorLine2="                   ~~~~~~~~~~~~~~~~~~">
        <location
            file="src/main/java/androidx/work/Constraints.java"
            line="137"
            column="20"/>
    </issue>

    <issue
        id="KotlinPropertyAccess"
        message="This method should be called `getRequiresBatteryNotLow` such that `requiresBatteryNotLow` can be accessed as a property from Kotlin; see https://android.github.io/kotlin-guides/interop.html#property-prefixes"
        errorLine1="    public boolean requiresBatteryNotLow() {"
        errorLine2="                   ~~~~~~~~~~~~~~~~~~~~~">
        <location
            file="src/main/java/androidx/work/Constraints.java"
            line="154"
            column="20"/>
    </issue>

    <issue
        id="KotlinPropertyAccess"
        message="This method should be called `getRequiresStorageNotLow` such that `requiresStorageNotLow` can be accessed as a property from Kotlin; see https://android.github.io/kotlin-guides/interop.html#property-prefixes"
        errorLine1="    public boolean requiresStorageNotLow() {"
        errorLine2="                   ~~~~~~~~~~~~~~~~~~~~~">
        <location
            file="src/main/java/androidx/work/Constraints.java"
            line="170"
            column="20"/>
    </issue>

    <issue
        id="KotlinPropertyAccess"
        message="The getter return type (`LiveData&lt;State>`) and setter parameter type (`State`) getter and setter methods for property `state` should have exactly the same type to allow be accessed as a property from Kotlin; see https://android.github.io/kotlin-guides/interop.html#property-prefixes"
        errorLine1="    public @NonNull LiveData&lt;State> getState() {"
        errorLine2="                                    ~~~~~~~~">
        <location
            file="src/main/java/androidx/work/impl/OperationImpl.java"
            line="52"
            column="37"/>
        <location
            file="src/main/java/androidx/work/impl/OperationImpl.java"
            line="61"
            column="17"/>
    </issue>

    <issue
        id="KotlinPropertyAccess"
        message="This method should be called `getNeedsReschedule` such that `needsReschedule` can be accessed as a property from Kotlin; see https://android.github.io/kotlin-guides/interop.html#property-prefixes"
        errorLine1="    public boolean needsReschedule() {"
        errorLine2="                   ~~~~~~~~~~~~~~~">
        <location
            file="src/main/java/androidx/work/impl/utils/Preferences.java"
            line="82"
            column="20"/>
    </issue>

    <issue
        id="KotlinPropertyAccess"
        message="The getter return type (`boolean`) and setter parameter type (`long`) getter and setter methods for property `periodic` should have exactly the same type to allow be accessed as a property from Kotlin; see https://android.github.io/kotlin-guides/interop.html#property-prefixes"
        errorLine1="    public boolean isPeriodic() {"
        errorLine2="                   ~~~~~~~~~~">
        <location
            file="src/main/java/androidx/work/impl/model/WorkSpec.java"
            line="168"
            column="20"/>
        <location
            file="src/main/java/androidx/work/impl/model/WorkSpec.java"
            line="181"
            column="17"/>
    </issue>

    <issue
        id="LambdaLast"
        message="Functional interface parameters (such as parameter 2, &quot;mappingMethod&quot;, in androidx.work.impl.utils.LiveDataUtils.dedupedMappedLiveDataFor) should be last to improve Kotlin interoperability; see https://kotlinlang.org/docs/reference/java-interop.html#sam-conversions"
        errorLine1="            @NonNull final TaskExecutor workTaskExecutor) {"
        errorLine2="            ~~~~~~~~~~~~~~~~~~~~~~~~~~~~~~~~~~~~~~~~~~~~">
        <location
            file="src/main/java/androidx/work/impl/utils/LiveDataUtils.java"
            line="54"
            column="13"/>
    </issue>

    <issue
        id="LambdaLast"
        message="Functional interface parameters (such as parameter 2, &quot;queryExecutor&quot;, in androidx.work.impl.WorkDatabase.create) should be last to improve Kotlin interoperability; see https://kotlinlang.org/docs/reference/java-interop.html#sam-conversions"
        errorLine1="            boolean useTestDatabase) {"
        errorLine2="            ~~~~~~~~~~~~~~~~~~~~~~~">
        <location
            file="src/main/java/androidx/work/impl/WorkDatabase.java"
            line="104"
            column="13"/>
    </issue>

    <issue
        id="LambdaLast"
        message="Functional interface parameters (such as parameter 6, &quot;backgroundExecutor&quot;, in androidx.work.WorkerParameters.WorkerParameters) should be last to improve Kotlin interoperability; see https://kotlinlang.org/docs/reference/java-interop.html#sam-conversions"
        errorLine1="            @NonNull WorkerFactory workerFactory) {"
        errorLine2="            ~~~~~~~~~~~~~~~~~~~~~~~~~~~~~~~~~~~~">
        <location
            file="src/main/java/androidx/work/WorkerParameters.java"
            line="64"
            column="13"/>
    </issue>
>>>>>>> d55bc89b

    <issue
        id="UnknownNullness"
        message="Unknown nullability; explicitly declare as `@Nullable` or `@NonNull` to improve Kotlin interoperability; see https://android.github.io/kotlin-guides/interop.html#nullability-annotations"
        errorLine1="    public final V get(long timeout, TimeUnit unit)"
        errorLine2="                 ~">
        <location
            file="src/main/java/androidx/work/impl/utils/futures/AbstractFuture.java"
            line="355"
            column="18"/>
    </issue>

    <issue
        id="UnknownNullness"
        message="Unknown nullability; explicitly declare as `@Nullable` or `@NonNull` to improve Kotlin interoperability; see https://android.github.io/kotlin-guides/interop.html#nullability-annotations"
        errorLine1="    public final V get(long timeout, TimeUnit unit)"
        errorLine2="                                     ~~~~~~~~">
        <location
            file="src/main/java/androidx/work/impl/utils/futures/AbstractFuture.java"
            line="355"
            column="38"/>
    </issue>

    <issue
        id="UnknownNullness"
        message="Unknown nullability; explicitly declare as `@Nullable` or `@NonNull` to improve Kotlin interoperability; see https://android.github.io/kotlin-guides/interop.html#nullability-annotations"
        errorLine1="    public final V get() throws InterruptedException, ExecutionException {"
        errorLine2="                 ~">
        <location
            file="src/main/java/androidx/work/impl/utils/futures/AbstractFuture.java"
            line="469"
            column="18"/>
    </issue>

    <issue
        id="UnknownNullness"
        message="Unknown nullability; explicitly declare as `@Nullable` or `@NonNull` to improve Kotlin interoperability; see https://android.github.io/kotlin-guides/interop.html#nullability-annotations"
        errorLine1="    public final void addListener(Runnable listener, Executor executor) {"
        errorLine2="                                  ~~~~~~~~">
        <location
            file="src/main/java/androidx/work/impl/utils/futures/AbstractFuture.java"
            line="650"
            column="35"/>
    </issue>

    <issue
        id="UnknownNullness"
        message="Unknown nullability; explicitly declare as `@Nullable` or `@NonNull` to improve Kotlin interoperability; see https://android.github.io/kotlin-guides/interop.html#nullability-annotations"
        errorLine1="    public final void addListener(Runnable listener, Executor executor) {"
        errorLine2="                                                     ~~~~~~~~">
        <location
            file="src/main/java/androidx/work/impl/utils/futures/AbstractFuture.java"
            line="650"
            column="54"/>
    </issue>

    <issue
        id="UnknownNullness"
        message="Unknown nullability; explicitly declare as `@Nullable` or `@NonNull` to improve Kotlin interoperability; see https://android.github.io/kotlin-guides/interop.html#nullability-annotations"
        errorLine1="    protected boolean setException(Throwable throwable) {"
        errorLine2="                                   ~~~~~~~~~">
        <location
            file="src/main/java/androidx/work/impl/utils/futures/AbstractFuture.java"
            line="707"
            column="36"/>
    </issue>

    <issue
        id="UnknownNullness"
        message="Unknown nullability; explicitly declare as `@Nullable` or `@NonNull` to improve Kotlin interoperability; see https://android.github.io/kotlin-guides/interop.html#nullability-annotations"
        errorLine1="    protected boolean setFuture(ListenableFuture&lt;? extends V> future) {"
        errorLine2="                                ~~~~~~~~~~~~~~~~~~~~~~~~~~~~~">
        <location
            file="src/main/java/androidx/work/impl/utils/futures/AbstractFuture.java"
            line="743"
            column="33"/>
    </issue>

    <issue
        id="UnknownNullness"
        message="Unknown nullability; explicitly declare as `@Nullable` or `@NonNull` to improve Kotlin interoperability; see https://android.github.io/kotlin-guides/interop.html#nullability-annotations"
        errorLine1="    public BatteryChargingController(Context context, TaskExecutor taskExecutor) {"
        errorLine2="                                     ~~~~~~~">
        <location
            file="src/main/java/androidx/work/impl/constraints/controllers/BatteryChargingController.java"
            line="30"
            column="38"/>
    </issue>

    <issue
        id="UnknownNullness"
        message="Unknown nullability; explicitly declare as `@Nullable` or `@NonNull` to improve Kotlin interoperability; see https://android.github.io/kotlin-guides/interop.html#nullability-annotations"
        errorLine1="    public BatteryChargingController(Context context, TaskExecutor taskExecutor) {"
        errorLine2="                                                      ~~~~~~~~~~~~">
        <location
            file="src/main/java/androidx/work/impl/constraints/controllers/BatteryChargingController.java"
            line="30"
            column="55"/>
    </issue>

    <issue
        id="UnknownNullness"
        message="Unknown nullability; explicitly declare as `@Nullable` or `@NonNull` to improve Kotlin interoperability; see https://android.github.io/kotlin-guides/interop.html#nullability-annotations"
        errorLine1="    public Boolean getInitialState() {"
        errorLine2="           ~~~~~~~">
        <location
            file="src/main/java/androidx/work/impl/constraints/trackers/BatteryChargingTracker.java"
            line="48"
            column="12"/>
    </issue>

    <issue
        id="UnknownNullness"
        message="Unknown nullability; explicitly declare as `@Nullable` or `@NonNull` to improve Kotlin interoperability; see https://android.github.io/kotlin-guides/interop.html#nullability-annotations"
        errorLine1="    public IntentFilter getIntentFilter() {"
        errorLine2="           ~~~~~~~~~~~~">
        <location
            file="src/main/java/androidx/work/impl/constraints/trackers/BatteryChargingTracker.java"
            line="61"
            column="12"/>
    </issue>

    <issue
        id="UnknownNullness"
        message="Unknown nullability; explicitly declare as `@Nullable` or `@NonNull` to improve Kotlin interoperability; see https://android.github.io/kotlin-guides/interop.html#nullability-annotations"
        errorLine1="    public void onBroadcastReceive(Context context, @NonNull Intent intent) {"
        errorLine2="                                   ~~~~~~~">
        <location
            file="src/main/java/androidx/work/impl/constraints/trackers/BatteryChargingTracker.java"
            line="74"
            column="36"/>
    </issue>

    <issue
        id="UnknownNullness"
        message="Unknown nullability; explicitly declare as `@Nullable` or `@NonNull` to improve Kotlin interoperability; see https://android.github.io/kotlin-guides/interop.html#nullability-annotations"
        errorLine1="    public BatteryNotLowController(Context context, TaskExecutor taskExecutor) {"
        errorLine2="                                   ~~~~~~~">
        <location
            file="src/main/java/androidx/work/impl/constraints/controllers/BatteryNotLowController.java"
            line="30"
            column="36"/>
    </issue>

    <issue
        id="UnknownNullness"
        message="Unknown nullability; explicitly declare as `@Nullable` or `@NonNull` to improve Kotlin interoperability; see https://android.github.io/kotlin-guides/interop.html#nullability-annotations"
        errorLine1="    public BatteryNotLowController(Context context, TaskExecutor taskExecutor) {"
        errorLine2="                                                    ~~~~~~~~~~~~">
        <location
            file="src/main/java/androidx/work/impl/constraints/controllers/BatteryNotLowController.java"
            line="30"
            column="53"/>
    </issue>

    <issue
        id="UnknownNullness"
        message="Unknown nullability; explicitly declare as `@Nullable` or `@NonNull` to improve Kotlin interoperability; see https://android.github.io/kotlin-guides/interop.html#nullability-annotations"
        errorLine1="    public Boolean getInitialState() {"
        errorLine2="           ~~~~~~~">
        <location
            file="src/main/java/androidx/work/impl/constraints/trackers/BatteryNotLowTracker.java"
            line="63"
            column="12"/>
    </issue>

    <issue
        id="UnknownNullness"
        message="Unknown nullability; explicitly declare as `@Nullable` or `@NonNull` to improve Kotlin interoperability; see https://android.github.io/kotlin-guides/interop.html#nullability-annotations"
        errorLine1="    public IntentFilter getIntentFilter() {"
        errorLine2="           ~~~~~~~~~~~~">
        <location
            file="src/main/java/androidx/work/impl/constraints/trackers/BatteryNotLowTracker.java"
            line="82"
            column="12"/>
    </issue>

    <issue
        id="UnknownNullness"
        message="Unknown nullability; explicitly declare as `@Nullable` or `@NonNull` to improve Kotlin interoperability; see https://android.github.io/kotlin-guides/interop.html#nullability-annotations"
        errorLine1="    public void onBroadcastReceive(Context context, @NonNull Intent intent) {"
        errorLine2="                                   ~~~~~~~">
        <location
            file="src/main/java/androidx/work/impl/constraints/trackers/BatteryNotLowTracker.java"
            line="90"
            column="36"/>
    </issue>

    <issue
        id="UnknownNullness"
        message="Unknown nullability; explicitly declare as `@Nullable` or `@NonNull` to improve Kotlin interoperability; see https://android.github.io/kotlin-guides/interop.html#nullability-annotations"
        errorLine1="    public abstract void onBroadcastReceive(Context context, @NonNull Intent intent);"
        errorLine2="                                            ~~~~~~~">
        <location
            file="src/main/java/androidx/work/impl/constraints/trackers/BroadcastReceiverConstraintTracker.java"
            line="61"
            column="45"/>
    </issue>

    <issue
        id="UnknownNullness"
        message="Unknown nullability; explicitly declare as `@Nullable` or `@NonNull` to improve Kotlin interoperability; see https://android.github.io/kotlin-guides/interop.html#nullability-annotations"
        errorLine1="    public abstract IntentFilter getIntentFilter();"
        errorLine2="                    ~~~~~~~~~~~~">
        <location
            file="src/main/java/androidx/work/impl/constraints/trackers/BroadcastReceiverConstraintTracker.java"
            line="66"
            column="21"/>
    </issue>

    <issue
        id="UnknownNullness"
        message="Unknown nullability; explicitly declare as `@Nullable` or `@NonNull` to improve Kotlin interoperability; see https://android.github.io/kotlin-guides/interop.html#nullability-annotations"
        errorLine1="    public Operation getOperation() {"
        errorLine2="           ~~~~~~~~~">
        <location
            file="src/main/java/androidx/work/impl/utils/CancelWorkRunnable.java"
            line="54"
            column="12"/>
    </issue>

    <issue
        id="UnknownNullness"
        message="Unknown nullability; explicitly declare as `@Nullable` or `@NonNull` to improve Kotlin interoperability; see https://android.github.io/kotlin-guides/interop.html#nullability-annotations"
        errorLine1="    public static CancelWorkRunnable forId("
        errorLine2="                  ~~~~~~~~~~~~~~~~~~">
        <location
            file="src/main/java/androidx/work/impl/utils/CancelWorkRunnable.java"
            line="112"
            column="19"/>
    </issue>

    <issue
        id="UnknownNullness"
        message="Unknown nullability; explicitly declare as `@Nullable` or `@NonNull` to improve Kotlin interoperability; see https://android.github.io/kotlin-guides/interop.html#nullability-annotations"
        errorLine1="    public static CancelWorkRunnable forTag("
        errorLine2="                  ~~~~~~~~~~~~~~~~~~">
        <location
            file="src/main/java/androidx/work/impl/utils/CancelWorkRunnable.java"
            line="139"
            column="19"/>
    </issue>

    <issue
        id="UnknownNullness"
        message="Unknown nullability; explicitly declare as `@Nullable` or `@NonNull` to improve Kotlin interoperability; see https://android.github.io/kotlin-guides/interop.html#nullability-annotations"
        errorLine1="    public static CancelWorkRunnable forName("
        errorLine2="                  ~~~~~~~~~~~~~~~~~~">
        <location
            file="src/main/java/androidx/work/impl/utils/CancelWorkRunnable.java"
            line="171"
            column="19"/>
    </issue>

    <issue
        id="UnknownNullness"
        message="Unknown nullability; explicitly declare as `@Nullable` or `@NonNull` to improve Kotlin interoperability; see https://android.github.io/kotlin-guides/interop.html#nullability-annotations"
        errorLine1="    public static CancelWorkRunnable forAll(@NonNull final WorkManagerImpl workManagerImpl) {"
        errorLine2="                  ~~~~~~~~~~~~~~~~~~">
        <location
            file="src/main/java/androidx/work/impl/utils/CancelWorkRunnable.java"
            line="205"
            column="19"/>
    </issue>

    <issue
        id="UnknownNullness"
        message="Unknown nullability; explicitly declare as `@Nullable` or `@NonNull` to improve Kotlin interoperability; see https://android.github.io/kotlin-guides/interop.html#nullability-annotations"
        errorLine1="    public void setCallback(OnConstraintUpdatedCallback callback) {"
        errorLine2="                            ~~~~~~~~~~~~~~~~~~~~~~~~~~~">
        <location
            file="src/main/java/androidx/work/impl/constraints/controllers/ConstraintController.java"
            line="71"
            column="29"/>
    </issue>

    <issue
        id="UnknownNullness"
        message="Unknown nullability; explicitly declare as `@Nullable` or `@NonNull` to improve Kotlin interoperability; see https://android.github.io/kotlin-guides/interop.html#nullability-annotations"
        errorLine1="    public static Intent newConstraintProxyUpdateIntent("
        errorLine2="                  ~~~~~~">
        <location
            file="src/main/java/androidx/work/impl/background/systemalarm/ConstraintProxyUpdateReceiver.java"
            line="61"
            column="19"/>
    </issue>

    <issue
        id="UnknownNullness"
        message="Unknown nullability; explicitly declare as `@Nullable` or `@NonNull` to improve Kotlin interoperability; see https://android.github.io/kotlin-guides/interop.html#nullability-annotations"
        errorLine1="            Context context,"
        errorLine2="            ~~~~~~~">
        <location
            file="src/main/java/androidx/work/impl/background/systemalarm/ConstraintProxyUpdateReceiver.java"
            line="62"
            column="13"/>
    </issue>

    <issue
        id="UnknownNullness"
        message="Unknown nullability; explicitly declare as `@Nullable` or `@NonNull` to improve Kotlin interoperability; see https://android.github.io/kotlin-guides/interop.html#nullability-annotations"
        errorLine1="    public void addListener(ConstraintListener&lt;T> listener) {"
        errorLine2="                            ~~~~~~~~~~~~~~~~~~~~~">
        <location
            file="src/main/java/androidx/work/impl/constraints/trackers/ConstraintTracker.java"
            line="63"
            column="29"/>
    </issue>

    <issue
        id="UnknownNullness"
        message="Unknown nullability; explicitly declare as `@Nullable` or `@NonNull` to improve Kotlin interoperability; see https://android.github.io/kotlin-guides/interop.html#nullability-annotations"
        errorLine1="    public void removeListener(ConstraintListener&lt;T> listener) {"
        errorLine2="                               ~~~~~~~~~~~~~~~~~~~~~">
        <location
            file="src/main/java/androidx/work/impl/constraints/trackers/ConstraintTracker.java"
            line="83"
            column="32"/>
    </issue>

    <issue
        id="UnknownNullness"
        message="Unknown nullability; explicitly declare as `@Nullable` or `@NonNull` to improve Kotlin interoperability; see https://android.github.io/kotlin-guides/interop.html#nullability-annotations"
        errorLine1="    public void setState(T newState) {"
        errorLine2="                         ~">
        <location
            file="src/main/java/androidx/work/impl/constraints/trackers/ConstraintTracker.java"
            line="97"
            column="26"/>
    </issue>

    <issue
        id="UnknownNullness"
        message="Unknown nullability; explicitly declare as `@Nullable` or `@NonNull` to improve Kotlin interoperability; see https://android.github.io/kotlin-guides/interop.html#nullability-annotations"
        errorLine1="    public abstract T getInitialState();"
        errorLine2="                    ~">
        <location
            file="src/main/java/androidx/work/impl/constraints/trackers/ConstraintTracker.java"
            line="124"
            column="21"/>
    </issue>

    <issue
        id="UnknownNullness"
        message="Unknown nullability; explicitly declare as `@Nullable` or `@NonNull` to improve Kotlin interoperability; see https://android.github.io/kotlin-guides/interop.html#nullability-annotations"
        errorLine1="        public Builder setTriggerContentUpdateDelay(Duration duration) {"
        errorLine2="                                                    ~~~~~~~~">
        <location
            file="src/main/java/androidx/work/Constraints.java"
            line="407"
            column="53"/>
    </issue>

    <issue
        id="UnknownNullness"
        message="Unknown nullability; explicitly declare as `@Nullable` or `@NonNull` to improve Kotlin interoperability; see https://android.github.io/kotlin-guides/interop.html#nullability-annotations"
        errorLine1="        public Builder setTriggerContentMaxDelay(Duration duration) {"
        errorLine2="                                                 ~~~~~~~~">
        <location
            file="src/main/java/androidx/work/Constraints.java"
            line="442"
            column="50"/>
    </issue>

    <issue
        id="UnknownNullness"
        message="Unknown nullability; explicitly declare as `@Nullable` or `@NonNull` to improve Kotlin interoperability; see https://android.github.io/kotlin-guides/interop.html#nullability-annotations"
        errorLine1="    void insertDependency(Dependency dependency);"
        errorLine2="                          ~~~~~~~~~~">
        <location
            file="src/main/java/androidx/work/impl/model/DependencyDao.java"
            line="38"
            column="27"/>
    </issue>

    <issue
        id="UnknownNullness"
        message="Unknown nullability; explicitly declare as `@Nullable` or `@NonNull` to improve Kotlin interoperability; see https://android.github.io/kotlin-guides/interop.html#nullability-annotations"
        errorLine1="    boolean hasCompletedAllPrerequisites(String id);"
        errorLine2="                                         ~~~~~~">
        <location
            file="src/main/java/androidx/work/impl/model/DependencyDao.java"
            line="49"
            column="42"/>
    </issue>

    <issue
        id="UnknownNullness"
        message="Unknown nullability; explicitly declare as `@Nullable` or `@NonNull` to improve Kotlin interoperability; see https://android.github.io/kotlin-guides/interop.html#nullability-annotations"
        errorLine1="    List&lt;String> getPrerequisites(String id);"
        errorLine2="    ~~~~~~~~~~~~">
        <location
            file="src/main/java/androidx/work/impl/model/DependencyDao.java"
            line="58"
            column="5"/>
    </issue>

    <issue
        id="UnknownNullness"
        message="Unknown nullability; explicitly declare as `@Nullable` or `@NonNull` to improve Kotlin interoperability; see https://android.github.io/kotlin-guides/interop.html#nullability-annotations"
        errorLine1="    List&lt;String> getPrerequisites(String id);"
        errorLine2="                                  ~~~~~~">
        <location
            file="src/main/java/androidx/work/impl/model/DependencyDao.java"
            line="58"
            column="35"/>
    </issue>

    <issue
        id="UnknownNullness"
        message="Unknown nullability; explicitly declare as `@Nullable` or `@NonNull` to improve Kotlin interoperability; see https://android.github.io/kotlin-guides/interop.html#nullability-annotations"
        errorLine1="    List&lt;String> getDependentWorkIds(String id);"
        errorLine2="    ~~~~~~~~~~~~">
        <location
            file="src/main/java/androidx/work/impl/model/DependencyDao.java"
            line="67"
            column="5"/>
    </issue>

    <issue
        id="UnknownNullness"
        message="Unknown nullability; explicitly declare as `@Nullable` or `@NonNull` to improve Kotlin interoperability; see https://android.github.io/kotlin-guides/interop.html#nullability-annotations"
        errorLine1="    List&lt;String> getDependentWorkIds(String id);"
        errorLine2="                                     ~~~~~~">
        <location
            file="src/main/java/androidx/work/impl/model/DependencyDao.java"
            line="67"
            column="38"/>
    </issue>

    <issue
        id="UnknownNullness"
        message="Unknown nullability; explicitly declare as `@Nullable` or `@NonNull` to improve Kotlin interoperability; see https://android.github.io/kotlin-guides/interop.html#nullability-annotations"
        errorLine1="    boolean hasDependents(String id);"
        errorLine2="                          ~~~~~~">
        <location
            file="src/main/java/androidx/work/impl/model/DependencyDao.java"
            line="76"
            column="27"/>
    </issue>

    <issue
        id="UnknownNullness"
        message="Unknown nullability; explicitly declare as `@Nullable` or `@NonNull` to improve Kotlin interoperability; see https://android.github.io/kotlin-guides/interop.html#nullability-annotations"
        errorLine1="    public Operation getOperation() {"
        errorLine2="           ~~~~~~~~~">
        <location
            file="src/main/java/androidx/work/impl/utils/EnqueueRunnable.java"
            line="104"
            column="12"/>
    </issue>

    <issue
        id="UnknownNullness"
        message="Unknown nullability; explicitly declare as `@Nullable` or `@NonNull` to improve Kotlin interoperability; see https://android.github.io/kotlin-guides/interop.html#nullability-annotations"
        errorLine1="        public void onReceive(Context context, Intent intent) {"
        errorLine2="                              ~~~~~~~">
        <location
            file="src/main/java/androidx/work/impl/utils/ForceStopRunnable.java"
            line="191"
            column="31"/>
    </issue>

    <issue
        id="UnknownNullness"
        message="Unknown nullability; explicitly declare as `@Nullable` or `@NonNull` to improve Kotlin interoperability; see https://android.github.io/kotlin-guides/interop.html#nullability-annotations"
        errorLine1="        public void onReceive(Context context, Intent intent) {"
        errorLine2="                                               ~~~~~~">
        <location
            file="src/main/java/androidx/work/impl/utils/ForceStopRunnable.java"
            line="191"
            column="48"/>
    </issue>

    <issue
        id="UnknownNullness"
        message="Unknown nullability; explicitly declare as `@Nullable` or `@NonNull` to improve Kotlin interoperability; see https://android.github.io/kotlin-guides/interop.html#nullability-annotations"
        errorLine1="    public GreedyScheduler(Context context,"
        errorLine2="                           ~~~~~~~">
        <location
            file="src/main/java/androidx/work/impl/background/greedy/GreedyScheduler.java"
            line="57"
            column="28"/>
    </issue>

    <issue
        id="UnknownNullness"
        message="Unknown nullability; explicitly declare as `@Nullable` or `@NonNull` to improve Kotlin interoperability; see https://android.github.io/kotlin-guides/interop.html#nullability-annotations"
        errorLine1="            TaskExecutor taskExecutor,"
        errorLine2="            ~~~~~~~~~~~~">
        <location
            file="src/main/java/androidx/work/impl/background/greedy/GreedyScheduler.java"
            line="58"
            column="13"/>
    </issue>

    <issue
        id="UnknownNullness"
        message="Unknown nullability; explicitly declare as `@Nullable` or `@NonNull` to improve Kotlin interoperability; see https://android.github.io/kotlin-guides/interop.html#nullability-annotations"
        errorLine1="            WorkManagerImpl workManagerImpl) {"
        errorLine2="            ~~~~~~~~~~~~~~~">
        <location
            file="src/main/java/androidx/work/impl/background/greedy/GreedyScheduler.java"
            line="59"
            column="13"/>
    </issue>

    <issue
        id="UnknownNullness"
        message="Unknown nullability; explicitly declare as `@Nullable` or `@NonNull` to improve Kotlin interoperability; see https://android.github.io/kotlin-guides/interop.html#nullability-annotations"
        errorLine1="    public GreedyScheduler(WorkManagerImpl workManagerImpl,"
        errorLine2="                           ~~~~~~~~~~~~~~~">
        <location
            file="src/main/java/androidx/work/impl/background/greedy/GreedyScheduler.java"
            line="67"
            column="28"/>
    </issue>

    <issue
        id="UnknownNullness"
        message="Unknown nullability; explicitly declare as `@Nullable` or `@NonNull` to improve Kotlin interoperability; see https://android.github.io/kotlin-guides/interop.html#nullability-annotations"
        errorLine1="            WorkConstraintsTracker workConstraintsTracker) {"
        errorLine2="            ~~~~~~~~~~~~~~~~~~~~~~">
        <location
            file="src/main/java/androidx/work/impl/background/greedy/GreedyScheduler.java"
            line="68"
            column="13"/>
    </issue>

    <issue
        id="UnknownNullness"
        message="Unknown nullability; explicitly declare as `@Nullable` or `@NonNull` to improve Kotlin interoperability; see https://android.github.io/kotlin-guides/interop.html#nullability-annotations"
        errorLine1="    public IdGenerator(Context context) {"
        errorLine2="                       ~~~~~~~">
        <location
            file="src/main/java/androidx/work/impl/utils/IdGenerator.java"
            line="50"
            column="24"/>
    </issue>

    <issue
        id="UnknownNullness"
        message="Unknown nullability; explicitly declare as `@Nullable` or `@NonNull` to improve Kotlin interoperability; see https://android.github.io/kotlin-guides/interop.html#nullability-annotations"
        errorLine1="    public static InputMerger fromClassName(String className) {"
        errorLine2="                  ~~~~~~~~~~~">
        <location
            file="src/main/java/androidx/work/InputMerger.java"
            line="60"
            column="19"/>
    </issue>

    <issue
        id="UnknownNullness"
        message="Unknown nullability; explicitly declare as `@Nullable` or `@NonNull` to improve Kotlin interoperability; see https://android.github.io/kotlin-guides/interop.html#nullability-annotations"
        errorLine1="    public static InputMerger fromClassName(String className) {"
        errorLine2="                                            ~~~~~~">
        <location
            file="src/main/java/androidx/work/InputMerger.java"
            line="60"
            column="45"/>
    </issue>

    <issue
        id="UnknownNullness"
        message="Unknown nullability; explicitly declare as `@Nullable` or `@NonNull` to improve Kotlin interoperability; see https://android.github.io/kotlin-guides/interop.html#nullability-annotations"
        errorLine1="            public Data getOutputData() {"
        errorLine2="                   ~~~~">
        <location
            file="src/main/java/androidx/work/ListenableWorker.java"
            line="378"
            column="20"/>
    </issue>

    <issue
        id="UnknownNullness"
        message="Unknown nullability; explicitly declare as `@Nullable` or `@NonNull` to improve Kotlin interoperability; see https://android.github.io/kotlin-guides/interop.html#nullability-annotations"
        errorLine1="            public Data getOutputData() {"
        errorLine2="                   ~~~~">
        <location
            file="src/main/java/androidx/work/ListenableWorker.java"
            line="433"
            column="20"/>
    </issue>

    <issue
        id="UnknownNullness"
        message="Unknown nullability; explicitly declare as `@Nullable` or `@NonNull` to improve Kotlin interoperability; see https://android.github.io/kotlin-guides/interop.html#nullability-annotations"
        errorLine1="    public static &lt;In, Out> LiveData&lt;Out> dedupedMappedLiveDataFor("
        errorLine2="                            ~~~~~~~~~~~~~">
        <location
            file="src/main/java/androidx/work/impl/utils/LiveDataUtils.java"
            line="51"
            column="29"/>
    </issue>

    <issue
        id="UnknownNullness"
        message="Unknown nullability; explicitly declare as `@Nullable` or `@NonNull` to improve Kotlin interoperability; see https://android.github.io/kotlin-guides/interop.html#nullability-annotations"
        errorLine1="    public static synchronized void setLogger(Logger logger) {"
        errorLine2="                                              ~~~~~~">
        <location
            file="src/main/java/androidx/work/Logger.java"
            line="44"
            column="47"/>
    </issue>

    <issue
        id="UnknownNullness"
        message="Unknown nullability; explicitly declare as `@Nullable` or `@NonNull` to improve Kotlin interoperability; see https://android.github.io/kotlin-guides/interop.html#nullability-annotations"
        errorLine1="    public static String tagWithPrefix(@NonNull String tag) {"
        errorLine2="                  ~~~~~~">
        <location
            file="src/main/java/androidx/work/Logger.java"
            line="52"
            column="19"/>
    </issue>

    <issue
        id="UnknownNullness"
        message="Unknown nullability; explicitly declare as `@Nullable` or `@NonNull` to improve Kotlin interoperability; see https://android.github.io/kotlin-guides/interop.html#nullability-annotations"
        errorLine1="    public static synchronized Logger get() {"
        errorLine2="                               ~~~~~~">
        <location
            file="src/main/java/androidx/work/Logger.java"
            line="68"
            column="32"/>
    </issue>

    <issue
        id="UnknownNullness"
        message="Unknown nullability; explicitly declare as `@Nullable` or `@NonNull` to improve Kotlin interoperability; see https://android.github.io/kotlin-guides/interop.html#nullability-annotations"
        errorLine1="    public abstract void verbose(String tag, String message, Throwable... throwables);"
        errorLine2="                                 ~~~~~~">
        <location
            file="src/main/java/androidx/work/Logger.java"
            line="87"
            column="34"/>
    </issue>

    <issue
        id="UnknownNullness"
        message="Unknown nullability; explicitly declare as `@Nullable` or `@NonNull` to improve Kotlin interoperability; see https://android.github.io/kotlin-guides/interop.html#nullability-annotations"
        errorLine1="    public abstract void verbose(String tag, String message, Throwable... throwables);"
        errorLine2="                                             ~~~~~~">
        <location
            file="src/main/java/androidx/work/Logger.java"
            line="87"
            column="46"/>
    </issue>

    <issue
        id="UnknownNullness"
        message="Unknown nullability; explicitly declare as `@Nullable` or `@NonNull` to improve Kotlin interoperability; see https://android.github.io/kotlin-guides/interop.html#nullability-annotations"
        errorLine1="    public abstract void verbose(String tag, String message, Throwable... throwables);"
        errorLine2="                                                             ~~~~~~~~~~~~">
        <location
            file="src/main/java/androidx/work/Logger.java"
            line="87"
            column="62"/>
    </issue>

    <issue
        id="UnknownNullness"
        message="Unknown nullability; explicitly declare as `@Nullable` or `@NonNull` to improve Kotlin interoperability; see https://android.github.io/kotlin-guides/interop.html#nullability-annotations"
        errorLine1="    public abstract void debug(String tag, String message, Throwable... throwables);"
        errorLine2="                               ~~~~~~">
        <location
            file="src/main/java/androidx/work/Logger.java"
            line="92"
            column="32"/>
    </issue>

    <issue
        id="UnknownNullness"
        message="Unknown nullability; explicitly declare as `@Nullable` or `@NonNull` to improve Kotlin interoperability; see https://android.github.io/kotlin-guides/interop.html#nullability-annotations"
        errorLine1="    public abstract void debug(String tag, String message, Throwable... throwables);"
        errorLine2="                                           ~~~~~~">
        <location
            file="src/main/java/androidx/work/Logger.java"
            line="92"
            column="44"/>
    </issue>

    <issue
        id="UnknownNullness"
        message="Unknown nullability; explicitly declare as `@Nullable` or `@NonNull` to improve Kotlin interoperability; see https://android.github.io/kotlin-guides/interop.html#nullability-annotations"
        errorLine1="    public abstract void debug(String tag, String message, Throwable... throwables);"
        errorLine2="                                                           ~~~~~~~~~~~~">
        <location
            file="src/main/java/androidx/work/Logger.java"
            line="92"
            column="60"/>
    </issue>

    <issue
        id="UnknownNullness"
        message="Unknown nullability; explicitly declare as `@Nullable` or `@NonNull` to improve Kotlin interoperability; see https://android.github.io/kotlin-guides/interop.html#nullability-annotations"
        errorLine1="    public abstract void info(String tag, String message, Throwable... throwables);"
        errorLine2="                              ~~~~~~">
        <location
            file="src/main/java/androidx/work/Logger.java"
            line="97"
            column="31"/>
    </issue>

    <issue
        id="UnknownNullness"
        message="Unknown nullability; explicitly declare as `@Nullable` or `@NonNull` to improve Kotlin interoperability; see https://android.github.io/kotlin-guides/interop.html#nullability-annotations"
        errorLine1="    public abstract void info(String tag, String message, Throwable... throwables);"
        errorLine2="                                          ~~~~~~">
        <location
            file="src/main/java/androidx/work/Logger.java"
            line="97"
            column="43"/>
    </issue>

    <issue
        id="UnknownNullness"
        message="Unknown nullability; explicitly declare as `@Nullable` or `@NonNull` to improve Kotlin interoperability; see https://android.github.io/kotlin-guides/interop.html#nullability-annotations"
        errorLine1="    public abstract void info(String tag, String message, Throwable... throwables);"
        errorLine2="                                                          ~~~~~~~~~~~~">
        <location
            file="src/main/java/androidx/work/Logger.java"
            line="97"
            column="59"/>
    </issue>

    <issue
        id="UnknownNullness"
        message="Unknown nullability; explicitly declare as `@Nullable` or `@NonNull` to improve Kotlin interoperability; see https://android.github.io/kotlin-guides/interop.html#nullability-annotations"
        errorLine1="    public abstract void warning(String tag, String message, Throwable... throwables);"
        errorLine2="                                 ~~~~~~">
        <location
            file="src/main/java/androidx/work/Logger.java"
            line="102"
            column="34"/>
    </issue>

    <issue
        id="UnknownNullness"
        message="Unknown nullability; explicitly declare as `@Nullable` or `@NonNull` to improve Kotlin interoperability; see https://android.github.io/kotlin-guides/interop.html#nullability-annotations"
        errorLine1="    public abstract void warning(String tag, String message, Throwable... throwables);"
        errorLine2="                                             ~~~~~~">
        <location
            file="src/main/java/androidx/work/Logger.java"
            line="102"
            column="46"/>
    </issue>

    <issue
        id="UnknownNullness"
        message="Unknown nullability; explicitly declare as `@Nullable` or `@NonNull` to improve Kotlin interoperability; see https://android.github.io/kotlin-guides/interop.html#nullability-annotations"
        errorLine1="    public abstract void warning(String tag, String message, Throwable... throwables);"
        errorLine2="                                                             ~~~~~~~~~~~~">
        <location
            file="src/main/java/androidx/work/Logger.java"
            line="102"
            column="62"/>
    </issue>

    <issue
        id="UnknownNullness"
        message="Unknown nullability; explicitly declare as `@Nullable` or `@NonNull` to improve Kotlin interoperability; see https://android.github.io/kotlin-guides/interop.html#nullability-annotations"
        errorLine1="    public abstract void error(String tag, String message, Throwable... throwables);"
        errorLine2="                               ~~~~~~">
        <location
            file="src/main/java/androidx/work/Logger.java"
            line="107"
            column="32"/>
    </issue>

    <issue
        id="UnknownNullness"
        message="Unknown nullability; explicitly declare as `@Nullable` or `@NonNull` to improve Kotlin interoperability; see https://android.github.io/kotlin-guides/interop.html#nullability-annotations"
        errorLine1="    public abstract void error(String tag, String message, Throwable... throwables);"
        errorLine2="                                           ~~~~~~">
        <location
            file="src/main/java/androidx/work/Logger.java"
            line="107"
            column="44"/>
    </issue>

    <issue
        id="UnknownNullness"
        message="Unknown nullability; explicitly declare as `@Nullable` or `@NonNull` to improve Kotlin interoperability; see https://android.github.io/kotlin-guides/interop.html#nullability-annotations"
        errorLine1="    public abstract void error(String tag, String message, Throwable... throwables);"
        errorLine2="                                                           ~~~~~~~~~~~~">
        <location
            file="src/main/java/androidx/work/Logger.java"
            line="107"
            column="60"/>
    </issue>

    <issue
        id="UnknownNullness"
        message="Unknown nullability; explicitly declare as `@Nullable` or `@NonNull` to improve Kotlin interoperability; see https://android.github.io/kotlin-guides/interop.html#nullability-annotations"
        errorLine1="        public void verbose(String tag, String message, Throwable... throwables) {"
        errorLine2="                            ~~~~~~">
        <location
            file="src/main/java/androidx/work/Logger.java"
            line="124"
            column="29"/>
    </issue>

    <issue
        id="UnknownNullness"
        message="Unknown nullability; explicitly declare as `@Nullable` or `@NonNull` to improve Kotlin interoperability; see https://android.github.io/kotlin-guides/interop.html#nullability-annotations"
        errorLine1="        public void verbose(String tag, String message, Throwable... throwables) {"
        errorLine2="                                        ~~~~~~">
        <location
            file="src/main/java/androidx/work/Logger.java"
            line="124"
            column="41"/>
    </issue>

    <issue
        id="UnknownNullness"
        message="Unknown nullability; explicitly declare as `@Nullable` or `@NonNull` to improve Kotlin interoperability; see https://android.github.io/kotlin-guides/interop.html#nullability-annotations"
        errorLine1="        public void verbose(String tag, String message, Throwable... throwables) {"
        errorLine2="                                                        ~~~~~~~~~~~~">
        <location
            file="src/main/java/androidx/work/Logger.java"
            line="124"
            column="57"/>
    </issue>

    <issue
        id="UnknownNullness"
        message="Unknown nullability; explicitly declare as `@Nullable` or `@NonNull` to improve Kotlin interoperability; see https://android.github.io/kotlin-guides/interop.html#nullability-annotations"
        errorLine1="        public void debug(String tag, String message, Throwable... throwables) {"
        errorLine2="                          ~~~~~~">
        <location
            file="src/main/java/androidx/work/Logger.java"
            line="135"
            column="27"/>
    </issue>

    <issue
        id="UnknownNullness"
        message="Unknown nullability; explicitly declare as `@Nullable` or `@NonNull` to improve Kotlin interoperability; see https://android.github.io/kotlin-guides/interop.html#nullability-annotations"
        errorLine1="        public void debug(String tag, String message, Throwable... throwables) {"
        errorLine2="                                      ~~~~~~">
        <location
            file="src/main/java/androidx/work/Logger.java"
            line="135"
            column="39"/>
    </issue>

    <issue
        id="UnknownNullness"
        message="Unknown nullability; explicitly declare as `@Nullable` or `@NonNull` to improve Kotlin interoperability; see https://android.github.io/kotlin-guides/interop.html#nullability-annotations"
        errorLine1="        public void debug(String tag, String message, Throwable... throwables) {"
        errorLine2="                                                      ~~~~~~~~~~~~">
        <location
            file="src/main/java/androidx/work/Logger.java"
            line="135"
            column="55"/>
    </issue>

    <issue
        id="UnknownNullness"
        message="Unknown nullability; explicitly declare as `@Nullable` or `@NonNull` to improve Kotlin interoperability; see https://android.github.io/kotlin-guides/interop.html#nullability-annotations"
        errorLine1="        public void info(String tag, String message, Throwable... throwables) {"
        errorLine2="                         ~~~~~~">
        <location
            file="src/main/java/androidx/work/Logger.java"
            line="146"
            column="26"/>
    </issue>

    <issue
        id="UnknownNullness"
        message="Unknown nullability; explicitly declare as `@Nullable` or `@NonNull` to improve Kotlin interoperability; see https://android.github.io/kotlin-guides/interop.html#nullability-annotations"
        errorLine1="        public void info(String tag, String message, Throwable... throwables) {"
        errorLine2="                                     ~~~~~~">
        <location
            file="src/main/java/androidx/work/Logger.java"
            line="146"
            column="38"/>
    </issue>

    <issue
        id="UnknownNullness"
        message="Unknown nullability; explicitly declare as `@Nullable` or `@NonNull` to improve Kotlin interoperability; see https://android.github.io/kotlin-guides/interop.html#nullability-annotations"
        errorLine1="        public void info(String tag, String message, Throwable... throwables) {"
        errorLine2="                                                     ~~~~~~~~~~~~">
        <location
            file="src/main/java/androidx/work/Logger.java"
            line="146"
            column="54"/>
    </issue>

    <issue
        id="UnknownNullness"
        message="Unknown nullability; explicitly declare as `@Nullable` or `@NonNull` to improve Kotlin interoperability; see https://android.github.io/kotlin-guides/interop.html#nullability-annotations"
        errorLine1="        public void warning(String tag, String message, Throwable... throwables) {"
        errorLine2="                            ~~~~~~">
        <location
            file="src/main/java/androidx/work/Logger.java"
            line="157"
            column="29"/>
    </issue>

    <issue
        id="UnknownNullness"
        message="Unknown nullability; explicitly declare as `@Nullable` or `@NonNull` to improve Kotlin interoperability; see https://android.github.io/kotlin-guides/interop.html#nullability-annotations"
        errorLine1="        public void warning(String tag, String message, Throwable... throwables) {"
        errorLine2="                                        ~~~~~~">
        <location
            file="src/main/java/androidx/work/Logger.java"
            line="157"
            column="41"/>
    </issue>

    <issue
        id="UnknownNullness"
        message="Unknown nullability; explicitly declare as `@Nullable` or `@NonNull` to improve Kotlin interoperability; see https://android.github.io/kotlin-guides/interop.html#nullability-annotations"
        errorLine1="        public void warning(String tag, String message, Throwable... throwables) {"
        errorLine2="                                                        ~~~~~~~~~~~~">
        <location
            file="src/main/java/androidx/work/Logger.java"
            line="157"
            column="57"/>
    </issue>

    <issue
        id="UnknownNullness"
        message="Unknown nullability; explicitly declare as `@Nullable` or `@NonNull` to improve Kotlin interoperability; see https://android.github.io/kotlin-guides/interop.html#nullability-annotations"
        errorLine1="        public void error(String tag, String message, Throwable... throwables) {"
        errorLine2="                          ~~~~~~">
        <location
            file="src/main/java/androidx/work/Logger.java"
            line="168"
            column="27"/>
    </issue>

    <issue
        id="UnknownNullness"
        message="Unknown nullability; explicitly declare as `@Nullable` or `@NonNull` to improve Kotlin interoperability; see https://android.github.io/kotlin-guides/interop.html#nullability-annotations"
        errorLine1="        public void error(String tag, String message, Throwable... throwables) {"
        errorLine2="                                      ~~~~~~">
        <location
            file="src/main/java/androidx/work/Logger.java"
            line="168"
            column="39"/>
    </issue>

    <issue
        id="UnknownNullness"
        message="Unknown nullability; explicitly declare as `@Nullable` or `@NonNull` to improve Kotlin interoperability; see https://android.github.io/kotlin-guides/interop.html#nullability-annotations"
        errorLine1="        public void error(String tag, String message, Throwable... throwables) {"
        errorLine2="                                                      ~~~~~~~~~~~~">
        <location
            file="src/main/java/androidx/work/Logger.java"
            line="168"
            column="55"/>
    </issue>

    <issue
        id="UnknownNullness"
        message="Unknown nullability; explicitly declare as `@Nullable` or `@NonNull` to improve Kotlin interoperability; see https://android.github.io/kotlin-guides/interop.html#nullability-annotations"
        errorLine1="    public NetworkConnectedController(Context context, TaskExecutor taskExecutor) {"
        errorLine2="                                      ~~~~~~~">
        <location
            file="src/main/java/androidx/work/impl/constraints/controllers/NetworkConnectedController.java"
            line="40"
            column="39"/>
    </issue>

    <issue
        id="UnknownNullness"
        message="Unknown nullability; explicitly declare as `@Nullable` or `@NonNull` to improve Kotlin interoperability; see https://android.github.io/kotlin-guides/interop.html#nullability-annotations"
        errorLine1="    public NetworkConnectedController(Context context, TaskExecutor taskExecutor) {"
        errorLine2="                                                       ~~~~~~~~~~~~">
        <location
            file="src/main/java/androidx/work/impl/constraints/controllers/NetworkConnectedController.java"
            line="40"
            column="56"/>
    </issue>

    <issue
        id="UnknownNullness"
        message="Unknown nullability; explicitly declare as `@Nullable` or `@NonNull` to improve Kotlin interoperability; see https://android.github.io/kotlin-guides/interop.html#nullability-annotations"
        errorLine1="    public NetworkMeteredController(Context context, TaskExecutor taskExecutor) {"
        errorLine2="                                    ~~~~~~~">
        <location
            file="src/main/java/androidx/work/impl/constraints/controllers/NetworkMeteredController.java"
            line="38"
            column="37"/>
    </issue>

    <issue
        id="UnknownNullness"
        message="Unknown nullability; explicitly declare as `@Nullable` or `@NonNull` to improve Kotlin interoperability; see https://android.github.io/kotlin-guides/interop.html#nullability-annotations"
        errorLine1="    public NetworkMeteredController(Context context, TaskExecutor taskExecutor) {"
        errorLine2="                                                     ~~~~~~~~~~~~">
        <location
            file="src/main/java/androidx/work/impl/constraints/controllers/NetworkMeteredController.java"
            line="38"
            column="54"/>
    </issue>

    <issue
        id="UnknownNullness"
        message="Unknown nullability; explicitly declare as `@Nullable` or `@NonNull` to improve Kotlin interoperability; see https://android.github.io/kotlin-guides/interop.html#nullability-annotations"
        errorLine1="    public NetworkNotRoamingController(Context context, TaskExecutor taskExecutor) {"
        errorLine2="                                       ~~~~~~~">
        <location
            file="src/main/java/androidx/work/impl/constraints/controllers/NetworkNotRoamingController.java"
            line="38"
            column="40"/>
    </issue>

    <issue
        id="UnknownNullness"
        message="Unknown nullability; explicitly declare as `@Nullable` or `@NonNull` to improve Kotlin interoperability; see https://android.github.io/kotlin-guides/interop.html#nullability-annotations"
        errorLine1="    public NetworkNotRoamingController(Context context, TaskExecutor taskExecutor) {"
        errorLine2="                                                        ~~~~~~~~~~~~">
        <location
            file="src/main/java/androidx/work/impl/constraints/controllers/NetworkNotRoamingController.java"
            line="38"
            column="57"/>
    </issue>

    <issue
        id="UnknownNullness"
        message="Unknown nullability; explicitly declare as `@Nullable` or `@NonNull` to improve Kotlin interoperability; see https://android.github.io/kotlin-guides/interop.html#nullability-annotations"
        errorLine1="    public NetworkState getInitialState() {"
        errorLine2="           ~~~~~~~~~~~~">
        <location
            file="src/main/java/androidx/work/impl/constraints/trackers/NetworkStateTracker.java"
            line="79"
            column="12"/>
    </issue>

    <issue
        id="UnknownNullness"
        message="Unknown nullability; explicitly declare as `@Nullable` or `@NonNull` to improve Kotlin interoperability; see https://android.github.io/kotlin-guides/interop.html#nullability-annotations"
        errorLine1="    public static boolean isComponentExplicitlyEnabled(Context context, Class klazz) {"
        errorLine2="                                                       ~~~~~~~">
        <location
            file="src/main/java/androidx/work/impl/utils/PackageManagerHelper.java"
            line="66"
            column="56"/>
    </issue>

    <issue
        id="UnknownNullness"
        message="Unknown nullability; explicitly declare as `@Nullable` or `@NonNull` to improve Kotlin interoperability; see https://android.github.io/kotlin-guides/interop.html#nullability-annotations"
        errorLine1="    public static boolean isComponentExplicitlyEnabled(Context context, Class klazz) {"
        errorLine2="                                                                        ~~~~~">
        <location
            file="src/main/java/androidx/work/impl/utils/PackageManagerHelper.java"
            line="66"
            column="73"/>
    </issue>

    <issue
        id="UnknownNullness"
        message="Unknown nullability; explicitly declare as `@Nullable` or `@NonNull` to improve Kotlin interoperability; see https://android.github.io/kotlin-guides/interop.html#nullability-annotations"
        errorLine1="    public static boolean isComponentExplicitlyEnabled(Context context, String className) {"
        errorLine2="                                                       ~~~~~~~">
        <location
            file="src/main/java/androidx/work/impl/utils/PackageManagerHelper.java"
            line="77"
            column="56"/>
    </issue>

    <issue
        id="UnknownNullness"
        message="Unknown nullability; explicitly declare as `@Nullable` or `@NonNull` to improve Kotlin interoperability; see https://android.github.io/kotlin-guides/interop.html#nullability-annotations"
        errorLine1="    public static boolean isComponentExplicitlyEnabled(Context context, String className) {"
        errorLine2="                                                                        ~~~~~~">
        <location
            file="src/main/java/androidx/work/impl/utils/PackageManagerHelper.java"
            line="77"
            column="73"/>
    </issue>

    <issue
        id="UnknownNullness"
        message="Unknown nullability; explicitly declare as `@Nullable` or `@NonNull` to improve Kotlin interoperability; see https://android.github.io/kotlin-guides/interop.html#nullability-annotations"
        errorLine1="    public LiveData&lt;Long> getLastCancelAllTimeMillisLiveData() {"
        errorLine2="           ~~~~~~~~~~~~~~">
        <location
            file="src/main/java/androidx/work/impl/utils/Preferences.java"
            line="66"
            column="12"/>
    </issue>

    <issue
        id="UnknownNullness"
        message="Unknown nullability; explicitly declare as `@Nullable` or `@NonNull` to improve Kotlin interoperability; see https://android.github.io/kotlin-guides/interop.html#nullability-annotations"
        errorLine1="            Context appContext,"
        errorLine2="            ~~~~~~~">
        <location
            file="src/main/java/androidx/work/impl/Processor.java"
            line="59"
            column="13"/>
    </issue>

    <issue
        id="UnknownNullness"
        message="Unknown nullability; explicitly declare as `@Nullable` or `@NonNull` to improve Kotlin interoperability; see https://android.github.io/kotlin-guides/interop.html#nullability-annotations"
        errorLine1="            Configuration configuration,"
        errorLine2="            ~~~~~~~~~~~~~">
        <location
            file="src/main/java/androidx/work/impl/Processor.java"
            line="60"
            column="13"/>
    </issue>

    <issue
        id="UnknownNullness"
        message="Unknown nullability; explicitly declare as `@Nullable` or `@NonNull` to improve Kotlin interoperability; see https://android.github.io/kotlin-guides/interop.html#nullability-annotations"
        errorLine1="            TaskExecutor workTaskExecutor,"
        errorLine2="            ~~~~~~~~~~~~">
        <location
            file="src/main/java/androidx/work/impl/Processor.java"
            line="61"
            column="13"/>
    </issue>

    <issue
        id="UnknownNullness"
        message="Unknown nullability; explicitly declare as `@Nullable` or `@NonNull` to improve Kotlin interoperability; see https://android.github.io/kotlin-guides/interop.html#nullability-annotations"
        errorLine1="            WorkDatabase workDatabase,"
        errorLine2="            ~~~~~~~~~~~~">
        <location
            file="src/main/java/androidx/work/impl/Processor.java"
            line="62"
            column="13"/>
    </issue>

    <issue
        id="UnknownNullness"
        message="Unknown nullability; explicitly declare as `@Nullable` or `@NonNull` to improve Kotlin interoperability; see https://android.github.io/kotlin-guides/interop.html#nullability-annotations"
        errorLine1="            List&lt;Scheduler> schedulers) {"
        errorLine2="            ~~~~~~~~~~~~~~~">
        <location
            file="src/main/java/androidx/work/impl/Processor.java"
            line="63"
            column="13"/>
    </issue>

    <issue
        id="UnknownNullness"
        message="Unknown nullability; explicitly declare as `@Nullable` or `@NonNull` to improve Kotlin interoperability; see https://android.github.io/kotlin-guides/interop.html#nullability-annotations"
        errorLine1="    public boolean startWork(String id) {"
        errorLine2="                             ~~~~~~">
        <location
            file="src/main/java/androidx/work/impl/Processor.java"
            line="81"
            column="30"/>
    </issue>

    <issue
        id="UnknownNullness"
        message="Unknown nullability; explicitly declare as `@Nullable` or `@NonNull` to improve Kotlin interoperability; see https://android.github.io/kotlin-guides/interop.html#nullability-annotations"
        errorLine1="    public boolean startWork(String id, WorkerParameters.RuntimeExtras runtimeExtras) {"
        errorLine2="                             ~~~~~~">
        <location
            file="src/main/java/androidx/work/impl/Processor.java"
            line="92"
            column="30"/>
    </issue>

    <issue
        id="UnknownNullness"
        message="Unknown nullability; explicitly declare as `@Nullable` or `@NonNull` to improve Kotlin interoperability; see https://android.github.io/kotlin-guides/interop.html#nullability-annotations"
        errorLine1="    public boolean startWork(String id, WorkerParameters.RuntimeExtras runtimeExtras) {"
        errorLine2="                                        ~~~~~~~~~~~~~~~~~~~~~~~~~~~~~~">
        <location
            file="src/main/java/androidx/work/impl/Processor.java"
            line="92"
            column="41"/>
    </issue>

    <issue
        id="UnknownNullness"
        message="Unknown nullability; explicitly declare as `@Nullable` or `@NonNull` to improve Kotlin interoperability; see https://android.github.io/kotlin-guides/interop.html#nullability-annotations"
        errorLine1="    public boolean stopWork(String id) {"
        errorLine2="                            ~~~~~~">
        <location
            file="src/main/java/androidx/work/impl/Processor.java"
            line="131"
            column="29"/>
    </issue>

    <issue
        id="UnknownNullness"
        message="Unknown nullability; explicitly declare as `@Nullable` or `@NonNull` to improve Kotlin interoperability; see https://android.github.io/kotlin-guides/interop.html#nullability-annotations"
        errorLine1="    public boolean stopAndCancelWork(String id) {"
        errorLine2="                                     ~~~~~~">
        <location
            file="src/main/java/androidx/work/impl/Processor.java"
            line="151"
            column="38"/>
    </issue>

    <issue
        id="UnknownNullness"
        message="Unknown nullability; explicitly declare as `@Nullable` or `@NonNull` to improve Kotlin interoperability; see https://android.github.io/kotlin-guides/interop.html#nullability-annotations"
        errorLine1="    public boolean isCancelled(String id) {"
        errorLine2="                               ~~~~~~">
        <location
            file="src/main/java/androidx/work/impl/Processor.java"
            line="172"
            column="32"/>
    </issue>

    <issue
        id="UnknownNullness"
        message="Unknown nullability; explicitly declare as `@Nullable` or `@NonNull` to improve Kotlin interoperability; see https://android.github.io/kotlin-guides/interop.html#nullability-annotations"
        errorLine1="    public void addExecutionListener(ExecutionListener executionListener) {"
        errorLine2="                                     ~~~~~~~~~~~~~~~~~">
        <location
            file="src/main/java/androidx/work/impl/Processor.java"
            line="202"
            column="38"/>
    </issue>

    <issue
        id="UnknownNullness"
        message="Unknown nullability; explicitly declare as `@Nullable` or `@NonNull` to improve Kotlin interoperability; see https://android.github.io/kotlin-guides/interop.html#nullability-annotations"
        errorLine1="    public void removeExecutionListener(ExecutionListener executionListener) {"
        errorLine2="                                        ~~~~~~~~~~~~~~~~~">
        <location
            file="src/main/java/androidx/work/impl/Processor.java"
            line="213"
            column="41"/>
    </issue>

    <issue
        id="UnknownNullness"
        message="Unknown nullability; explicitly declare as `@Nullable` or `@NonNull` to improve Kotlin interoperability; see https://android.github.io/kotlin-guides/interop.html#nullability-annotations"
        errorLine1="    public PruneWorkRunnable(WorkManagerImpl workManagerImpl) {"
        errorLine2="                             ~~~~~~~~~~~~~~~">
        <location
            file="src/main/java/androidx/work/impl/utils/PruneWorkRunnable.java"
            line="39"
            column="30"/>
    </issue>

    <issue
        id="UnknownNullness"
        message="Unknown nullability; explicitly declare as `@Nullable` or `@NonNull` to improve Kotlin interoperability; see https://android.github.io/kotlin-guides/interop.html#nullability-annotations"
        errorLine1="    public Operation getOperation() {"
        errorLine2="           ~~~~~~~~~">
        <location
            file="src/main/java/androidx/work/impl/utils/PruneWorkRunnable.java"
            line="47"
            column="12"/>
    </issue>

    <issue
        id="UnknownNullness"
        message="Unknown nullability; explicitly declare as `@Nullable` or `@NonNull` to improve Kotlin interoperability; see https://android.github.io/kotlin-guides/interop.html#nullability-annotations"
        errorLine1="    public void onReceive(Context context, Intent intent) {"
        errorLine2="                          ~~~~~~~">
        <location
            file="src/main/java/androidx/work/impl/background/systemalarm/RescheduleReceiver.java"
            line="35"
            column="27"/>
    </issue>

    <issue
        id="UnknownNullness"
        message="Unknown nullability; explicitly declare as `@Nullable` or `@NonNull` to improve Kotlin interoperability; see https://android.github.io/kotlin-guides/interop.html#nullability-annotations"
        errorLine1="    public void onReceive(Context context, Intent intent) {"
        errorLine2="                                           ~~~~~~">
        <location
            file="src/main/java/androidx/work/impl/background/systemalarm/RescheduleReceiver.java"
            line="35"
            column="44"/>
    </issue>

    <issue
        id="UnknownNullness"
        message="Unknown nullability; explicitly declare as `@Nullable` or `@NonNull` to improve Kotlin interoperability; see https://android.github.io/kotlin-guides/interop.html#nullability-annotations"
        errorLine1="            List&lt;Scheduler> schedulers) {"
        errorLine2="            ~~~~~~~~~~~~~~~">
        <location
            file="src/main/java/androidx/work/impl/Schedulers.java"
            line="62"
            column="13"/>
    </issue>

    <issue
        id="UnknownNullness"
        message="Unknown nullability; explicitly declare as `@Nullable` or `@NonNull` to improve Kotlin interoperability; see https://android.github.io/kotlin-guides/interop.html#nullability-annotations"
        errorLine1="    public static &lt;V> SettableFuture&lt;V> create() {"
        errorLine2="                      ~~~~~~~~~~~~~~~~~">
        <location
            file="src/main/java/androidx/work/impl/utils/futures/SettableFuture.java"
            line="45"
            column="23"/>
    </issue>

    <issue
        id="UnknownNullness"
        message="Unknown nullability; explicitly declare as `@Nullable` or `@NonNull` to improve Kotlin interoperability; see https://android.github.io/kotlin-guides/interop.html#nullability-annotations"
        errorLine1="    public boolean setException(Throwable throwable) {"
        errorLine2="                                ~~~~~~~~~">
        <location
            file="src/main/java/androidx/work/impl/utils/futures/SettableFuture.java"
            line="55"
            column="33"/>
    </issue>

    <issue
        id="UnknownNullness"
        message="Unknown nullability; explicitly declare as `@Nullable` or `@NonNull` to improve Kotlin interoperability; see https://android.github.io/kotlin-guides/interop.html#nullability-annotations"
        errorLine1="    public boolean setFuture(ListenableFuture&lt;? extends V> future) {"
        errorLine2="                             ~~~~~~~~~~~~~~~~~~~~~~~~~~~~~">
        <location
            file="src/main/java/androidx/work/impl/utils/futures/SettableFuture.java"
            line="60"
            column="30"/>
    </issue>

    <issue
        id="UnknownNullness"
        message="Unknown nullability; explicitly declare as `@Nullable` or `@NonNull` to improve Kotlin interoperability; see https://android.github.io/kotlin-guides/interop.html#nullability-annotations"
        errorLine1="            WorkManagerImpl workManagerImpl,"
        errorLine2="            ~~~~~~~~~~~~~~~">
        <location
            file="src/main/java/androidx/work/impl/utils/StartWorkRunnable.java"
            line="36"
            column="13"/>
    </issue>

    <issue
        id="UnknownNullness"
        message="Unknown nullability; explicitly declare as `@Nullable` or `@NonNull` to improve Kotlin interoperability; see https://android.github.io/kotlin-guides/interop.html#nullability-annotations"
        errorLine1="            String workSpecId,"
        errorLine2="            ~~~~~~">
        <location
            file="src/main/java/androidx/work/impl/utils/StartWorkRunnable.java"
            line="37"
            column="13"/>
    </issue>

    <issue
        id="UnknownNullness"
        message="Unknown nullability; explicitly declare as `@Nullable` or `@NonNull` to improve Kotlin interoperability; see https://android.github.io/kotlin-guides/interop.html#nullability-annotations"
        errorLine1="            WorkerParameters.RuntimeExtras runtimeExtras) {"
        errorLine2="            ~~~~~~~~~~~~~~~~~~~~~~~~~~~~~~">
        <location
            file="src/main/java/androidx/work/impl/utils/StartWorkRunnable.java"
            line="38"
            column="13"/>
    </issue>

    <issue
        id="UnknownNullness"
        message="Unknown nullability; explicitly declare as `@Nullable` or `@NonNull` to improve Kotlin interoperability; see https://android.github.io/kotlin-guides/interop.html#nullability-annotations"
        errorLine1="    public ListenableFuture&lt;T> getFuture() {"
        errorLine2="           ~~~~~~~~~~~~~~~~~~~">
        <location
            file="src/main/java/androidx/work/impl/utils/StatusRunnable.java"
            line="56"
            column="12"/>
    </issue>

    <issue
        id="UnknownNullness"
        message="Unknown nullability; explicitly declare as `@Nullable` or `@NonNull` to improve Kotlin interoperability; see https://android.github.io/kotlin-guides/interop.html#nullability-annotations"
        errorLine1="    public static StatusRunnable&lt;List&lt;WorkInfo>> forStringIds("
        errorLine2="                  ~~~~~~~~~~~~~~~~~~~~~~~~~~~~~~">
        <location
            file="src/main/java/androidx/work/impl/utils/StatusRunnable.java"
            line="68"
            column="19"/>
    </issue>

    <issue
        id="UnknownNullness"
        message="Unknown nullability; explicitly declare as `@Nullable` or `@NonNull` to improve Kotlin interoperability; see https://android.github.io/kotlin-guides/interop.html#nullability-annotations"
        errorLine1="    public static StatusRunnable&lt;WorkInfo> forUUID("
        errorLine2="                  ~~~~~~~~~~~~~~~~~~~~~~~~">
        <location
            file="src/main/java/androidx/work/impl/utils/StatusRunnable.java"
            line="92"
            column="19"/>
    </issue>

    <issue
        id="UnknownNullness"
        message="Unknown nullability; explicitly declare as `@Nullable` or `@NonNull` to improve Kotlin interoperability; see https://android.github.io/kotlin-guides/interop.html#nullability-annotations"
        errorLine1="    public static StatusRunnable&lt;List&lt;WorkInfo>> forTag("
        errorLine2="                  ~~~~~~~~~~~~~~~~~~~~~~~~~~~~~~">
        <location
            file="src/main/java/androidx/work/impl/utils/StatusRunnable.java"
            line="116"
            column="19"/>
    </issue>

    <issue
        id="UnknownNullness"
        message="Unknown nullability; explicitly declare as `@Nullable` or `@NonNull` to improve Kotlin interoperability; see https://android.github.io/kotlin-guides/interop.html#nullability-annotations"
        errorLine1="    public static StatusRunnable&lt;List&lt;WorkInfo>> forUniqueWork("
        errorLine2="                  ~~~~~~~~~~~~~~~~~~~~~~~~~~~~~~">
        <location
            file="src/main/java/androidx/work/impl/utils/StatusRunnable.java"
            line="140"
            column="19"/>
    </issue>

    <issue
        id="UnknownNullness"
        message="Unknown nullability; explicitly declare as `@Nullable` or `@NonNull` to improve Kotlin interoperability; see https://android.github.io/kotlin-guides/interop.html#nullability-annotations"
        errorLine1="    public StopWorkRunnable(WorkManagerImpl workManagerImpl, String workSpecId) {"
        errorLine2="                            ~~~~~~~~~~~~~~~">
        <location
            file="src/main/java/androidx/work/impl/utils/StopWorkRunnable.java"
            line="39"
            column="29"/>
    </issue>

    <issue
        id="UnknownNullness"
        message="Unknown nullability; explicitly declare as `@Nullable` or `@NonNull` to improve Kotlin interoperability; see https://android.github.io/kotlin-guides/interop.html#nullability-annotations"
        errorLine1="    public StopWorkRunnable(WorkManagerImpl workManagerImpl, String workSpecId) {"
        errorLine2="                                                             ~~~~~~">
        <location
            file="src/main/java/androidx/work/impl/utils/StopWorkRunnable.java"
            line="39"
            column="62"/>
    </issue>

    <issue
        id="UnknownNullness"
        message="Unknown nullability; explicitly declare as `@Nullable` or `@NonNull` to improve Kotlin interoperability; see https://android.github.io/kotlin-guides/interop.html#nullability-annotations"
        errorLine1="    public Boolean getInitialState() {"
        errorLine2="           ~~~~~~~">
        <location
            file="src/main/java/androidx/work/impl/constraints/trackers/StorageNotLowTracker.java"
            line="46"
            column="12"/>
    </issue>

    <issue
        id="UnknownNullness"
        message="Unknown nullability; explicitly declare as `@Nullable` or `@NonNull` to improve Kotlin interoperability; see https://android.github.io/kotlin-guides/interop.html#nullability-annotations"
        errorLine1="    public IntentFilter getIntentFilter() {"
        errorLine2="           ~~~~~~~~~~~~">
        <location
            file="src/main/java/androidx/work/impl/constraints/trackers/StorageNotLowTracker.java"
            line="70"
            column="12"/>
    </issue>

    <issue
        id="UnknownNullness"
        message="Unknown nullability; explicitly declare as `@Nullable` or `@NonNull` to improve Kotlin interoperability; see https://android.github.io/kotlin-guides/interop.html#nullability-annotations"
        errorLine1="    public void onBroadcastReceive(Context context, @NonNull Intent intent) {"
        errorLine2="                                   ~~~~~~~">
        <location
            file="src/main/java/androidx/work/impl/constraints/trackers/StorageNotLowTracker.java"
            line="81"
            column="36"/>
    </issue>

    <issue
        id="UnknownNullness"
        message="Unknown nullability; explicitly declare as `@Nullable` or `@NonNull` to improve Kotlin interoperability; see https://android.github.io/kotlin-guides/interop.html#nullability-annotations"
        errorLine1="    public int onStartCommand(Intent intent, int flags, int startId) {"
        errorLine2="                              ~~~~~~">
        <location
            file="src/main/java/androidx/work/impl/background/systemalarm/SystemAlarmService.java"
            line="57"
            column="31"/>
    </issue>

    <issue
        id="UnknownNullness"
        message="Unknown nullability; explicitly declare as `@Nullable` or `@NonNull` to improve Kotlin interoperability; see https://android.github.io/kotlin-guides/interop.html#nullability-annotations"
        errorLine1="            Context context,"
        errorLine2="            ~~~~~~~">
        <location
            file="src/main/java/androidx/work/impl/background/systemjob/SystemJobScheduler.java"
            line="73"
            column="13"/>
    </issue>

    <issue
        id="UnknownNullness"
        message="Unknown nullability; explicitly declare as `@Nullable` or `@NonNull` to improve Kotlin interoperability; see https://android.github.io/kotlin-guides/interop.html#nullability-annotations"
        errorLine1="            WorkManagerImpl workManager,"
        errorLine2="            ~~~~~~~~~~~~~~~">
        <location
            file="src/main/java/androidx/work/impl/background/systemjob/SystemJobScheduler.java"
            line="74"
            column="13"/>
    </issue>

    <issue
        id="UnknownNullness"
        message="Unknown nullability; explicitly declare as `@Nullable` or `@NonNull` to improve Kotlin interoperability; see https://android.github.io/kotlin-guides/interop.html#nullability-annotations"
        errorLine1="            JobScheduler jobScheduler,"
        errorLine2="            ~~~~~~~~~~~~">
        <location
            file="src/main/java/androidx/work/impl/background/systemjob/SystemJobScheduler.java"
            line="75"
            column="13"/>
    </issue>

    <issue
        id="UnknownNullness"
        message="Unknown nullability; explicitly declare as `@Nullable` or `@NonNull` to improve Kotlin interoperability; see https://android.github.io/kotlin-guides/interop.html#nullability-annotations"
        errorLine1="            SystemJobInfoConverter systemJobInfoConverter) {"
        errorLine2="            ~~~~~~~~~~~~~~~~~~~~~~">
        <location
            file="src/main/java/androidx/work/impl/background/systemjob/SystemJobScheduler.java"
            line="76"
            column="13"/>
    </issue>

    <issue
        id="UnknownNullness"
        message="Unknown nullability; explicitly declare as `@Nullable` or `@NonNull` to improve Kotlin interoperability; see https://android.github.io/kotlin-guides/interop.html#nullability-annotations"
        errorLine1="    public void scheduleInternal(WorkSpec workSpec, int jobId) {"
        errorLine2="                                 ~~~~~~~~">
        <location
            file="src/main/java/androidx/work/impl/background/systemjob/SystemJobScheduler.java"
            line="176"
            column="34"/>
    </issue>

    <issue
        id="UnknownNullness"
        message="Unknown nullability; explicitly declare as `@Nullable` or `@NonNull` to improve Kotlin interoperability; see https://android.github.io/kotlin-guides/interop.html#nullability-annotations"
        errorLine1="    public boolean onStartJob(JobParameters params) {"
        errorLine2="                              ~~~~~~~~~~~~~">
        <location
            file="src/main/java/androidx/work/impl/background/systemjob/SystemJobService.java"
            line="89"
            column="31"/>
    </issue>

    <issue
        id="UnknownNullness"
        message="Unknown nullability; explicitly declare as `@Nullable` or `@NonNull` to improve Kotlin interoperability; see https://android.github.io/kotlin-guides/interop.html#nullability-annotations"
        errorLine1="    public boolean onStopJob(JobParameters params) {"
        errorLine2="                             ~~~~~~~~~~~~~">
        <location
            file="src/main/java/androidx/work/impl/background/systemjob/SystemJobService.java"
            line="155"
            column="30"/>
    </issue>

    <issue
        id="UnknownNullness"
        message="Unknown nullability; explicitly declare as `@Nullable` or `@NonNull` to improve Kotlin interoperability; see https://android.github.io/kotlin-guides/interop.html#nullability-annotations"
        errorLine1="    void postToMainThread(Runnable runnable);"
        errorLine2="                          ~~~~~~~~">
        <location
            file="src/main/java/androidx/work/impl/utils/taskexecutor/TaskExecutor.java"
            line="34"
            column="27"/>
    </issue>

    <issue
        id="UnknownNullness"
        message="Unknown nullability; explicitly declare as `@Nullable` or `@NonNull` to improve Kotlin interoperability; see https://android.github.io/kotlin-guides/interop.html#nullability-annotations"
        errorLine1="    Executor getMainThreadExecutor();"
        errorLine2="    ~~~~~~~~">
        <location
            file="src/main/java/androidx/work/impl/utils/taskexecutor/TaskExecutor.java"
            line="39"
            column="5"/>
    </issue>

    <issue
        id="UnknownNullness"
        message="Unknown nullability; explicitly declare as `@Nullable` or `@NonNull` to improve Kotlin interoperability; see https://android.github.io/kotlin-guides/interop.html#nullability-annotations"
        errorLine1="    void executeOnBackgroundThread(Runnable runnable);"
        errorLine2="                                   ~~~~~~~~">
        <location
            file="src/main/java/androidx/work/impl/utils/taskexecutor/TaskExecutor.java"
            line="44"
            column="36"/>
    </issue>

    <issue
        id="UnknownNullness"
        message="Unknown nullability; explicitly declare as `@Nullable` or `@NonNull` to improve Kotlin interoperability; see https://android.github.io/kotlin-guides/interop.html#nullability-annotations"
        errorLine1="    Executor getBackgroundExecutor();"
        errorLine2="    ~~~~~~~~">
        <location
            file="src/main/java/androidx/work/impl/utils/taskexecutor/TaskExecutor.java"
            line="49"
            column="5"/>
    </issue>

    <issue
        id="UnknownNullness"
        message="Unknown nullability; explicitly declare as `@Nullable` or `@NonNull` to improve Kotlin interoperability; see https://android.github.io/kotlin-guides/interop.html#nullability-annotations"
        errorLine1="    public static synchronized Trackers getInstance(Context context, TaskExecutor taskExecutor) {"
        errorLine2="                                                    ~~~~~~~">
        <location
            file="src/main/java/androidx/work/impl/constraints/trackers/Trackers.java"
            line="41"
            column="53"/>
    </issue>

    <issue
        id="UnknownNullness"
        message="Unknown nullability; explicitly declare as `@Nullable` or `@NonNull` to improve Kotlin interoperability; see https://android.github.io/kotlin-guides/interop.html#nullability-annotations"
        errorLine1="    public static synchronized Trackers getInstance(Context context, TaskExecutor taskExecutor) {"
        errorLine2="                                                                     ~~~~~~~~~~~~">
        <location
            file="src/main/java/androidx/work/impl/constraints/trackers/Trackers.java"
            line="41"
            column="70"/>
    </issue>

    <issue
        id="UnknownNullness"
        message="Unknown nullability; explicitly declare as `@Nullable` or `@NonNull` to improve Kotlin interoperability; see https://android.github.io/kotlin-guides/interop.html#nullability-annotations"
        errorLine1="    public static PowerManager.WakeLock newWakeLock("
        errorLine2="                  ~~~~~~~~~~~~~~~~~~~~~">
        <location
            file="src/main/java/androidx/work/impl/utils/WakeLocks.java"
            line="53"
            column="19"/>
    </issue>

    <issue
        id="UnknownNullness"
        message="Unknown nullability; explicitly declare as `@Nullable` or `@NonNull` to improve Kotlin interoperability; see https://android.github.io/kotlin-guides/interop.html#nullability-annotations"
        errorLine1="    public ExistingWorkPolicy getExistingWorkPolicy() {"
        errorLine2="           ~~~~~~~~~~~~~~~~~~">
        <location
            file="src/main/java/androidx/work/impl/WorkContinuationImpl.java"
            line="76"
            column="12"/>
    </issue>

    <issue
        id="UnknownNullness"
        message="Unknown nullability; explicitly declare as `@Nullable` or `@NonNull` to improve Kotlin interoperability; see https://android.github.io/kotlin-guides/interop.html#nullability-annotations"
        errorLine1="    public List&lt;String> getAllIds() {"
        errorLine2="           ~~~~~~~~~~~~">
        <location
            file="src/main/java/androidx/work/impl/WorkContinuationImpl.java"
            line="90"
            column="12"/>
    </issue>

    <issue
        id="UnknownNullness"
        message="Unknown nullability; explicitly declare as `@Nullable` or `@NonNull` to improve Kotlin interoperability; see https://android.github.io/kotlin-guides/interop.html#nullability-annotations"
        errorLine1="    public List&lt;WorkContinuationImpl> getParents() {"
        errorLine2="           ~~~~~~~~~~~~~~~~~~~~~~~~~~">
        <location
            file="src/main/java/androidx/work/impl/WorkContinuationImpl.java"
            line="105"
            column="12"/>
    </issue>

    <issue
        id="UnknownNullness"
        message="Unknown nullability; explicitly declare as `@Nullable` or `@NonNull` to improve Kotlin interoperability; see https://android.github.io/kotlin-guides/interop.html#nullability-annotations"
        errorLine1="    public @NonNull WorkContinuation then(List&lt;OneTimeWorkRequest> work) {"
        errorLine2="                                          ~~~~~~~~~~~~~~~~~~~~~~~~">
        <location
            file="src/main/java/androidx/work/impl/WorkContinuationImpl.java"
            line="153"
            column="43"/>
    </issue>

    <issue
        id="UnknownNullness"
        message="Unknown nullability; explicitly declare as `@Nullable` or `@NonNull` to improve Kotlin interoperability; see https://android.github.io/kotlin-guides/interop.html#nullability-annotations"
        errorLine1="    public static Set&lt;String> prerequisitesFor(WorkContinuationImpl continuation) {"
        errorLine2="                  ~~~~~~~~~~~">
        <location
            file="src/main/java/androidx/work/impl/WorkContinuationImpl.java"
            line="273"
            column="19"/>
    </issue>

    <issue
        id="UnknownNullness"
        message="Unknown nullability; explicitly declare as `@Nullable` or `@NonNull` to improve Kotlin interoperability; see https://android.github.io/kotlin-guides/interop.html#nullability-annotations"
        errorLine1="    public static Set&lt;String> prerequisitesFor(WorkContinuationImpl continuation) {"
        errorLine2="                                               ~~~~~~~~~~~~~~~~~~~~">
        <location
            file="src/main/java/androidx/work/impl/WorkContinuationImpl.java"
            line="273"
            column="48"/>
    </issue>

    <issue
        id="UnknownNullness"
        message="Unknown nullability; explicitly declare as `@Nullable` or `@NonNull` to improve Kotlin interoperability; see https://android.github.io/kotlin-guides/interop.html#nullability-annotations"
        errorLine1="    public static WorkDatabase create("
        errorLine2="                  ~~~~~~~~~~~~">
        <location
            file="src/main/java/androidx/work/impl/WorkDatabase.java"
            line="101"
            column="19"/>
    </issue>

    <issue
        id="UnknownNullness"
        message="Unknown nullability; explicitly declare as `@Nullable` or `@NonNull` to improve Kotlin interoperability; see https://android.github.io/kotlin-guides/interop.html#nullability-annotations"
        errorLine1="    public abstract WorkSpecDao workSpecDao();"
        errorLine2="                    ~~~~~~~~~~~">
        <location
            file="src/main/java/androidx/work/impl/WorkDatabase.java"
            line="159"
            column="21"/>
    </issue>

    <issue
        id="UnknownNullness"
        message="Unknown nullability; explicitly declare as `@Nullable` or `@NonNull` to improve Kotlin interoperability; see https://android.github.io/kotlin-guides/interop.html#nullability-annotations"
        errorLine1="    public abstract DependencyDao dependencyDao();"
        errorLine2="                    ~~~~~~~~~~~~~">
        <location
            file="src/main/java/androidx/work/impl/WorkDatabase.java"
            line="164"
            column="21"/>
    </issue>

    <issue
        id="UnknownNullness"
        message="Unknown nullability; explicitly declare as `@Nullable` or `@NonNull` to improve Kotlin interoperability; see https://android.github.io/kotlin-guides/interop.html#nullability-annotations"
        errorLine1="    public abstract WorkTagDao workTagDao();"
        errorLine2="                    ~~~~~~~~~~">
        <location
            file="src/main/java/androidx/work/impl/WorkDatabase.java"
            line="169"
            column="21"/>
    </issue>

    <issue
        id="UnknownNullness"
        message="Unknown nullability; explicitly declare as `@Nullable` or `@NonNull` to improve Kotlin interoperability; see https://android.github.io/kotlin-guides/interop.html#nullability-annotations"
        errorLine1="    public abstract SystemIdInfoDao systemIdInfoDao();"
        errorLine2="                    ~~~~~~~~~~~~~~~">
        <location
            file="src/main/java/androidx/work/impl/WorkDatabase.java"
            line="174"
            column="21"/>
    </issue>

    <issue
        id="UnknownNullness"
        message="Unknown nullability; explicitly declare as `@Nullable` or `@NonNull` to improve Kotlin interoperability; see https://android.github.io/kotlin-guides/interop.html#nullability-annotations"
        errorLine1="    public abstract WorkNameDao workNameDao();"
        errorLine2="                    ~~~~~~~~~~~">
        <location
            file="src/main/java/androidx/work/impl/WorkDatabase.java"
            line="179"
            column="21"/>
    </issue>

    <issue
        id="UnknownNullness"
        message="Unknown nullability; explicitly declare as `@Nullable` or `@NonNull` to improve Kotlin interoperability; see https://android.github.io/kotlin-guides/interop.html#nullability-annotations"
        errorLine1="    public static Migration MIGRATION_1_2 = new Migration(VERSION_1, VERSION_2) {"
        errorLine2="                  ~~~~~~~~~">
        <location
            file="src/main/java/androidx/work/impl/WorkDatabaseMigrations.java"
            line="80"
            column="19"/>
    </issue>

    <issue
        id="UnknownNullness"
        message="Unknown nullability; explicitly declare as `@Nullable` or `@NonNull` to improve Kotlin interoperability; see https://android.github.io/kotlin-guides/interop.html#nullability-annotations"
        errorLine1="    public static Migration MIGRATION_3_4 = new Migration(VERSION_3, VERSION_4) {"
        errorLine2="                  ~~~~~~~~~">
        <location
            file="src/main/java/androidx/work/impl/WorkDatabaseMigrations.java"
            line="113"
            column="19"/>
    </issue>

    <issue
        id="UnknownNullness"
        message="Unknown nullability; explicitly declare as `@Nullable` or `@NonNull` to improve Kotlin interoperability; see https://android.github.io/kotlin-guides/interop.html#nullability-annotations"
        errorLine1="    public static Migration MIGRATION_4_5 = new Migration(VERSION_4, VERSION_5) {"
        errorLine2="                  ~~~~~~~~~">
        <location
            file="src/main/java/androidx/work/impl/WorkDatabaseMigrations.java"
            line="125"
            column="19"/>
    </issue>

    <issue
        id="UnknownNullness"
        message="Unknown nullability; explicitly declare as `@Nullable` or `@NonNull` to improve Kotlin interoperability; see https://android.github.io/kotlin-guides/interop.html#nullability-annotations"
        errorLine1="    public static void setDelegate(WorkManagerImpl delegate) {"
        errorLine2="                                   ~~~~~~~~~~~~~~~">
        <location
            file="src/main/java/androidx/work/impl/WorkManagerImpl.java"
            line="98"
            column="36"/>
    </issue>

    <issue
        id="UnknownNullness"
        message="Unknown nullability; explicitly declare as `@Nullable` or `@NonNull` to improve Kotlin interoperability; see https://android.github.io/kotlin-guides/interop.html#nullability-annotations"
        errorLine1="    public Context getApplicationContext() {"
        errorLine2="           ~~~~~~~">
        <location
            file="src/main/java/androidx/work/impl/WorkManagerImpl.java"
            line="267"
            column="12"/>
    </issue>

    <issue
        id="UnknownNullness"
        message="Unknown nullability; explicitly declare as `@Nullable` or `@NonNull` to improve Kotlin interoperability; see https://android.github.io/kotlin-guides/interop.html#nullability-annotations"
        errorLine1="    public WorkDatabase getWorkDatabase() {"
        errorLine2="           ~~~~~~~~~~~~">
        <location
            file="src/main/java/androidx/work/impl/WorkManagerImpl.java"
            line="276"
            column="12"/>
    </issue>

    <issue
        id="UnknownNullness"
        message="Unknown nullability; explicitly declare as `@Nullable` or `@NonNull` to improve Kotlin interoperability; see https://android.github.io/kotlin-guides/interop.html#nullability-annotations"
        errorLine1="    public void startWork(String workSpecId) {"
        errorLine2="                          ~~~~~~">
        <location
            file="src/main/java/androidx/work/impl/WorkManagerImpl.java"
            line="544"
            column="27"/>
    </issue>

    <issue
        id="UnknownNullness"
        message="Unknown nullability; explicitly declare as `@Nullable` or `@NonNull` to improve Kotlin interoperability; see https://android.github.io/kotlin-guides/interop.html#nullability-annotations"
        errorLine1="    public void startWork(String workSpecId, WorkerParameters.RuntimeExtras runtimeExtras) {"
        errorLine2="                          ~~~~~~">
        <location
            file="src/main/java/androidx/work/impl/WorkManagerImpl.java"
            line="554"
            column="27"/>
    </issue>

    <issue
        id="UnknownNullness"
        message="Unknown nullability; explicitly declare as `@Nullable` or `@NonNull` to improve Kotlin interoperability; see https://android.github.io/kotlin-guides/interop.html#nullability-annotations"
        errorLine1="    public void startWork(String workSpecId, WorkerParameters.RuntimeExtras runtimeExtras) {"
        errorLine2="                                             ~~~~~~~~~~~~~~~~~~~~~~~~~~~~~~">
        <location
            file="src/main/java/androidx/work/impl/WorkManagerImpl.java"
            line="554"
            column="46"/>
    </issue>

    <issue
        id="UnknownNullness"
        message="Unknown nullability; explicitly declare as `@Nullable` or `@NonNull` to improve Kotlin interoperability; see https://android.github.io/kotlin-guides/interop.html#nullability-annotations"
        errorLine1="    public void stopWork(String workSpecId) {"
        errorLine2="                         ~~~~~~">
        <location
            file="src/main/java/androidx/work/impl/WorkManagerImpl.java"
            line="565"
            column="26"/>
    </issue>

    <issue
        id="UnknownNullness"
        message="Unknown nullability; explicitly declare as `@Nullable` or `@NonNull` to improve Kotlin interoperability; see https://android.github.io/kotlin-guides/interop.html#nullability-annotations"
        errorLine1="    public @NonNull List&lt;Scheduler> createSchedulers(Context context, TaskExecutor taskExecutor) {"
        errorLine2="                                                     ~~~~~~~">
        <location
            file="src/main/java/androidx/work/impl/WorkManagerImpl.java"
            line="660"
            column="54"/>
    </issue>

    <issue
        id="UnknownNullness"
        message="Unknown nullability; explicitly declare as `@Nullable` or `@NonNull` to improve Kotlin interoperability; see https://android.github.io/kotlin-guides/interop.html#nullability-annotations"
        errorLine1="    public @NonNull List&lt;Scheduler> createSchedulers(Context context, TaskExecutor taskExecutor) {"
        errorLine2="                                                                      ~~~~~~~~~~~~">
        <location
            file="src/main/java/androidx/work/impl/WorkManagerImpl.java"
            line="660"
            column="71"/>
    </issue>

    <issue
        id="UnknownNullness"
        message="Unknown nullability; explicitly declare as `@Nullable` or `@NonNull` to improve Kotlin interoperability; see https://android.github.io/kotlin-guides/interop.html#nullability-annotations"
        errorLine1="    public void postToMainThread(Runnable r) {"
        errorLine2="                                 ~~~~~~~~">
        <location
            file="src/main/java/androidx/work/impl/utils/taskexecutor/WorkManagerTaskExecutor.java"
            line="53"
            column="34"/>
    </issue>

    <issue
        id="UnknownNullness"
        message="Unknown nullability; explicitly declare as `@Nullable` or `@NonNull` to improve Kotlin interoperability; see https://android.github.io/kotlin-guides/interop.html#nullability-annotations"
        errorLine1="    public Executor getMainThreadExecutor() {"
        errorLine2="           ~~~~~~~~">
        <location
            file="src/main/java/androidx/work/impl/utils/taskexecutor/WorkManagerTaskExecutor.java"
            line="58"
            column="12"/>
    </issue>

    <issue
        id="UnknownNullness"
        message="Unknown nullability; explicitly declare as `@Nullable` or `@NonNull` to improve Kotlin interoperability; see https://android.github.io/kotlin-guides/interop.html#nullability-annotations"
        errorLine1="    public void executeOnBackgroundThread(Runnable r) {"
        errorLine2="                                          ~~~~~~~~">
        <location
            file="src/main/java/androidx/work/impl/utils/taskexecutor/WorkManagerTaskExecutor.java"
            line="63"
            column="43"/>
    </issue>

    <issue
        id="UnknownNullness"
        message="Unknown nullability; explicitly declare as `@Nullable` or `@NonNull` to improve Kotlin interoperability; see https://android.github.io/kotlin-guides/interop.html#nullability-annotations"
        errorLine1="    public Executor getBackgroundExecutor() {"
        errorLine2="           ~~~~~~~~">
        <location
            file="src/main/java/androidx/work/impl/utils/taskexecutor/WorkManagerTaskExecutor.java"
            line="68"
            column="12"/>
    </issue>

    <issue
        id="UnknownNullness"
        message="Unknown nullability; explicitly declare as `@Nullable` or `@NonNull` to improve Kotlin interoperability; see https://android.github.io/kotlin-guides/interop.html#nullability-annotations"
        errorLine1="    void insert(WorkName workName);"
        errorLine2="                ~~~~~~~~">
        <location
            file="src/main/java/androidx/work/impl/model/WorkNameDao.java"
            line="39"
            column="17"/>
    </issue>

    <issue
        id="UnknownNullness"
        message="Unknown nullability; explicitly declare as `@Nullable` or `@NonNull` to improve Kotlin interoperability; see https://android.github.io/kotlin-guides/interop.html#nullability-annotations"
        errorLine1="    List&lt;String> getWorkSpecIdsWithName(String name);"
        errorLine2="    ~~~~~~~~~~~~">
        <location
            file="src/main/java/androidx/work/impl/model/WorkNameDao.java"
            line="48"
            column="5"/>
    </issue>

    <issue
        id="UnknownNullness"
        message="Unknown nullability; explicitly declare as `@Nullable` or `@NonNull` to improve Kotlin interoperability; see https://android.github.io/kotlin-guides/interop.html#nullability-annotations"
        errorLine1="    List&lt;String> getWorkSpecIdsWithName(String name);"
        errorLine2="                                        ~~~~~~">
        <location
            file="src/main/java/androidx/work/impl/model/WorkNameDao.java"
            line="48"
            column="41"/>
    </issue>

    <issue
        id="UnknownNullness"
        message="Unknown nullability; explicitly declare as `@Nullable` or `@NonNull` to improve Kotlin interoperability; see https://android.github.io/kotlin-guides/interop.html#nullability-annotations"
        errorLine1="    public String inputMergerClassName;"
        errorLine2="           ~~~~~~">
        <location
            file="src/main/java/androidx/work/impl/model/WorkSpec.java"
            line="73"
            column="12"/>
    </issue>

    <issue
        id="UnknownNullness"
        message="Unknown nullability; explicitly declare as `@Nullable` or `@NonNull` to improve Kotlin interoperability; see https://android.github.io/kotlin-guides/interop.html#nullability-annotations"
        errorLine1="        public String id;"
        errorLine2="               ~~~~~~">
        <location
            file="src/main/java/androidx/work/impl/model/WorkSpec.java"
            line="352"
            column="16"/>
    </issue>

    <issue
        id="UnknownNullness"
        message="Unknown nullability; explicitly declare as `@Nullable` or `@NonNull` to improve Kotlin interoperability; see https://android.github.io/kotlin-guides/interop.html#nullability-annotations"
        errorLine1="        public WorkInfo.State state;"
        errorLine2="               ~~~~~~~~~~~~~~">
        <location
            file="src/main/java/androidx/work/impl/model/WorkSpec.java"
            line="355"
            column="16"/>
    </issue>

    <issue
        id="UnknownNullness"
        message="Unknown nullability; explicitly declare as `@Nullable` or `@NonNull` to improve Kotlin interoperability; see https://android.github.io/kotlin-guides/interop.html#nullability-annotations"
        errorLine1="        public String id;"
        errorLine2="               ~~~~~~">
        <location
            file="src/main/java/androidx/work/impl/model/WorkSpec.java"
            line="382"
            column="16"/>
    </issue>

    <issue
        id="UnknownNullness"
        message="Unknown nullability; explicitly declare as `@Nullable` or `@NonNull` to improve Kotlin interoperability; see https://android.github.io/kotlin-guides/interop.html#nullability-annotations"
        errorLine1="        public WorkInfo.State state;"
        errorLine2="               ~~~~~~~~~~~~~~">
        <location
            file="src/main/java/androidx/work/impl/model/WorkSpec.java"
            line="385"
            column="16"/>
    </issue>

    <issue
        id="UnknownNullness"
        message="Unknown nullability; explicitly declare as `@Nullable` or `@NonNull` to improve Kotlin interoperability; see https://android.github.io/kotlin-guides/interop.html#nullability-annotations"
        errorLine1="        public Data output;"
        errorLine2="               ~~~~">
        <location
            file="src/main/java/androidx/work/impl/model/WorkSpec.java"
            line="388"
            column="16"/>
    </issue>

    <issue
        id="UnknownNullness"
        message="Unknown nullability; explicitly declare as `@Nullable` or `@NonNull` to improve Kotlin interoperability; see https://android.github.io/kotlin-guides/interop.html#nullability-annotations"
        errorLine1="        public List&lt;String> tags;"
        errorLine2="               ~~~~~~~~~~~~">
        <location
            file="src/main/java/androidx/work/impl/model/WorkSpec.java"
            line="398"
            column="16"/>
    </issue>

    <issue
        id="UnknownNullness"
        message="Unknown nullability; explicitly declare as `@Nullable` or `@NonNull` to improve Kotlin interoperability; see https://android.github.io/kotlin-guides/interop.html#nullability-annotations"
        errorLine1="        public WorkInfo toWorkInfo() {"
        errorLine2="               ~~~~~~~~">
        <location
            file="src/main/java/androidx/work/impl/model/WorkSpec.java"
            line="405"
            column="16"/>
    </issue>

    <issue
        id="UnknownNullness"
        message="Unknown nullability; explicitly declare as `@Nullable` or `@NonNull` to improve Kotlin interoperability; see https://android.github.io/kotlin-guides/interop.html#nullability-annotations"
        errorLine1="    void insertWorkSpec(WorkSpec workSpec);"
        errorLine2="                        ~~~~~~~~">
        <location
            file="src/main/java/androidx/work/impl/model/WorkSpecDao.java"
            line="45"
            column="25"/>
    </issue>

    <issue
        id="UnknownNullness"
        message="Unknown nullability; explicitly declare as `@Nullable` or `@NonNull` to improve Kotlin interoperability; see https://android.github.io/kotlin-guides/interop.html#nullability-annotations"
        errorLine1="    void delete(String id);"
        errorLine2="                ~~~~~~">
        <location
            file="src/main/java/androidx/work/impl/model/WorkSpecDao.java"
            line="53"
            column="17"/>
    </issue>

    <issue
        id="UnknownNullness"
        message="Unknown nullability; explicitly declare as `@Nullable` or `@NonNull` to improve Kotlin interoperability; see https://android.github.io/kotlin-guides/interop.html#nullability-annotations"
        errorLine1="    WorkSpec getWorkSpec(String id);"
        errorLine2="    ~~~~~~~~">
        <location
            file="src/main/java/androidx/work/impl/model/WorkSpecDao.java"
            line="60"
            column="5"/>
    </issue>

    <issue
        id="UnknownNullness"
        message="Unknown nullability; explicitly declare as `@Nullable` or `@NonNull` to improve Kotlin interoperability; see https://android.github.io/kotlin-guides/interop.html#nullability-annotations"
        errorLine1="    WorkSpec getWorkSpec(String id);"
        errorLine2="                         ~~~~~~">
        <location
            file="src/main/java/androidx/work/impl/model/WorkSpecDao.java"
            line="60"
            column="26"/>
    </issue>

    <issue
        id="UnknownNullness"
        message="Unknown nullability; explicitly declare as `@Nullable` or `@NonNull` to improve Kotlin interoperability; see https://android.github.io/kotlin-guides/interop.html#nullability-annotations"
        errorLine1="    WorkSpec[] getWorkSpecs(List&lt;String> ids);"
        errorLine2="    ~~~~~~~~~~">
        <location
            file="src/main/java/androidx/work/impl/model/WorkSpecDao.java"
            line="69"
            column="5"/>
    </issue>

    <issue
        id="UnknownNullness"
        message="Unknown nullability; explicitly declare as `@Nullable` or `@NonNull` to improve Kotlin interoperability; see https://android.github.io/kotlin-guides/interop.html#nullability-annotations"
        errorLine1="    WorkSpec[] getWorkSpecs(List&lt;String> ids);"
        errorLine2="                            ~~~~~~~~~~~~">
        <location
            file="src/main/java/androidx/work/impl/model/WorkSpecDao.java"
            line="69"
            column="29"/>
    </issue>

    <issue
        id="UnknownNullness"
        message="Unknown nullability; explicitly declare as `@Nullable` or `@NonNull` to improve Kotlin interoperability; see https://android.github.io/kotlin-guides/interop.html#nullability-annotations"
        errorLine1="    List&lt;WorkSpec.IdAndState> getWorkSpecIdAndStatesForName(String name);"
        errorLine2="    ~~~~~~~~~~~~~~~~~~~~~~~~~">
        <location
            file="src/main/java/androidx/work/impl/model/WorkSpecDao.java"
            line="79"
            column="5"/>
    </issue>

    <issue
        id="UnknownNullness"
        message="Unknown nullability; explicitly declare as `@Nullable` or `@NonNull` to improve Kotlin interoperability; see https://android.github.io/kotlin-guides/interop.html#nullability-annotations"
        errorLine1="    List&lt;WorkSpec.IdAndState> getWorkSpecIdAndStatesForName(String name);"
        errorLine2="                                                            ~~~~~~">
        <location
            file="src/main/java/androidx/work/impl/model/WorkSpecDao.java"
            line="79"
            column="61"/>
    </issue>

    <issue
        id="UnknownNullness"
        message="Unknown nullability; explicitly declare as `@Nullable` or `@NonNull` to improve Kotlin interoperability; see https://android.github.io/kotlin-guides/interop.html#nullability-annotations"
        errorLine1="    List&lt;String> getAllWorkSpecIds();"
        errorLine2="    ~~~~~~~~~~~~">
        <location
            file="src/main/java/androidx/work/impl/model/WorkSpecDao.java"
            line="85"
            column="5"/>
    </issue>

    <issue
        id="UnknownNullness"
        message="Unknown nullability; explicitly declare as `@Nullable` or `@NonNull` to improve Kotlin interoperability; see https://android.github.io/kotlin-guides/interop.html#nullability-annotations"
        errorLine1="    int setState(WorkInfo.State state, String... ids);"
        errorLine2="                 ~~~~~~~~~~~~~~">
        <location
            file="src/main/java/androidx/work/impl/model/WorkSpecDao.java"
            line="95"
            column="18"/>
    </issue>

    <issue
        id="UnknownNullness"
        message="Unknown nullability; explicitly declare as `@Nullable` or `@NonNull` to improve Kotlin interoperability; see https://android.github.io/kotlin-guides/interop.html#nullability-annotations"
        errorLine1="    int setState(WorkInfo.State state, String... ids);"
        errorLine2="                                       ~~~~~~~~~">
        <location
            file="src/main/java/androidx/work/impl/model/WorkSpecDao.java"
            line="95"
            column="40"/>
    </issue>

    <issue
        id="UnknownNullness"
        message="Unknown nullability; explicitly declare as `@Nullable` or `@NonNull` to improve Kotlin interoperability; see https://android.github.io/kotlin-guides/interop.html#nullability-annotations"
        errorLine1="    void setOutput(String id, Data output);"
        errorLine2="                   ~~~~~~">
        <location
            file="src/main/java/androidx/work/impl/model/WorkSpecDao.java"
            line="104"
            column="20"/>
    </issue>

    <issue
        id="UnknownNullness"
        message="Unknown nullability; explicitly declare as `@Nullable` or `@NonNull` to improve Kotlin interoperability; see https://android.github.io/kotlin-guides/interop.html#nullability-annotations"
        errorLine1="    void setOutput(String id, Data output);"
        errorLine2="                              ~~~~">
        <location
            file="src/main/java/androidx/work/impl/model/WorkSpecDao.java"
            line="104"
            column="31"/>
    </issue>

    <issue
        id="UnknownNullness"
        message="Unknown nullability; explicitly declare as `@Nullable` or `@NonNull` to improve Kotlin interoperability; see https://android.github.io/kotlin-guides/interop.html#nullability-annotations"
        errorLine1="    void setPeriodStartTime(String id, long periodStartTime);"
        errorLine2="                            ~~~~~~">
        <location
            file="src/main/java/androidx/work/impl/model/WorkSpecDao.java"
            line="113"
            column="29"/>
    </issue>

    <issue
        id="UnknownNullness"
        message="Unknown nullability; explicitly declare as `@Nullable` or `@NonNull` to improve Kotlin interoperability; see https://android.github.io/kotlin-guides/interop.html#nullability-annotations"
        errorLine1="    int incrementWorkSpecRunAttemptCount(String id);"
        errorLine2="                                         ~~~~~~">
        <location
            file="src/main/java/androidx/work/impl/model/WorkSpecDao.java"
            line="122"
            column="42"/>
    </issue>

    <issue
        id="UnknownNullness"
        message="Unknown nullability; explicitly declare as `@Nullable` or `@NonNull` to improve Kotlin interoperability; see https://android.github.io/kotlin-guides/interop.html#nullability-annotations"
        errorLine1="    int resetWorkSpecRunAttemptCount(String id);"
        errorLine2="                                     ~~~~~~">
        <location
            file="src/main/java/androidx/work/impl/model/WorkSpecDao.java"
            line="131"
            column="38"/>
    </issue>

    <issue
        id="UnknownNullness"
        message="Unknown nullability; explicitly declare as `@Nullable` or `@NonNull` to improve Kotlin interoperability; see https://android.github.io/kotlin-guides/interop.html#nullability-annotations"
        errorLine1="    WorkInfo.State getState(String id);"
        errorLine2="    ~~~~~~~~~~~~~~">
        <location
            file="src/main/java/androidx/work/impl/model/WorkSpecDao.java"
            line="140"
            column="5"/>
    </issue>

    <issue
        id="UnknownNullness"
        message="Unknown nullability; explicitly declare as `@Nullable` or `@NonNull` to improve Kotlin interoperability; see https://android.github.io/kotlin-guides/interop.html#nullability-annotations"
        errorLine1="    WorkInfo.State getState(String id);"
        errorLine2="                            ~~~~~~">
        <location
            file="src/main/java/androidx/work/impl/model/WorkSpecDao.java"
            line="140"
            column="29"/>
    </issue>

    <issue
        id="UnknownNullness"
        message="Unknown nullability; explicitly declare as `@Nullable` or `@NonNull` to improve Kotlin interoperability; see https://android.github.io/kotlin-guides/interop.html#nullability-annotations"
        errorLine1="    WorkSpec.WorkInfoPojo getWorkStatusPojoForId(String id);"
        errorLine2="    ~~~~~~~~~~~~~~~~~~~~~">
        <location
            file="src/main/java/androidx/work/impl/model/WorkSpecDao.java"
            line="150"
            column="5"/>
    </issue>

    <issue
        id="UnknownNullness"
        message="Unknown nullability; explicitly declare as `@Nullable` or `@NonNull` to improve Kotlin interoperability; see https://android.github.io/kotlin-guides/interop.html#nullability-annotations"
        errorLine1="    WorkSpec.WorkInfoPojo getWorkStatusPojoForId(String id);"
        errorLine2="                                                 ~~~~~~">
        <location
            file="src/main/java/androidx/work/impl/model/WorkSpecDao.java"
            line="150"
            column="50"/>
    </issue>

    <issue
        id="UnknownNullness"
        message="Unknown nullability; explicitly declare as `@Nullable` or `@NonNull` to improve Kotlin interoperability; see https://android.github.io/kotlin-guides/interop.html#nullability-annotations"
        errorLine1="    List&lt;WorkSpec.WorkInfoPojo> getWorkStatusPojoForIds(List&lt;String> ids);"
        errorLine2="    ~~~~~~~~~~~~~~~~~~~~~~~~~~~">
        <location
            file="src/main/java/androidx/work/impl/model/WorkSpecDao.java"
            line="161"
            column="5"/>
    </issue>

    <issue
        id="UnknownNullness"
        message="Unknown nullability; explicitly declare as `@Nullable` or `@NonNull` to improve Kotlin interoperability; see https://android.github.io/kotlin-guides/interop.html#nullability-annotations"
        errorLine1="    List&lt;WorkSpec.WorkInfoPojo> getWorkStatusPojoForIds(List&lt;String> ids);"
        errorLine2="                                                        ~~~~~~~~~~~~">
        <location
            file="src/main/java/androidx/work/impl/model/WorkSpecDao.java"
            line="161"
            column="57"/>
    </issue>

    <issue
        id="UnknownNullness"
        message="Unknown nullability; explicitly declare as `@Nullable` or `@NonNull` to improve Kotlin interoperability; see https://android.github.io/kotlin-guides/interop.html#nullability-annotations"
        errorLine1="    LiveData&lt;List&lt;WorkSpec.WorkInfoPojo>> getWorkStatusPojoLiveDataForIds(List&lt;String> ids);"
        errorLine2="    ~~~~~~~~~~~~~~~~~~~~~~~~~~~~~~~~~~~~~">
        <location
            file="src/main/java/androidx/work/impl/model/WorkSpecDao.java"
            line="172"
            column="5"/>
    </issue>

    <issue
        id="UnknownNullness"
        message="Unknown nullability; explicitly declare as `@Nullable` or `@NonNull` to improve Kotlin interoperability; see https://android.github.io/kotlin-guides/interop.html#nullability-annotations"
        errorLine1="    LiveData&lt;List&lt;WorkSpec.WorkInfoPojo>> getWorkStatusPojoLiveDataForIds(List&lt;String> ids);"
        errorLine2="                                                                          ~~~~~~~~~~~~">
        <location
            file="src/main/java/androidx/work/impl/model/WorkSpecDao.java"
            line="172"
            column="75"/>
    </issue>

    <issue
        id="UnknownNullness"
        message="Unknown nullability; explicitly declare as `@Nullable` or `@NonNull` to improve Kotlin interoperability; see https://android.github.io/kotlin-guides/interop.html#nullability-annotations"
        errorLine1="    List&lt;WorkSpec.WorkInfoPojo> getWorkStatusPojoForTag(String tag);"
        errorLine2="    ~~~~~~~~~~~~~~~~~~~~~~~~~~~">
        <location
            file="src/main/java/androidx/work/impl/model/WorkSpecDao.java"
            line="183"
            column="5"/>
    </issue>

    <issue
        id="UnknownNullness"
        message="Unknown nullability; explicitly declare as `@Nullable` or `@NonNull` to improve Kotlin interoperability; see https://android.github.io/kotlin-guides/interop.html#nullability-annotations"
        errorLine1="    List&lt;WorkSpec.WorkInfoPojo> getWorkStatusPojoForTag(String tag);"
        errorLine2="                                                        ~~~~~~">
        <location
            file="src/main/java/androidx/work/impl/model/WorkSpecDao.java"
            line="183"
            column="57"/>
    </issue>

    <issue
        id="UnknownNullness"
        message="Unknown nullability; explicitly declare as `@Nullable` or `@NonNull` to improve Kotlin interoperability; see https://android.github.io/kotlin-guides/interop.html#nullability-annotations"
        errorLine1="    LiveData&lt;List&lt;WorkSpec.WorkInfoPojo>> getWorkStatusPojoLiveDataForTag(String tag);"
        errorLine2="    ~~~~~~~~~~~~~~~~~~~~~~~~~~~~~~~~~~~~~">
        <location
            file="src/main/java/androidx/work/impl/model/WorkSpecDao.java"
            line="195"
            column="5"/>
    </issue>

    <issue
        id="UnknownNullness"
        message="Unknown nullability; explicitly declare as `@Nullable` or `@NonNull` to improve Kotlin interoperability; see https://android.github.io/kotlin-guides/interop.html#nullability-annotations"
        errorLine1="    LiveData&lt;List&lt;WorkSpec.WorkInfoPojo>> getWorkStatusPojoLiveDataForTag(String tag);"
        errorLine2="                                                                          ~~~~~~">
        <location
            file="src/main/java/androidx/work/impl/model/WorkSpecDao.java"
            line="195"
            column="75"/>
    </issue>

    <issue
        id="UnknownNullness"
        message="Unknown nullability; explicitly declare as `@Nullable` or `@NonNull` to improve Kotlin interoperability; see https://android.github.io/kotlin-guides/interop.html#nullability-annotations"
        errorLine1="    List&lt;WorkSpec.WorkInfoPojo> getWorkStatusPojoForName(String name);"
        errorLine2="    ~~~~~~~~~~~~~~~~~~~~~~~~~~~">
        <location
            file="src/main/java/androidx/work/impl/model/WorkSpecDao.java"
            line="206"
            column="5"/>
    </issue>

    <issue
        id="UnknownNullness"
        message="Unknown nullability; explicitly declare as `@Nullable` or `@NonNull` to improve Kotlin interoperability; see https://android.github.io/kotlin-guides/interop.html#nullability-annotations"
        errorLine1="    List&lt;WorkSpec.WorkInfoPojo> getWorkStatusPojoForName(String name);"
        errorLine2="                                                         ~~~~~~">
        <location
            file="src/main/java/androidx/work/impl/model/WorkSpecDao.java"
            line="206"
            column="58"/>
    </issue>

    <issue
        id="UnknownNullness"
        message="Unknown nullability; explicitly declare as `@Nullable` or `@NonNull` to improve Kotlin interoperability; see https://android.github.io/kotlin-guides/interop.html#nullability-annotations"
        errorLine1="    LiveData&lt;List&lt;WorkSpec.WorkInfoPojo>> getWorkStatusPojoLiveDataForName(String name);"
        errorLine2="    ~~~~~~~~~~~~~~~~~~~~~~~~~~~~~~~~~~~~~">
        <location
            file="src/main/java/androidx/work/impl/model/WorkSpecDao.java"
            line="218"
            column="5"/>
    </issue>

    <issue
        id="UnknownNullness"
        message="Unknown nullability; explicitly declare as `@Nullable` or `@NonNull` to improve Kotlin interoperability; see https://android.github.io/kotlin-guides/interop.html#nullability-annotations"
        errorLine1="    LiveData&lt;List&lt;WorkSpec.WorkInfoPojo>> getWorkStatusPojoLiveDataForName(String name);"
        errorLine2="                                                                           ~~~~~~">
        <location
            file="src/main/java/androidx/work/impl/model/WorkSpecDao.java"
            line="218"
            column="76"/>
    </issue>

    <issue
        id="UnknownNullness"
        message="Unknown nullability; explicitly declare as `@Nullable` or `@NonNull` to improve Kotlin interoperability; see https://android.github.io/kotlin-guides/interop.html#nullability-annotations"
        errorLine1="    List&lt;Data> getInputsFromPrerequisites(String id);"
        errorLine2="    ~~~~~~~~~~">
        <location
            file="src/main/java/androidx/work/impl/model/WorkSpecDao.java"
            line="229"
            column="5"/>
    </issue>

    <issue
        id="UnknownNullness"
        message="Unknown nullability; explicitly declare as `@Nullable` or `@NonNull` to improve Kotlin interoperability; see https://android.github.io/kotlin-guides/interop.html#nullability-annotations"
        errorLine1="    List&lt;Data> getInputsFromPrerequisites(String id);"
        errorLine2="                                          ~~~~~~">
        <location
            file="src/main/java/androidx/work/impl/model/WorkSpecDao.java"
            line="229"
            column="43"/>
    </issue>

    <issue
        id="UnknownNullness"
        message="Unknown nullability; explicitly declare as `@Nullable` or `@NonNull` to improve Kotlin interoperability; see https://android.github.io/kotlin-guides/interop.html#nullability-annotations"
        errorLine1="    List&lt;String> getUnfinishedWorkWithTag(@NonNull String tag);"
        errorLine2="    ~~~~~~~~~~~~">
        <location
            file="src/main/java/androidx/work/impl/model/WorkSpecDao.java"
            line="239"
            column="5"/>
    </issue>

    <issue
        id="UnknownNullness"
        message="Unknown nullability; explicitly declare as `@Nullable` or `@NonNull` to improve Kotlin interoperability; see https://android.github.io/kotlin-guides/interop.html#nullability-annotations"
        errorLine1="    List&lt;String> getUnfinishedWorkWithName(@NonNull String name);"
        errorLine2="    ~~~~~~~~~~~~">
        <location
            file="src/main/java/androidx/work/impl/model/WorkSpecDao.java"
            line="249"
            column="5"/>
    </issue>

    <issue
        id="UnknownNullness"
        message="Unknown nullability; explicitly declare as `@Nullable` or `@NonNull` to improve Kotlin interoperability; see https://android.github.io/kotlin-guides/interop.html#nullability-annotations"
        errorLine1="    List&lt;String> getAllUnfinishedWork();"
        errorLine2="    ~~~~~~~~~~~~">
        <location
            file="src/main/java/androidx/work/impl/model/WorkSpecDao.java"
            line="257"
            column="5"/>
    </issue>

    <issue
        id="UnknownNullness"
        message="Unknown nullability; explicitly declare as `@Nullable` or `@NonNull` to improve Kotlin interoperability; see https://android.github.io/kotlin-guides/interop.html#nullability-annotations"
        errorLine1="    List&lt;WorkSpec> getEligibleWorkForScheduling(int schedulerLimit);"
        errorLine2="    ~~~~~~~~~~~~~~">
        <location
            file="src/main/java/androidx/work/impl/model/WorkSpecDao.java"
            line="290"
            column="5"/>
    </issue>

    <issue
        id="UnknownNullness"
        message="Unknown nullability; explicitly declare as `@Nullable` or `@NonNull` to improve Kotlin interoperability; see https://android.github.io/kotlin-guides/interop.html#nullability-annotations"
        errorLine1="    List&lt;WorkSpec> getScheduledWork();"
        errorLine2="    ~~~~~~~~~~~~~~">
        <location
            file="src/main/java/androidx/work/impl/model/WorkSpecDao.java"
            line="301"
            column="5"/>
    </issue>

    <issue
        id="UnknownNullness"
        message="Unknown nullability; explicitly declare as `@Nullable` or `@NonNull` to improve Kotlin interoperability; see https://android.github.io/kotlin-guides/interop.html#nullability-annotations"
        errorLine1="    List&lt;WorkSpec> getEnqueuedWork();"
        errorLine2="    ~~~~~~~~~~~~~~">
        <location
            file="src/main/java/androidx/work/impl/model/WorkSpecDao.java"
            line="310"
            column="5"/>
    </issue>

    <issue
        id="UnknownNullness"
        message="Unknown nullability; explicitly declare as `@Nullable` or `@NonNull` to improve Kotlin interoperability; see https://android.github.io/kotlin-guides/interop.html#nullability-annotations"
        errorLine1="    void insert(WorkTag workTag);"
        errorLine2="                ~~~~~~~">
        <location
            file="src/main/java/androidx/work/impl/model/WorkTagDao.java"
            line="39"
            column="17"/>
    </issue>

    <issue
        id="UnknownNullness"
        message="Unknown nullability; explicitly declare as `@Nullable` or `@NonNull` to improve Kotlin interoperability; see https://android.github.io/kotlin-guides/interop.html#nullability-annotations"
        errorLine1="    List&lt;String> getWorkSpecIdsWithTag(String tag);"
        errorLine2="    ~~~~~~~~~~~~">
        <location
            file="src/main/java/androidx/work/impl/model/WorkTagDao.java"
            line="48"
            column="5"/>
    </issue>

    <issue
        id="UnknownNullness"
        message="Unknown nullability; explicitly declare as `@Nullable` or `@NonNull` to improve Kotlin interoperability; see https://android.github.io/kotlin-guides/interop.html#nullability-annotations"
        errorLine1="    List&lt;String> getWorkSpecIdsWithTag(String tag);"
        errorLine2="                                       ~~~~~~">
        <location
            file="src/main/java/androidx/work/impl/model/WorkTagDao.java"
            line="48"
            column="40"/>
    </issue>

    <issue
        id="UnknownNullness"
        message="Unknown nullability; explicitly declare as `@Nullable` or `@NonNull` to improve Kotlin interoperability; see https://android.github.io/kotlin-guides/interop.html#nullability-annotations"
        errorLine1="    List&lt;String> getTagsForWorkSpecId(String id);"
        errorLine2="    ~~~~~~~~~~~~">
        <location
            file="src/main/java/androidx/work/impl/model/WorkTagDao.java"
            line="57"
            column="5"/>
    </issue>

    <issue
        id="UnknownNullness"
        message="Unknown nullability; explicitly declare as `@Nullable` or `@NonNull` to improve Kotlin interoperability; see https://android.github.io/kotlin-guides/interop.html#nullability-annotations"
        errorLine1="    List&lt;String> getTagsForWorkSpecId(String id);"
        errorLine2="                                      ~~~~~~">
        <location
            file="src/main/java/androidx/work/impl/model/WorkTagDao.java"
            line="57"
            column="39"/>
    </issue>

    <issue
        id="UnknownNullness"
        message="Unknown nullability; explicitly declare as `@Nullable` or `@NonNull` to improve Kotlin interoperability; see https://android.github.io/kotlin-guides/interop.html#nullability-annotations"
        errorLine1="    public static int stateToInt(WorkInfo.State state) {"
        errorLine2="                                 ~~~~~~~~~~~~~~">
        <location
            file="src/main/java/androidx/work/impl/model/WorkTypeConverters.java"
            line="88"
            column="34"/>
    </issue>

    <issue
        id="UnknownNullness"
        message="Unknown nullability; explicitly declare as `@Nullable` or `@NonNull` to improve Kotlin interoperability; see https://android.github.io/kotlin-guides/interop.html#nullability-annotations"
        errorLine1="    public static WorkInfo.State intToState(int value) {"
        errorLine2="                  ~~~~~~~~~~~~~~">
        <location
            file="src/main/java/androidx/work/impl/model/WorkTypeConverters.java"
            line="121"
            column="19"/>
    </issue>

    <issue
        id="UnknownNullness"
        message="Unknown nullability; explicitly declare as `@Nullable` or `@NonNull` to improve Kotlin interoperability; see https://android.github.io/kotlin-guides/interop.html#nullability-annotations"
        errorLine1="    public static int backoffPolicyToInt(BackoffPolicy backoffPolicy) {"
        errorLine2="                                         ~~~~~~~~~~~~~">
        <location
            file="src/main/java/androidx/work/impl/model/WorkTypeConverters.java"
            line="154"
            column="42"/>
    </issue>

    <issue
        id="UnknownNullness"
        message="Unknown nullability; explicitly declare as `@Nullable` or `@NonNull` to improve Kotlin interoperability; see https://android.github.io/kotlin-guides/interop.html#nullability-annotations"
        errorLine1="    public static BackoffPolicy intToBackoffPolicy(int value) {"
        errorLine2="                  ~~~~~~~~~~~~~">
        <location
            file="src/main/java/androidx/work/impl/model/WorkTypeConverters.java"
            line="175"
            column="19"/>
    </issue>

    <issue
        id="UnknownNullness"
        message="Unknown nullability; explicitly declare as `@Nullable` or `@NonNull` to improve Kotlin interoperability; see https://android.github.io/kotlin-guides/interop.html#nullability-annotations"
        errorLine1="    public static int networkTypeToInt(NetworkType networkType) {"
        errorLine2="                                       ~~~~~~~~~~~">
        <location
            file="src/main/java/androidx/work/impl/model/WorkTypeConverters.java"
            line="196"
            column="40"/>
    </issue>

    <issue
        id="UnknownNullness"
        message="Unknown nullability; explicitly declare as `@Nullable` or `@NonNull` to improve Kotlin interoperability; see https://android.github.io/kotlin-guides/interop.html#nullability-annotations"
        errorLine1="    public static NetworkType intToNetworkType(int value) {"
        errorLine2="                  ~~~~~~~~~~~">
        <location
            file="src/main/java/androidx/work/impl/model/WorkTypeConverters.java"
            line="226"
            column="19"/>
    </issue>

    <issue
        id="UnknownNullness"
        message="Unknown nullability; explicitly declare as `@Nullable` or `@NonNull` to improve Kotlin interoperability; see https://android.github.io/kotlin-guides/interop.html#nullability-annotations"
        errorLine1="    public static byte[] contentUriTriggersToByteArray(ContentUriTriggers triggers) {"
        errorLine2="                  ~~~~~~">
        <location
            file="src/main/java/androidx/work/impl/model/WorkTypeConverters.java"
            line="255"
            column="19"/>
    </issue>

    <issue
        id="UnknownNullness"
        message="Unknown nullability; explicitly declare as `@Nullable` or `@NonNull` to improve Kotlin interoperability; see https://android.github.io/kotlin-guides/interop.html#nullability-annotations"
        errorLine1="    public static byte[] contentUriTriggersToByteArray(ContentUriTriggers triggers) {"
        errorLine2="                                                       ~~~~~~~~~~~~~~~~~~">
        <location
            file="src/main/java/androidx/work/impl/model/WorkTypeConverters.java"
            line="255"
            column="56"/>
    </issue>

    <issue
        id="UnknownNullness"
        message="Unknown nullability; explicitly declare as `@Nullable` or `@NonNull` to improve Kotlin interoperability; see https://android.github.io/kotlin-guides/interop.html#nullability-annotations"
        errorLine1="    public static ContentUriTriggers byteArrayToContentUriTriggers(byte[] bytes) {"
        errorLine2="                  ~~~~~~~~~~~~~~~~~~">
        <location
            file="src/main/java/androidx/work/impl/model/WorkTypeConverters.java"
            line="293"
            column="19"/>
    </issue>

    <issue
        id="UnknownNullness"
        message="Unknown nullability; explicitly declare as `@Nullable` or `@NonNull` to improve Kotlin interoperability; see https://android.github.io/kotlin-guides/interop.html#nullability-annotations"
        errorLine1="    public static ContentUriTriggers byteArrayToContentUriTriggers(byte[] bytes) {"
        errorLine2="                                                                   ~~~~~~">
        <location
            file="src/main/java/androidx/work/impl/model/WorkTypeConverters.java"
            line="293"
            column="68"/>
    </issue>

    <issue
        id="UnknownNullness"
        message="Unknown nullability; explicitly declare as `@Nullable` or `@NonNull` to improve Kotlin interoperability; see https://android.github.io/kotlin-guides/interop.html#nullability-annotations"
        errorLine1="    public static WorkerFactory getDefaultWorkerFactory() {"
        errorLine2="                  ~~~~~~~~~~~~~">
        <location
            file="src/main/java/androidx/work/WorkerFactory.java"
            line="112"
            column="19"/>
    </issue>

    <issue
        id="UnknownNullness"
        message="Unknown nullability; explicitly declare as `@Nullable` or `@NonNull` to improve Kotlin interoperability; see https://android.github.io/kotlin-guides/interop.html#nullability-annotations"
        errorLine1="        public Network network;"
        errorLine2="               ~~~~~~~">
        <location
            file="src/main/java/androidx/work/WorkerParameters.java"
            line="186"
            column="16"/>
    </issue>

    <issue
        id="UnknownNullness"
        message="Unknown nullability; explicitly declare as `@Nullable` or `@NonNull` to improve Kotlin interoperability; see https://android.github.io/kotlin-guides/interop.html#nullability-annotations"
        errorLine1="        public Builder withSchedulers(List&lt;Scheduler> schedulers) {"
        errorLine2="               ~~~~~~~">
        <location
            file="src/main/java/androidx/work/impl/WorkerWrapper.java"
            line="621"
            column="16"/>
    </issue>

    <issue
        id="UnknownNullness"
        message="Unknown nullability; explicitly declare as `@Nullable` or `@NonNull` to improve Kotlin interoperability; see https://android.github.io/kotlin-guides/interop.html#nullability-annotations"
        errorLine1="        public Builder withSchedulers(List&lt;Scheduler> schedulers) {"
        errorLine2="                                      ~~~~~~~~~~~~~~~">
        <location
            file="src/main/java/androidx/work/impl/WorkerWrapper.java"
            line="621"
            column="39"/>
    </issue>

    <issue
        id="UnknownNullness"
        message="Unknown nullability; explicitly declare as `@Nullable` or `@NonNull` to improve Kotlin interoperability; see https://android.github.io/kotlin-guides/interop.html#nullability-annotations"
        errorLine1="        public Builder withRuntimeExtras(WorkerParameters.RuntimeExtras runtimeExtras) {"
        errorLine2="               ~~~~~~~">
        <location
            file="src/main/java/androidx/work/impl/WorkerWrapper.java"
            line="632"
            column="16"/>
    </issue>

    <issue
        id="UnknownNullness"
        message="Unknown nullability; explicitly declare as `@Nullable` or `@NonNull` to improve Kotlin interoperability; see https://android.github.io/kotlin-guides/interop.html#nullability-annotations"
        errorLine1="        public Builder withRuntimeExtras(WorkerParameters.RuntimeExtras runtimeExtras) {"
        errorLine2="                                         ~~~~~~~~~~~~~~~~~~~~~~~~~~~~~~">
        <location
            file="src/main/java/androidx/work/impl/WorkerWrapper.java"
            line="632"
            column="42"/>
    </issue>

    <issue
        id="UnknownNullness"
        message="Unknown nullability; explicitly declare as `@Nullable` or `@NonNull` to improve Kotlin interoperability; see https://android.github.io/kotlin-guides/interop.html#nullability-annotations"
        errorLine1="        public Builder withWorker(ListenableWorker worker) {"
        errorLine2="               ~~~~~~~">
        <location
            file="src/main/java/androidx/work/impl/WorkerWrapper.java"
            line="645"
            column="16"/>
    </issue>

    <issue
        id="UnknownNullness"
        message="Unknown nullability; explicitly declare as `@Nullable` or `@NonNull` to improve Kotlin interoperability; see https://android.github.io/kotlin-guides/interop.html#nullability-annotations"
        errorLine1="        public Builder withWorker(ListenableWorker worker) {"
        errorLine2="                                  ~~~~~~~~~~~~~~~~">
        <location
            file="src/main/java/androidx/work/impl/WorkerWrapper.java"
            line="645"
            column="35"/>
    </issue>

    <issue
        id="UnknownNullness"
        message="Unknown nullability; explicitly declare as `@Nullable` or `@NonNull` to improve Kotlin interoperability; see https://android.github.io/kotlin-guides/interop.html#nullability-annotations"
        errorLine1="        public WorkerWrapper build() {"
        errorLine2="               ~~~~~~~~~~~~~">
        <location
            file="src/main/java/androidx/work/impl/WorkerWrapper.java"
            line="653"
            column="16"/>
    </issue>

</issues><|MERGE_RESOLUTION|>--- conflicted
+++ resolved
@@ -1,7 +1,4 @@
 <?xml version="1.0" encoding="UTF-8"?>
-<<<<<<< HEAD
-<issues format="4" by="lint 3.0.0">
-=======
 <issues format="5" by="lint 3.5.0-beta04" client="gradle" variant="debug" version="3.5.0-beta04">
 
     <issue
@@ -132,7 +129,6 @@
             line="64"
             column="13"/>
     </issue>
->>>>>>> d55bc89b
 
     <issue
         id="UnknownNullness"
