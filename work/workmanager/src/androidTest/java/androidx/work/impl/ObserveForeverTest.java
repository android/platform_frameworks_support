--- conflicted
+++ resolved
@@ -15,183 +15,6 @@
  */
 
 
-<<<<<<< HEAD
-import static org.hamcrest.CoreMatchers.is;
-import static org.hamcrest.CoreMatchers.notNullValue;
-import static org.hamcrest.MatcherAssert.assertThat;
-
-import android.arch.lifecycle.Observer;
-import android.support.annotation.Nullable;
-
-import androidx.test.ext.junit.runners.AndroidJUnit4;
-import androidx.test.filters.SmallTest;
-import androidx.test.platform.app.InstrumentationRegistry;
-import androidx.work.Configuration;
-import androidx.work.ExistingWorkPolicy;
-import androidx.work.OneTimeWorkRequest;
-import androidx.work.WorkContinuation;
-import androidx.work.WorkInfo;
-import androidx.work.impl.utils.SynchronousExecutor;
-import androidx.work.impl.utils.taskexecutor.InstantWorkTaskExecutor;
-import androidx.work.worker.TestWorker;
-
-import org.junit.After;
-import org.junit.Before;
-import org.junit.Test;
-import org.junit.runner.RunWith;
-
-import java.util.Collections;
-import java.util.List;
-import java.util.concurrent.CountDownLatch;
-import java.util.concurrent.ExecutionException;
-import java.util.concurrent.TimeUnit;
-
-/**
- * TODO remove after moving to AndroidX.
- * see: b/74477406 for details.
- */
-@RunWith(AndroidJUnit4.class)
-@SmallTest
-public class ObserveForeverTest {
-    private WorkManagerImpl mWorkManagerImpl;
-    private final OneTimeWorkRequest mWork = new OneTimeWorkRequest.Builder(TestWorker.class)
-            .addTag("foo")
-            .setInitialDelay(1, TimeUnit.HOURS)
-            .build();
-
-    @Before
-    public void init() {
-        Configuration configuration = new Configuration.Builder()
-                .setExecutor(new SynchronousExecutor())
-                .build();
-        mWorkManagerImpl = new WorkManagerImpl(
-                InstrumentationRegistry.getInstrumentation().getTargetContext(),
-                configuration, new InstantWorkTaskExecutor());
-        WorkManagerImpl.setDelegate(mWorkManagerImpl);
-    }
-
-    @After
-    public void tearDown() {
-        WorkManagerImpl.setDelegate(null);
-    }
-
-    @Test
-    public void observeForever_byTags() throws InterruptedException {
-        LoggingObserver<List<WorkInfo>> observer = new LoggingObserver<>();
-        observer.expectValue();
-
-        mWorkManagerImpl
-                .getWorkInfosByTagLiveData("foo")
-                .observeForever(observer);
-        assertThat(observer.awaitNextValue(), is(Collections.<WorkInfo>emptyList()));
-
-        forceGc();
-        observer.expectValue();
-        mWorkManagerImpl.enqueue(mWork);
-
-        List<WorkInfo> received = observer.awaitNextValue();
-        assertThat(received.size(), is(1));
-        assertThat(received.get(0).getState(), is(WorkInfo.State.ENQUEUED));
-    }
-
-    @Test
-    public void observeForever_byId() throws InterruptedException, ExecutionException {
-        LoggingObserver<WorkInfo> observer = new LoggingObserver<>();
-        observer.expectValue();
-
-        mWorkManagerImpl
-                .getWorkInfoByIdLiveData(mWork.getId())
-                .observeForever(observer);
-
-        mWorkManagerImpl.enqueue(mWork);
-
-        WorkInfo received = observer.awaitNextValue();
-        assertThat(received, is(notNullValue()));
-        assertThat(received.getState(), is(WorkInfo.State.ENQUEUED));
-
-        observer.expectValue();
-        forceGc();
-        mWorkManagerImpl.cancelAllWork().getResult().get();
-
-        assertThat(observer.awaitNextValue().getState(), is(WorkInfo.State.CANCELLED));
-    }
-
-    @Test
-    public void observeForever_uniqueWork() throws InterruptedException {
-        LoggingObserver<List<WorkInfo>> observer = new LoggingObserver<>();
-        observer.expectValue();
-
-        mWorkManagerImpl
-                .getWorkInfosForUniqueWorkLiveData("custom-id")
-                .observeForever(observer);
-        assertThat(observer.awaitNextValue(), is(Collections.<WorkInfo>emptyList()));
-
-        forceGc();
-        observer.expectValue();
-        mWorkManagerImpl.beginUniqueWork("custom-id",
-                ExistingWorkPolicy.REPLACE,
-                mWork).enqueue();
-
-        List<WorkInfo> received = observer.awaitNextValue();
-        assertThat(received.size(), is(1));
-        assertThat(received.get(0).getState(), is(WorkInfo.State.ENQUEUED));
-    }
-
-    @Test
-    public void observeForever_workContinuation() throws InterruptedException {
-        LoggingObserver<List<WorkInfo>> observer = new LoggingObserver<>();
-        observer.expectValue();
-
-        WorkContinuation workContinuation = mWorkManagerImpl.beginWith(mWork);
-        workContinuation.getWorkInfosLiveData().observeForever(observer);
-
-        assertThat(observer.awaitNextValue(), is(Collections.<WorkInfo>emptyList()));
-
-        forceGc();
-
-        observer.expectValue();
-        workContinuation.enqueue();
-
-        List<WorkInfo> received = observer.awaitNextValue();
-        assertThat(received.size(), is(1));
-        assertThat(received.get(0).getState(), is(WorkInfo.State.ENQUEUED));
-    }
-
-    private void forceGc() {
-        Runtime.getRuntime().gc();
-        Runtime.getRuntime().runFinalization();
-        Runtime.getRuntime().gc();
-        Runtime.getRuntime().runFinalization();
-    }
-
-    static class LoggingObserver<T> implements Observer<T> {
-        CountDownLatch mLatch;
-        private T mValue;
-
-        void expectValue() {
-            if (mLatch != null) {
-                throw new IllegalStateException("You've not consumed previous value yet");
-            }
-            mLatch = new CountDownLatch(1);
-        }
-
-        T awaitNextValue() throws InterruptedException {
-            assertThat(mLatch.await(10, TimeUnit.SECONDS), is(true));
-            mLatch = null;
-            return mValue;
-        }
-
-        @Override
-        public void onChanged(@Nullable T t) {
-            if (mLatch == null) {
-                throw new IllegalStateException("Not expecting a value yet");
-            }
-            mValue = t;
-            mLatch.countDown();
-        }
-    }
-}
-=======
 //package androidx.work.impl;
 //
 //import static org.hamcrest.CoreMatchers.is;
@@ -377,4 +200,3 @@
 //        }
 //    }
 //}
->>>>>>> 04abd831
