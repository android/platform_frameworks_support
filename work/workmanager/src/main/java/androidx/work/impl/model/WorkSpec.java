--- conflicted
+++ resolved
@@ -22,19 +22,7 @@
 import static androidx.work.WorkRequest.MAX_BACKOFF_MILLIS;
 import static androidx.work.WorkRequest.MIN_BACKOFF_MILLIS;
 
-<<<<<<< HEAD
-import android.arch.core.util.Function;
-import android.arch.persistence.room.ColumnInfo;
-import android.arch.persistence.room.Embedded;
-import android.arch.persistence.room.Entity;
-import android.arch.persistence.room.Index;
-import android.arch.persistence.room.PrimaryKey;
-import android.arch.persistence.room.Relation;
-import android.support.annotation.NonNull;
-import android.support.annotation.RestrictTo;
-=======
 import android.os.Build;
->>>>>>> 04abd831
 
 import androidx.annotation.NonNull;
 import androidx.annotation.RestrictTo;
@@ -51,6 +39,7 @@
 import androidx.work.Logger;
 import androidx.work.WorkInfo;
 import androidx.work.WorkRequest;
+import androidx.work.impl.WorkManagerImpl;
 
 import java.util.ArrayList;
 import java.util.List;
@@ -261,7 +250,36 @@
                     : (long) Math.scalb(backoffDelayDuration, runAttemptCount - 1);
             return periodStartTime + Math.min(WorkRequest.MAX_BACKOFF_MILLIS, delay);
         } else if (isPeriodic()) {
-            return periodStartTime + intervalDuration - flexDuration;
+            if (Build.VERSION.SDK_INT <= WorkManagerImpl.MAX_PRE_JOB_SCHEDULER_API_LEVEL) {
+                // Flex is only applicable when it's different from interval duration for
+                // the AlarmManager implementation.
+                boolean isFlexApplicable = flexDuration != intervalDuration;
+                if (isFlexApplicable) {
+                    // When a PeriodicWorkRequest is being scheduled for the first time,
+                    // the periodStartTime will be 0. To correctly emulate flex, we need to set it
+                    // to now, so the PeriodicWorkRequest has an initial delay of
+                    // (interval - flex).
+
+                    // The subsequent runs will only add the interval duration and no flex.
+                    // This gives us the following behavior:
+                    // 1 => now + (interval - flex) = firstRunTime
+                    // 2 => firstRunTime + 2 * interval - flex
+                    // 3 => firstRunTime + 3 * interval - flex
+
+                    long offset = periodStartTime == 0 ? (-1 * flexDuration) : 0;
+                    long start =
+                            periodStartTime == 0 ? System.currentTimeMillis() : periodStartTime;
+                    return start + intervalDuration + offset;
+                } else {
+                    // Don't use flexDuration for determining next run time for PeriodicWork
+                    // Schedulers <= API 22. This is because intervalDuration could equal
+                    // flexDuration.
+                    return periodStartTime + intervalDuration;
+                }
+
+            } else {
+                return periodStartTime + intervalDuration - flexDuration;
+            }
         } else {
             return periodStartTime + initialDelay;
         }
