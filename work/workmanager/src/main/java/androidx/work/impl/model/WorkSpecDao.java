--- conflicted
+++ resolved
@@ -16,19 +16,17 @@
 
 package androidx.work.impl.model;
 
-import static android.arch.persistence.room.OnConflictStrategy.IGNORE;
-
+import static androidx.room.OnConflictStrategy.IGNORE;
 import static androidx.work.impl.model.WorkTypeConverters.StateIds.COMPLETED_STATES;
 
-import android.arch.lifecycle.LiveData;
-import android.arch.persistence.room.Dao;
-import android.arch.persistence.room.Insert;
-import android.arch.persistence.room.Query;
-import android.arch.persistence.room.Transaction;
-import android.support.annotation.NonNull;
-
+import androidx.annotation.NonNull;
+import androidx.lifecycle.LiveData;
+import androidx.room.Dao;
+import androidx.room.Insert;
+import androidx.room.Query;
+import androidx.room.Transaction;
 import androidx.work.Data;
-import androidx.work.State;
+import androidx.work.WorkInfo;
 
 import java.util.List;
 
@@ -94,7 +92,7 @@
      * @return The number of rows that were updated
      */
     @Query("UPDATE workspec SET state=:state WHERE id IN (:ids)")
-    int setState(State state, String... ids);
+    int setState(WorkInfo.State state, String... ids);
 
     /**
      * Updates the output of a {@link WorkSpec}.
@@ -139,85 +137,85 @@
      * @return The state of the {@link WorkSpec}
      */
     @Query("SELECT state FROM workspec WHERE id=:id")
-    State getState(String id);
-
-    /**
-     * For a {@link WorkSpec} identifier, retrieves its {@link WorkSpec.WorkStatusPojo}.
+    WorkInfo.State getState(String id);
+
+    /**
+     * For a {@link WorkSpec} identifier, retrieves its {@link WorkSpec.WorkInfoPojo}.
      *
      * @param id The identifier of the {@link WorkSpec}
-     * @return A list of {@link WorkSpec.WorkStatusPojo}
-     */
-    @Transaction
-    @Query("SELECT id, state, output FROM workspec WHERE id=:id")
-    WorkSpec.WorkStatusPojo getWorkStatusPojoForId(String id);
+     * @return A list of {@link WorkSpec.WorkInfoPojo}
+     */
+    @Transaction
+    @Query("SELECT id, state, output, run_attempt_count FROM workspec WHERE id=:id")
+    WorkSpec.WorkInfoPojo getWorkStatusPojoForId(String id);
 
     /**
      * For a list of {@link WorkSpec} identifiers, retrieves a {@link List} of their
-     * {@link WorkSpec.WorkStatusPojo}.
+     * {@link WorkSpec.WorkInfoPojo}.
      *
      * @param ids The identifier of the {@link WorkSpec}s
-     * @return A {@link List} of {@link WorkSpec.WorkStatusPojo}
-     */
-    @Transaction
-    @Query("SELECT id, state, output FROM workspec WHERE id IN (:ids)")
-    List<WorkSpec.WorkStatusPojo> getWorkStatusPojoForIds(List<String> ids);
+     * @return A {@link List} of {@link WorkSpec.WorkInfoPojo}
+     */
+    @Transaction
+    @Query("SELECT id, state, output, run_attempt_count FROM workspec WHERE id IN (:ids)")
+    List<WorkSpec.WorkInfoPojo> getWorkStatusPojoForIds(List<String> ids);
 
     /**
      * For a list of {@link WorkSpec} identifiers, retrieves a {@link LiveData} list of their
-     * {@link WorkSpec.WorkStatusPojo}.
+     * {@link WorkSpec.WorkInfoPojo}.
      *
      * @param ids The identifier of the {@link WorkSpec}s
-     * @return A {@link LiveData} list of {@link WorkSpec.WorkStatusPojo}
-     */
-    @Transaction
-    @Query("SELECT id, state, output FROM workspec WHERE id IN (:ids)")
-    LiveData<List<WorkSpec.WorkStatusPojo>> getWorkStatusPojoLiveDataForIds(List<String> ids);
-
-    /**
-     * Retrieves a list of {@link WorkSpec.WorkStatusPojo} for all work with a given tag.
+     * @return A {@link LiveData} list of {@link WorkSpec.WorkInfoPojo}
+     */
+    @Transaction
+    @Query("SELECT id, state, output, run_attempt_count FROM workspec WHERE id IN (:ids)")
+    LiveData<List<WorkSpec.WorkInfoPojo>> getWorkStatusPojoLiveDataForIds(List<String> ids);
+
+    /**
+     * Retrieves a list of {@link WorkSpec.WorkInfoPojo} for all work with a given tag.
      *
      * @param tag The tag for the {@link WorkSpec}s
-     * @return A list of {@link WorkSpec.WorkStatusPojo}
-     */
-    @Transaction
-    @Query("SELECT id, state, output FROM workspec WHERE id IN "
+     * @return A list of {@link WorkSpec.WorkInfoPojo}
+     */
+    @Transaction
+    @Query("SELECT id, state, output, run_attempt_count FROM workspec WHERE id IN "
             + "(SELECT work_spec_id FROM worktag WHERE tag=:tag)")
-    List<WorkSpec.WorkStatusPojo> getWorkStatusPojoForTag(String tag);
-
-    /**
-     * Retrieves a {@link LiveData} list of {@link WorkSpec.WorkStatusPojo} for all work with a
+    List<WorkSpec.WorkInfoPojo> getWorkStatusPojoForTag(String tag);
+
+    /**
+     * Retrieves a {@link LiveData} list of {@link WorkSpec.WorkInfoPojo} for all work with a
      * given tag.
      *
      * @param tag The tag for the {@link WorkSpec}s
-     * @return A {@link LiveData} list of {@link WorkSpec.WorkStatusPojo}
-     */
-    @Transaction
-    @Query("SELECT id, state, output FROM workspec WHERE id IN "
+     * @return A {@link LiveData} list of {@link WorkSpec.WorkInfoPojo}
+     */
+    @Transaction
+    @Query("SELECT id, state, output, run_attempt_count FROM workspec WHERE id IN "
             + "(SELECT work_spec_id FROM worktag WHERE tag=:tag)")
-    LiveData<List<WorkSpec.WorkStatusPojo>> getWorkStatusPojoLiveDataForTag(String tag);
-
-    /**
-     * Retrieves a list of {@link WorkSpec.WorkStatusPojo} for all work with a given name.
+    LiveData<List<WorkSpec.WorkInfoPojo>> getWorkStatusPojoLiveDataForTag(String tag);
+
+    /**
+     * Retrieves a list of {@link WorkSpec.WorkInfoPojo} for all work with a given name.
      *
      * @param name The name of the {@link WorkSpec}s
-     * @return A list of {@link WorkSpec.WorkStatusPojo}
-     */
-    @Transaction
-    @Query("SELECT id, state, output FROM workspec WHERE id IN "
+     * @return A list of {@link WorkSpec.WorkInfoPojo}
+     */
+    @Transaction
+    @Query("SELECT id, state, output, run_attempt_count FROM workspec WHERE id IN "
             + "(SELECT work_spec_id FROM workname WHERE name=:name)")
-    List<WorkSpec.WorkStatusPojo> getWorkStatusPojoForName(String name);
-
-    /**
-     * Retrieves a {@link LiveData} list of {@link WorkSpec.WorkStatusPojo} for all work with a
+    List<WorkSpec.WorkInfoPojo> getWorkStatusPojoForName(String name);
+
+    /**
+     * Retrieves a {@link LiveData} list of {@link WorkSpec.WorkInfoPojo} for all work with a
      * given name.
      *
      * @param name The name for the {@link WorkSpec}s
-     * @return A {@link LiveData} list of {@link WorkSpec.WorkStatusPojo}
-     */
-    @Transaction
-    @Query("SELECT id, state, output FROM workspec WHERE id IN "
+     * @return A {@link LiveData} list of {@link WorkSpec.WorkInfoPojo}
+     */
+    @Transaction
+    @Query("SELECT id, state, output, run_attempt_count FROM workspec WHERE id IN "
             + "(SELECT work_spec_id FROM workname WHERE name=:name)")
-    LiveData<List<WorkSpec.WorkStatusPojo>> getWorkStatusPojoLiveDataForName(String name);
+    LiveData<List<WorkSpec.WorkInfoPojo>> getWorkStatusPojoLiveDataForName(String name);
 
     /**
      * Gets all inputs coming from prerequisites for a particular {@link WorkSpec}.  These are
@@ -292,8 +290,6 @@
     List<WorkSpec> getEligibleWorkForScheduling(int schedulerLimit);
 
     /**
-<<<<<<< HEAD
-=======
      * @return The List of {@link WorkSpec}s that are unfinished and scheduled.
      */
     @Query("SELECT * FROM workspec WHERE "
@@ -314,7 +310,6 @@
     List<WorkSpec> getRunningWork();
 
     /**
->>>>>>> d55bc89b
      * Immediately prunes eligible work from the database meeting the following criteria:
      * - Is finished (succeeded, failed, or cancelled)
      * - Has zero unfinished dependents
