--- conflicted
+++ resolved
@@ -37,23 +37,10 @@
 dependencies {
     implementation 'com.android.support.constraint:constraint-layout:1.0.2'
     implementation project(':work:work-runtime-ktx')
-<<<<<<< HEAD
     implementation "android.arch.lifecycle:extensions:1.1.0"
     implementation "android.arch.persistence.room:runtime:1.1.1"
     annotationProcessor "android.arch.persistence.room:compiler:1.1.1"
     implementation "com.android.support:recyclerview-v7:27.1.1"
     implementation "com.android.support:appcompat-v7:27.1.1"
     implementation "com.android.support:design:27.1.1"
-}
-
-tasks['check'].dependsOn(tasks['connectedCheck'])
-
-uploadArchives.enabled = false
-=======
-    implementation (project(':work:work-gcm'))
-    implementation(WORK_ARCH_CORE_RUNTIME)
-    implementation(ARCH_LIFECYCLE_EXTENSIONS)
-    implementation(ANDROIDX_RECYCLERVIEW)
-    implementation(MATERIAL)
-}
->>>>>>> 3a06c2b8
+}