// Signature format: 2.0
package androidx.work {

  public abstract class CoroutineWorker extends androidx.work.ListenableWorker {
    ctor public CoroutineWorker(android.content.Context appContext, androidx.work.WorkerParameters params);
<<<<<<< HEAD
    method public abstract Object? doWork(kotlin.coroutines.experimental.Continuation<? super androidx.work.ListenableWorker.Result> p);
    method public kotlinx.coroutines.CoroutineDispatcher getCoroutineContext();
=======
    method public abstract suspend Object? doWork(kotlin.coroutines.experimental.Continuation<? super androidx.work.ListenableWorker.Result> p);
    method @Deprecated public kotlinx.coroutines.CoroutineDispatcher getCoroutineContext();
>>>>>>> 04abd831
    method public final void onStopped();
    method public final com.google.common.util.concurrent.ListenableFuture<androidx.work.ListenableWorker.Result> startWork();
    property @Deprecated public kotlinx.coroutines.CoroutineDispatcher coroutineContext;
  }

  public final class DataKt {
    ctor public DataKt();
    method public static androidx.work.Data workDataOf(kotlin.Pair<java.lang.String,?>... pairs);
  }

  public final class ListenableFutureKt {
    ctor public ListenableFutureKt();
  }

  public final class OneTimeWorkRequestKt {
    ctor public OneTimeWorkRequestKt();
    method public static androidx.work.OneTimeWorkRequest.Builder setInputMerger(androidx.work.OneTimeWorkRequest.Builder, kotlin.reflect.KClass<? extends androidx.work.InputMerger> inputMerger);
  }

  public final class OperationKt {
    ctor public OperationKt();
  }

  public final class PeriodicWorkRequestKt {
    ctor public PeriodicWorkRequestKt();
  }

}
<|MERGE_RESOLUTION|>--- conflicted
+++ resolved
@@ -1,15 +1,10 @@
-// Signature format: 2.0
+// Signature format: 3.0
 package androidx.work {
 
   public abstract class CoroutineWorker extends androidx.work.ListenableWorker {
     ctor public CoroutineWorker(android.content.Context appContext, androidx.work.WorkerParameters params);
-<<<<<<< HEAD
-    method public abstract Object? doWork(kotlin.coroutines.experimental.Continuation<? super androidx.work.ListenableWorker.Result> p);
-    method public kotlinx.coroutines.CoroutineDispatcher getCoroutineContext();
-=======
     method public abstract suspend Object? doWork(kotlin.coroutines.experimental.Continuation<? super androidx.work.ListenableWorker.Result> p);
     method @Deprecated public kotlinx.coroutines.CoroutineDispatcher getCoroutineContext();
->>>>>>> 04abd831
     method public final void onStopped();
     method public final com.google.common.util.concurrent.ListenableFuture<androidx.work.ListenableWorker.Result> startWork();
     property @Deprecated public kotlinx.coroutines.CoroutineDispatcher coroutineContext;
@@ -17,7 +12,7 @@
 
   public final class DataKt {
     ctor public DataKt();
-    method public static androidx.work.Data workDataOf(kotlin.Pair<java.lang.String,?>... pairs);
+    method public static inline androidx.work.Data workDataOf(kotlin.Pair<java.lang.String,?>... pairs);
   }
 
   public final class ListenableFutureKt {
@@ -26,15 +21,21 @@
 
   public final class OneTimeWorkRequestKt {
     ctor public OneTimeWorkRequestKt();
-    method public static androidx.work.OneTimeWorkRequest.Builder setInputMerger(androidx.work.OneTimeWorkRequest.Builder, kotlin.reflect.KClass<? extends androidx.work.InputMerger> inputMerger);
+    method public static inline <reified W extends androidx.work.ListenableWorker> androidx.work.OneTimeWorkRequest.Builder! OneTimeWorkRequestBuilder();
+    method public static inline androidx.work.OneTimeWorkRequest.Builder setInputMerger(androidx.work.OneTimeWorkRequest.Builder, kotlin.reflect.KClass<? extends androidx.work.InputMerger> inputMerger);
   }
 
   public final class OperationKt {
     ctor public OperationKt();
+    method public static suspend inline Object! await(androidx.work.Operation, kotlin.coroutines.experimental.Continuation<? super androidx.work.Operation.State.SUCCESS>! p);
   }
 
   public final class PeriodicWorkRequestKt {
     ctor public PeriodicWorkRequestKt();
+    method public static inline <reified W extends androidx.work.ListenableWorker> androidx.work.PeriodicWorkRequest.Builder! PeriodicWorkRequestBuilder(long repeatInterval, java.util.concurrent.TimeUnit! repeatIntervalTimeUnit);
+    method @RequiresApi(26) public static inline <reified W extends androidx.work.ListenableWorker> androidx.work.PeriodicWorkRequest.Builder! PeriodicWorkRequestBuilder(java.time.Duration! repeatInterval);
+    method public static inline <reified W extends androidx.work.ListenableWorker> androidx.work.PeriodicWorkRequest.Builder! PeriodicWorkRequestBuilder(long repeatInterval, java.util.concurrent.TimeUnit! repeatIntervalTimeUnit, long flexTimeInterval, java.util.concurrent.TimeUnit! flexTimeIntervalUnit);
+    method @RequiresApi(26) public static inline <reified W extends androidx.work.ListenableWorker> androidx.work.PeriodicWorkRequest.Builder! PeriodicWorkRequestBuilder(java.time.Duration! repeatInterval, java.time.Duration! flexTimeInterval);
   }
 
 }
