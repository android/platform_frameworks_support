/*
 * Copyright 2018 The Android Open Source Project
 *
 * Licensed under the Apache License, Version 2.0 (the "License");
 * you may not use this file except in compliance with the License.
 * You may obtain a copy of the License at
 *
 *      http://www.apache.org/licenses/LICENSE-2.0
 *
 * Unless required by applicable law or agreed to in writing, software
 * distributed under the License is distributed on an "AS IS" BASIS,
 * WITHOUT WARRANTIES OR CONDITIONS OF ANY KIND, either express or implied.
 * See the License for the specific language governing permissions and
 * limitations under the License.
 */

package androidx.fragment.app;

import static androidx.annotation.RestrictTo.Scope.LIBRARY_GROUP;

import android.animation.Animator;
import android.annotation.SuppressLint;
import android.app.Activity;
import android.content.ComponentCallbacks;
import android.content.Context;
import android.content.Intent;
import android.content.IntentSender;
import android.content.res.Configuration;
import android.content.res.Resources;
import android.os.Build;
import android.os.Bundle;
import android.os.Looper;
import android.os.Parcel;
import android.os.Parcelable;
import android.util.AttributeSet;
import android.util.SparseArray;
import android.view.ContextMenu;
import android.view.ContextMenu.ContextMenuInfo;
import android.view.LayoutInflater;
import android.view.Menu;
import android.view.MenuInflater;
import android.view.MenuItem;
import android.view.View;
import android.view.View.OnCreateContextMenuListener;
import android.view.ViewGroup;
import android.view.animation.Animation;
import android.widget.AdapterView;

import androidx.annotation.CallSuper;
import androidx.annotation.ContentView;
import androidx.annotation.LayoutRes;
import androidx.annotation.MainThread;
import androidx.annotation.NonNull;
import androidx.annotation.Nullable;
import androidx.annotation.RestrictTo;
import androidx.annotation.StringRes;
import androidx.core.app.SharedElementCallback;
import androidx.core.util.DebugUtils;
import androidx.core.view.LayoutInflaterCompat;
import androidx.lifecycle.GenericLifecycleObserver;
import androidx.lifecycle.Lifecycle;
import androidx.lifecycle.LifecycleOwner;
import androidx.lifecycle.LifecycleRegistry;
import androidx.lifecycle.LiveData;
import androidx.lifecycle.MutableLiveData;
import androidx.lifecycle.ViewModelStore;
import androidx.lifecycle.ViewModelStoreOwner;
import androidx.loader.app.LoaderManager;
import androidx.savedstate.SavedStateRegistry;
import androidx.savedstate.bundle.BundleSavedStateRegistry;
import androidx.savedstate.bundle.BundleSavedStateRegistryOwner;

import java.io.FileDescriptor;
import java.io.PrintWriter;
import java.lang.reflect.InvocationTargetException;
import java.util.UUID;

/**
 * Static library support version of the framework's {@link android.app.Fragment}.
 * Used to write apps that run on platforms prior to Android 3.0.  When running
 * on Android 3.0 or above, this implementation is still used; it does not try
 * to switch to the framework's implementation. See the framework {@link android.app.Fragment}
 * documentation for a class overview.
 *
 * <p>The main differences when using this support version instead of the framework version are:
 * <ul>
 *  <li>Your activity must extend {@link FragmentActivity}
 *  <li>You must call {@link FragmentActivity#getSupportFragmentManager} to get the
 *  {@link FragmentManager}
 * </ul>
 *
 */
public class Fragment implements ComponentCallbacks, OnCreateContextMenuListener, LifecycleOwner,
        ViewModelStoreOwner, BundleSavedStateRegistryOwner {

    static final Object USE_DEFAULT_TRANSITION = new Object();

    static final int INITIALIZING = 0;     // Not yet created.
    static final int CREATED = 1;          // Created.
    static final int ACTIVITY_CREATED = 2; // Fully created, not started.
    static final int STARTED = 3;          // Created and started, not resumed.
    static final int RESUMED = 4;          // Created started and resumed.

    int mState = INITIALIZING;

    // When instantiated from saved state, this is the saved state.
    Bundle mSavedFragmentState;
    SparseArray<Parcelable> mSavedViewState;
    // If the userVisibleHint is changed before the state is set,
    // it is stored here
    @Nullable Boolean mSavedUserVisibleHint;

    // Internal unique name for this fragment;
    @NonNull
    String mWho = UUID.randomUUID().toString();

    // Construction arguments;
    Bundle mArguments;

    // Target fragment.
    Fragment mTarget;

    // For use when retaining a fragment: this is the who of the last mTarget.
    String mTargetWho = null;

    // Target request code.
    int mTargetRequestCode;

    // True if the fragment is in the list of added fragments.
    boolean mAdded;

    // If set this fragment is being removed from its activity.
    boolean mRemoving;

    // Set to true if this fragment was instantiated from a layout file.
    boolean mFromLayout;

    // Set to true when the view has actually been inflated in its layout.
    boolean mInLayout;

    // True if this fragment has been restored from previously saved state.
    boolean mRestored;

    // True if performCreateView has been called and a matching call to performDestroyView
    // has not yet happened.
    boolean mPerformedCreateView;

    // Number of active back stack entries this fragment is in.
    int mBackStackNesting;

    // The fragment manager we are associated with.  Set as soon as the
    // fragment is used in a transaction; cleared after it has been removed
    // from all transactions.
    FragmentManagerImpl mFragmentManager;

    // Host this fragment is attached to.
    FragmentHostCallback mHost;

    // Private fragment manager for child fragments inside of this one.
    FragmentManagerImpl mChildFragmentManager;

    // If this Fragment is contained in another Fragment, this is that container.
    Fragment mParentFragment;

    // The optional identifier for this fragment -- either the container ID if it
    // was dynamically added to the view hierarchy, or the ID supplied in
    // layout.
    int mFragmentId;

    // When a fragment is being dynamically added to the view hierarchy, this
    // is the identifier of the parent container it is being added to.
    int mContainerId;

    // The optional named tag for this fragment -- usually used to find
    // fragments that are not part of the layout.
    String mTag;

    // Set to true when the app has requested that this fragment be hidden
    // from the user.
    boolean mHidden;

    // Set to true when the app has requested that this fragment be deactivated.
    boolean mDetached;

    // If set this fragment would like its instance retained across
    // configuration changes.
    boolean mRetainInstance;

    // If set this fragment changed its mRetainInstance while it was detached
    boolean mRetainInstanceChangedWhileDetached;

    // If set this fragment has menu items to contribute.
    boolean mHasMenu;

    // Set to true to allow the fragment's menu to be shown.
    boolean mMenuVisible = true;

    // Used to verify that subclasses call through to super class.
    boolean mCalled;

    // The parent container of the fragment after dynamically added to UI.
    ViewGroup mContainer;

    // The View generated for this fragment.
    View mView;

    // The real inner view that will save/restore state.
    View mInnerView;

    // Whether this fragment should defer starting until after other fragments
    // have been started and their loaders are finished.
    boolean mDeferStart;

    // Hint provided by the app that this fragment is currently visible to the user.
    boolean mUserVisibleHint = true;

    // The animation and transition information for the fragment. This will be null
    // unless the elements are explicitly accessed and should remain null for Fragments
    // without Views.
    AnimationInfo mAnimationInfo;

    // True if the View was added, and its animation has yet to be run. This could
    // also indicate that the fragment view hasn't been made visible, even if there is no
    // animation for this fragment.
    boolean mIsNewlyAdded;

    // True if mHidden has been changed and the animation should be scheduled.
    boolean mHiddenChanged;

    // The alpha of the view when the view was added and then postponed. If the value is less
    // than zero, this means that the view's add was canceled and should not participate in
    // removal animations.
    float mPostponedAlpha;

    // The cached value from onGetLayoutInflater(Bundle) that will be returned from
    // getLayoutInflater()
    LayoutInflater mLayoutInflater;

    // Keep track of whether or not this Fragment has run performCreate(). Retained instance
    // fragments can have mRetaining set to true without going through creation, so we must
    // track it separately.
    boolean mIsCreated;

    // Max Lifecycle state this Fragment can achieve.
    Lifecycle.State mMaxState = Lifecycle.State.RESUMED;

    LifecycleRegistry mLifecycleRegistry;

    // This is initialized in performCreateView and unavailable outside of the
    // onCreateView/onDestroyView lifecycle
    @Nullable FragmentViewLifecycleOwner mViewLifecycleOwner;
    MutableLiveData<LifecycleOwner> mViewLifecycleOwnerLiveData = new MutableLiveData<>();

<<<<<<< HEAD
    BundleSavedStateRegistry mSavedStateRegistry = new BundleSavedStateRegistry();
=======
    SavedStateRegistryController mSavedStateRegistryController;

    @LayoutRes
    private int mContentLayoutId;
>>>>>>> 04abd831

    /**
     * {@inheritDoc}
     * <p>
     * Overriding this method is no longer supported and this method will be made
     * <code>final</code> in a future version of Fragment.
     */
    @Override
    @NonNull
    public Lifecycle getLifecycle() {
        return mLifecycleRegistry;
    }

    /**
     * Get a {@link LifecycleOwner} that represents the {@link #getView() Fragment's View}
     * lifecycle. In most cases, this mirrors the lifecycle of the Fragment itself, but in cases
     * of {@link FragmentTransaction#detach(Fragment) detached} Fragments, the lifecycle of the
     * Fragment can be considerably longer than the lifecycle of the View itself.
     * <p>
     * Namely, the lifecycle of the Fragment's View is:
     * <ol>
     * <li>{@link Lifecycle.Event#ON_CREATE created} after {@link #onViewStateRestored(Bundle)}</li>
     * <li>{@link Lifecycle.Event#ON_START started} after {@link #onStart()}</li>
     * <li>{@link Lifecycle.Event#ON_RESUME resumed} after {@link #onResume()}</li>
     * <li>{@link Lifecycle.Event#ON_PAUSE paused} before {@link #onPause()}</li>
     * <li>{@link Lifecycle.Event#ON_STOP stopped} before {@link #onStop()}</li>
     * <li>{@link Lifecycle.Event#ON_DESTROY destroyed} before {@link #onDestroyView()}</li>
     * </ol>
     *
     * The first method where it is safe to access the view lifecycle is
     * {@link #onCreateView(LayoutInflater, ViewGroup, Bundle)} under the condition that you must
     * return a non-null view (an IllegalStateException will be thrown if you access the view
     * lifecycle but don't return a non-null view).
     * <p>The view lifecycle remains valid through the call to {@link #onDestroyView()}, after which
     * {@link #getView()} will return null, the view lifecycle will be destroyed, and this method
     * will throw an IllegalStateException. Consider using
     * {@link #getViewLifecycleOwnerLiveData()} or {@link FragmentTransaction#runOnCommit(Runnable)}
     * to receive a callback for when the Fragment's view lifecycle is available.
     * <p>
     * This should only be called on the main thread.
     * <p>
     * Overriding this method is no longer supported and this method will be made
     * <code>final</code> in a future version of Fragment.
     *
     * @return A {@link LifecycleOwner} that represents the {@link #getView() Fragment's View}
     * lifecycle.
     * @throws IllegalStateException if the {@link #getView() Fragment's View is null}.
     */
    @MainThread
    @NonNull
    public LifecycleOwner getViewLifecycleOwner() {
        if (mViewLifecycleOwner == null) {
            throw new IllegalStateException("Can't access the Fragment View's LifecycleOwner when "
                    + "getView() is null i.e., before onCreateView() or after onDestroyView()");
        }
        return mViewLifecycleOwner;
    }

    /**
     * Retrieve a {@link LiveData} which allows you to observe the
     * {@link #getViewLifecycleOwner() lifecycle of the Fragment's View}.
     * <p>
     * This will be set to the new {@link LifecycleOwner} after {@link #onCreateView} returns a
     * non-null View and will set to null after {@link #onDestroyView()}.
     * <p>
     * Overriding this method is no longer supported and this method will be made
     * <code>final</code> in a future version of Fragment.
     *
     * @return A LiveData that changes in sync with {@link #getViewLifecycleOwner()}.
     */
    @NonNull
    public LiveData<LifecycleOwner> getViewLifecycleOwnerLiveData() {
        return mViewLifecycleOwnerLiveData;
    }

    /**
     * Returns the {@link ViewModelStore} associated with this Fragment
     * <p>
     * Overriding this method is no longer supported and this method will be made
     * <code>final</code> in a future version of Fragment.
     *
     * @return a {@code ViewModelStore}
     * @throws IllegalStateException if called before the Fragment is attached i.e., before
     * onAttach().
     */
    @NonNull
    @Override
    public ViewModelStore getViewModelStore() {
        if (mFragmentManager == null) {
            throw new IllegalStateException("Can't access ViewModels from detached fragment");
        }
        return mFragmentManager.getViewModelStore(this);
    }

    @NonNull
    @Override
    public final SavedStateRegistry<Bundle> getBundleSavedStateRegistry() {
        return mSavedStateRegistry;
    }

    /**
     * State information that has been retrieved from a fragment instance
     * through {@link FragmentManager#saveFragmentInstanceState(Fragment)
     * FragmentManager.saveFragmentInstanceState}.
     */
    @SuppressLint("BanParcelableUsage")
    public static class SavedState implements Parcelable {
        final Bundle mState;

        SavedState(Bundle state) {
            mState = state;
        }

        SavedState(@NonNull Parcel in, @Nullable ClassLoader loader) {
            mState = in.readBundle();
            if (loader != null && mState != null) {
                mState.setClassLoader(loader);
            }
        }

        @Override
        public int describeContents() {
            return 0;
        }

        @Override
        public void writeToParcel(@NonNull Parcel dest, int flags) {
            dest.writeBundle(mState);
        }

        @NonNull
        public static final Parcelable.Creator<SavedState> CREATOR =
                new Parcelable.ClassLoaderCreator<SavedState>() {
            @Override
            public SavedState createFromParcel(Parcel in) {
                return new SavedState(in, null);
            }

            @Override
            public SavedState createFromParcel(Parcel in, ClassLoader loader) {
                return new SavedState(in, loader);
            }

            @Override
            public SavedState[] newArray(int size) {
                return new SavedState[size];
            }
        };
    }

    /**
     * Thrown by {@link FragmentFactory#instantiate(ClassLoader, String)} when
     * there is an instantiation failure.
     */
    @SuppressWarnings("JavaLangClash")
    public static class InstantiationException extends RuntimeException {
        public InstantiationException(@NonNull String msg, @Nullable Exception cause) {
            super(msg, cause);
        }
    }

    /**
     * Constructor used by the default {@link FragmentFactory}. You must
     * {@link FragmentManager#setFragmentFactory(FragmentFactory) set a custom FragmentFactory}
     * if you want to use a non-default constructor to ensure that your constructor
     * is called when the fragment is re-instantiated.
     *
     * <p>It is strongly recommended to supply arguments with {@link #setArguments}
     * and later retrieved by the Fragment with {@link #getArguments}. These arguments
     * are automatically saved and restored alongside the Fragment.
     *
     * <p>Applications should generally not implement a constructor. Prefer
     * {@link #onAttach(Context)} instead. It is the first place application code can run where
     * the fragment is ready to be used - the point where the fragment is actually associated with
     * its context. Some applications may also want to implement {@link #onInflate} to retrieve
     * attributes from a layout resource, although note this happens when the fragment is attached.
     */
    public Fragment() {
        initLifecycle();
    }

    /**
     * Alternate constructor that can be used to provide a default layout
     * that will be inflated by {@link #onCreateView(LayoutInflater, ViewGroup, Bundle)}.
     *
     * @see #Fragment()
     * @see #onCreateView(LayoutInflater, ViewGroup, Bundle)
     */
    @ContentView
    public Fragment(@LayoutRes int contentLayoutId) {
        this();
        mContentLayoutId = contentLayoutId;
    }

    private void initLifecycle() {
        mLifecycleRegistry = new LifecycleRegistry(this);
        if (Build.VERSION.SDK_INT >= 19) {
            mLifecycleRegistry.addObserver(new GenericLifecycleObserver() {
                @Override
                public void onStateChanged(LifecycleOwner source, Lifecycle.Event event) {
                    if (event == Lifecycle.Event.ON_STOP) {
                        if (mView != null) {
                            mView.cancelPendingInputEvents();
                        }
                    }
                }
            });
        }
    }

    /**
     * Like {@link #instantiate(Context, String, Bundle)} but with a null
     * argument Bundle.
     * @deprecated Use {@link FragmentManager#getFragmentFactory()} and
     * {@link FragmentFactory#instantiate(ClassLoader, String)}
     */
    @SuppressWarnings("deprecation")
    @Deprecated
    @NonNull
    public static Fragment instantiate(@NonNull Context context, @NonNull String fname) {
        return instantiate(context, fname, null);
    }

    /**
     * Create a new instance of a Fragment with the given class name.  This is
     * the same as calling its empty constructor, setting the {@link ClassLoader} on the
     * supplied arguments, then calling {@link #setArguments(Bundle)}.
     *
     * @param context The calling context being used to instantiate the fragment.
     * This is currently just used to get its ClassLoader.
     * @param fname The class name of the fragment to instantiate.
     * @param args Bundle of arguments to supply to the fragment, which it
     * can retrieve with {@link #getArguments()}.  May be null.
     * @return Returns a new fragment instance.
     * @throws InstantiationException If there is a failure in instantiating
     * the given fragment class.  This is a runtime exception; it is not
     * normally expected to happen.
     * @deprecated Use {@link FragmentManager#getFragmentFactory()} and
     * {@link FragmentFactory#instantiate(ClassLoader, String)}, manually calling
     * {@link #setArguments(Bundle)} on the returned Fragment.
     */
    @Deprecated
    @NonNull
    public static Fragment instantiate(@NonNull Context context, @NonNull String fname,
            @Nullable Bundle args) {
        try {
            Class<? extends Fragment> clazz = FragmentFactory.loadFragmentClass(
                    context.getClassLoader(), fname);
            Fragment f = clazz.getConstructor().newInstance();
            if (args != null) {
                args.setClassLoader(f.getClass().getClassLoader());
                f.setArguments(args);
            }
            return f;
        } catch (java.lang.InstantiationException e) {
            throw new InstantiationException("Unable to instantiate fragment " + fname
                    + ": make sure class name exists, is public, and has an"
                    + " empty constructor that is public", e);
        } catch (IllegalAccessException e) {
            throw new InstantiationException("Unable to instantiate fragment " + fname
                    + ": make sure class name exists, is public, and has an"
                    + " empty constructor that is public", e);
        } catch (NoSuchMethodException e) {
            throw new InstantiationException("Unable to instantiate fragment " + fname
                    + ": could not find Fragment constructor", e);
        } catch (InvocationTargetException e) {
            throw new InstantiationException("Unable to instantiate fragment " + fname
                    + ": calling Fragment constructor caused an exception", e);
        }
    }

    final void restoreViewState(Bundle savedInstanceState) {
        if (mSavedViewState != null) {
            mInnerView.restoreHierarchyState(mSavedViewState);
            mSavedViewState = null;
        }
        mCalled = false;
        onViewStateRestored(savedInstanceState);
        if (!mCalled) {
            throw new SuperNotCalledException("Fragment " + this
                    + " did not call through to super.onViewStateRestored()");
        }
        if (mView != null) {
            mViewLifecycleOwner.handleLifecycleEvent(Lifecycle.Event.ON_CREATE);
        }
    }

    final boolean isInBackStack() {
        return mBackStackNesting > 0;
    }

    /**
     * Subclasses can not override equals().
     */
    @Override public final boolean equals(@Nullable Object o) {
        return super.equals(o);
    }

    /**
     * Subclasses can not override hashCode().
     */
    @Override public final int hashCode() {
        return super.hashCode();
    }

    @Override
    @SuppressLint({"UnknownNullness", "RestrictedApi"})
    public String toString() {
        StringBuilder sb = new StringBuilder(128);
        DebugUtils.buildShortClassTag(this, sb);
        sb.append(" (");
        sb.append(mWho);
        sb.append(")");
        if (mFragmentId != 0) {
            sb.append(" id=0x");
            sb.append(Integer.toHexString(mFragmentId));
        }
        if (mTag != null) {
            sb.append(" ");
            sb.append(mTag);
        }
        sb.append('}');
        return sb.toString();
    }

    /**
     * Return the identifier this fragment is known by.  This is either
     * the android:id value supplied in a layout or the container view ID
     * supplied when adding the fragment.
     */
    final public int getId() {
        return mFragmentId;
    }

    /**
     * Get the tag name of the fragment, if specified.
     */
    @Nullable
    final public String getTag() {
        return mTag;
    }

    /**
     * Supply the construction arguments for this fragment.
     * The arguments supplied here will be retained across fragment destroy and
     * creation.
     * <p>This method cannot be called if the fragment is added to a FragmentManager and
     * if {@link #isStateSaved()} would return true.</p>
     */
    public void setArguments(@Nullable Bundle args) {
        if (mFragmentManager != null && isStateSaved()) {
            throw new IllegalStateException("Fragment already added and state has been saved");
        }
        mArguments = args;
    }

    /**
     * Return the arguments supplied when the fragment was instantiated,
     * if any.
     */
    @Nullable
    final public Bundle getArguments() {
        return mArguments;
    }

    /**
     * Return the arguments supplied when the fragment was instantiated.
     *
     * @throws IllegalStateException if no arguments were supplied to the Fragment.
     * @see #getArguments()
     */
    @NonNull
    public final Bundle requireArguments() {
        Bundle arguments = getArguments();
        if (arguments == null) {
            throw new IllegalStateException("Fragment " + this + " does not have any arguments.");
        }
        return arguments;
    }

    /**
     * Returns true if this fragment is added and its state has already been saved
     * by its host. Any operations that would change saved state should not be performed
     * if this method returns true, and some operations such as {@link #setArguments(Bundle)}
     * will fail.
     *
     * @return true if this fragment's state has already been saved by its host
     */
    public final boolean isStateSaved() {
        if (mFragmentManager == null) {
            return false;
        }
        return mFragmentManager.isStateSaved();
    }

    /**
     * Set the initial saved state that this Fragment should restore itself
     * from when first being constructed, as returned by
     * {@link FragmentManager#saveFragmentInstanceState(Fragment)
     * FragmentManager.saveFragmentInstanceState}.
     *
     * @param state The state the fragment should be restored from.
     */
    public void setInitialSavedState(@Nullable SavedState state) {
        if (mFragmentManager != null) {
            throw new IllegalStateException("Fragment already added");
        }
        mSavedFragmentState = state != null && state.mState != null
                ? state.mState : null;
    }

    /**
     * Optional target for this fragment.  This may be used, for example,
     * if this fragment is being started by another, and when done wants to
     * give a result back to the first.  The target set here is retained
     * across instances via {@link FragmentManager#putFragment
     * FragmentManager.putFragment()}.
     *
     * @param fragment The fragment that is the target of this one.
     * @param requestCode Optional request code, for convenience if you
     * are going to call back with {@link #onActivityResult(int, int, Intent)}.
     */
    @SuppressWarnings("ReferenceEquality")
    public void setTargetFragment(@Nullable Fragment fragment, int requestCode) {
        // Don't allow a caller to set a target fragment in another FragmentManager,
        // but there's a snag: people do set target fragments before fragments get added.
        // We'll have the FragmentManager check that for validity when we move
        // the fragments to a valid state.
        final FragmentManager mine = getFragmentManager();
        final FragmentManager theirs = fragment != null ? fragment.getFragmentManager() : null;
        if (mine != null && theirs != null && mine != theirs) {
            throw new IllegalArgumentException("Fragment " + fragment
                    + " must share the same FragmentManager to be set as a target fragment");
        }

        // Don't let someone create a cycle.
        for (Fragment check = fragment; check != null; check = check.getTargetFragment()) {
            if (check == this) {
                throw new IllegalArgumentException("Setting " + fragment + " as the target of "
                        + this + " would create a target cycle");
            }
        }
        if (fragment == null) {
            mTargetWho = null;
            mTarget = null;
        } else if (mFragmentManager != null && fragment.mFragmentManager != null) {
            // Just save the reference to the Fragment
            mTargetWho = fragment.mWho;
            mTarget = null;
        } else {
            // Save the Fragment itself, waiting until we're attached
            mTargetWho = null;
            mTarget = fragment;
        }
        mTargetRequestCode = requestCode;
    }

    /**
     * Return the target fragment set by {@link #setTargetFragment}.
     */
    @Nullable
    final public Fragment getTargetFragment() {
        if (mTarget != null) {
            // Ensure that any Fragment set with setTargetFragment is immediately
            // available here
            return mTarget;
        } else if (mFragmentManager != null && mTargetWho != null) {
            // Look up the target Fragment from the FragmentManager
            return mFragmentManager.mActive.get(mTargetWho);
        }
        return null;
    }

    /**
     * Return the target request code set by {@link #setTargetFragment}.
     */
    final public int getTargetRequestCode() {
        return mTargetRequestCode;
    }

    /**
     * Return the {@link Context} this fragment is currently associated with.
     *
     * @see #requireContext()
     */
    @Nullable
    public Context getContext() {
        return mHost == null ? null : mHost.getContext();
    }

    /**
     * Return the {@link Context} this fragment is currently associated with.
     *
     * @throws IllegalStateException if not currently associated with a context.
     * @see #getContext()
     */
    @NonNull
    public final Context requireContext() {
        Context context = getContext();
        if (context == null) {
            throw new IllegalStateException("Fragment " + this + " not attached to a context.");
        }
        return context;
    }

    /**
     * Return the {@link FragmentActivity} this fragment is currently associated with.
     * May return {@code null} if the fragment is associated with a {@link Context}
     * instead.
     *
     * @see #requireActivity()
     */
    @Nullable
    final public FragmentActivity getActivity() {
        return mHost == null ? null : (FragmentActivity) mHost.getActivity();
    }

    /**
     * Return the {@link FragmentActivity} this fragment is currently associated with.
     *
     * @throws IllegalStateException if not currently associated with an activity or if associated
     * only with a context.
     * @see #getActivity()
     */
    @NonNull
    public final FragmentActivity requireActivity() {
        FragmentActivity activity = getActivity();
        if (activity == null) {
            throw new IllegalStateException("Fragment " + this + " not attached to an activity.");
        }
        return activity;
    }

    /**
     * Return the host object of this fragment. May return {@code null} if the fragment
     * isn't currently being hosted.
     *
     * @see #requireHost()
     */
    @Nullable
    final public Object getHost() {
        return mHost == null ? null : mHost.onGetHost();
    }

    /**
     * Return the host object of this fragment.
     *
     * @throws IllegalStateException if not currently associated with a host.
     * @see #getHost()
     */
    @NonNull
    public final Object requireHost() {
        Object host = getHost();
        if (host == null) {
            throw new IllegalStateException("Fragment " + this + " not attached to a host.");
        }
        return host;
    }

    /**
     * Return <code>requireActivity().getResources()</code>.
     */
    @NonNull
    final public Resources getResources() {
        return requireContext().getResources();
    }

    /**
     * Return a localized, styled CharSequence from the application's package's
     * default string table.
     *
     * @param resId Resource id for the CharSequence text
     */
    @NonNull
    public final CharSequence getText(@StringRes int resId) {
        return getResources().getText(resId);
    }

    /**
     * Return a localized string from the application's package's
     * default string table.
     *
     * @param resId Resource id for the string
     */
    @NonNull
    public final String getString(@StringRes int resId) {
        return getResources().getString(resId);
    }

    /**
     * Return a localized formatted string from the application's package's
     * default string table, substituting the format arguments as defined in
     * {@link java.util.Formatter} and {@link java.lang.String#format}.
     *
     * @param resId Resource id for the format string
     * @param formatArgs The format arguments that will be used for substitution.
     */
    @NonNull
    public final String getString(@StringRes int resId, @Nullable Object... formatArgs) {
        return getResources().getString(resId, formatArgs);
    }

    /**
     * Return the FragmentManager for interacting with fragments associated
     * with this fragment's activity.  Note that this will be non-null slightly
     * before {@link #getActivity()}, during the time from when the fragment is
     * placed in a {@link FragmentTransaction} until it is committed and
     * attached to its activity.
     *
     * <p>If this Fragment is a child of another Fragment, the FragmentManager
     * returned here will be the parent's {@link #getChildFragmentManager()}.
     *
     * @see #requireFragmentManager()
     */
    @Nullable
    final public FragmentManager getFragmentManager() {
        return mFragmentManager;
    }

    /**
     * Return the FragmentManager for interacting with fragments associated
     * with this fragment's activity.  Note that this will available slightly
     * before {@link #getActivity()}, during the time from when the fragment is
     * placed in a {@link FragmentTransaction} until it is committed and
     * attached to its activity.
     *
     * <p>If this Fragment is a child of another Fragment, the FragmentManager
     * returned here will be the parent's {@link #getChildFragmentManager()}.
     *
     * @throws IllegalStateException if not associated with a transaction or host.
     * @see #getFragmentManager()
     */
    @NonNull
    public final FragmentManager requireFragmentManager() {
        FragmentManager fragmentManager = getFragmentManager();
        if (fragmentManager == null) {
            throw new IllegalStateException(
                    "Fragment " + this + " not associated with a fragment manager.");
        }
        return fragmentManager;
    }

    /**
     * Return a private FragmentManager for placing and managing Fragments
     * inside of this Fragment.
     */
    @NonNull
    final public FragmentManager getChildFragmentManager() {
        if (mChildFragmentManager == null) {
            instantiateChildFragmentManager();
            if (mState >= RESUMED) {
                mChildFragmentManager.dispatchResume();
            } else if (mState >= STARTED) {
                mChildFragmentManager.dispatchStart();
            } else if (mState >= ACTIVITY_CREATED) {
                mChildFragmentManager.dispatchActivityCreated();
            } else if (mState >= CREATED) {
                mChildFragmentManager.dispatchCreate();
            }
        }
        return mChildFragmentManager;
    }

    /**
     * Return this fragment's child FragmentManager one has been previously created,
     * otherwise null.
     */
    @Nullable
    FragmentManager peekChildFragmentManager() {
        return mChildFragmentManager;
    }

    /**
     * Returns the parent Fragment containing this Fragment.  If this Fragment
     * is attached directly to an Activity, returns null.
     */
    @Nullable
    final public Fragment getParentFragment() {
        return mParentFragment;
    }

    /**
     * Returns the parent Fragment containing this Fragment.
     *
     * @throws IllegalStateException if this Fragment is attached directly to an Activity or
     * other Fragment host.
     * @see #getParentFragment()
     */
    @NonNull
    public final Fragment requireParentFragment() {
        Fragment parentFragment = getParentFragment();
        if (parentFragment == null) {
            Context context = getContext();
            if (context == null) {
                throw new IllegalStateException("Fragment " + this + " is not attached to"
                        + " any Fragment or host");
            } else {
                throw new IllegalStateException("Fragment " + this + " is not a child Fragment, it"
                        + " is directly attached to " + getContext());
            }
        }
        return parentFragment;
    }

    /**
     * Return true if the fragment is currently added to its activity.
     */
    final public boolean isAdded() {
        return mHost != null && mAdded;
    }

    /**
     * Return true if the fragment has been explicitly detached from the UI.
     * That is, {@link FragmentTransaction#detach(Fragment)
     * FragmentTransaction.detach(Fragment)} has been used on it.
     */
    final public boolean isDetached() {
        return mDetached;
    }

    /**
     * Return true if this fragment is currently being removed from its
     * activity.  This is  <em>not</em> whether its activity is finishing, but
     * rather whether it is in the process of being removed from its activity.
     */
    final public boolean isRemoving() {
        return mRemoving;
    }

    /**
     * Return true if the layout is included as part of an activity view
     * hierarchy via the &lt;fragment&gt; tag.  This will always be true when
     * fragments are created through the &lt;fragment&gt; tag, <em>except</em>
     * in the case where an old fragment is restored from a previous state and
     * it does not appear in the layout of the current state.
     */
    final public boolean isInLayout() {
        return mInLayout;
    }

    /**
     * Return true if the fragment is in the resumed state.  This is true
     * for the duration of {@link #onResume()} and {@link #onPause()} as well.
     */
    final public boolean isResumed() {
        return mState >= RESUMED;
    }

    /**
     * Return true if the fragment is currently visible to the user.  This means
     * it: (1) has been added, (2) has its view attached to the window, and
     * (3) is not hidden.
     */
    final public boolean isVisible() {
        return isAdded() && !isHidden() && mView != null
                && mView.getWindowToken() != null && mView.getVisibility() == View.VISIBLE;
    }

    /**
     * Return true if the fragment has been hidden.  By default fragments
     * are shown.  You can find out about changes to this state with
     * {@link #onHiddenChanged}.  Note that the hidden state is orthogonal
     * to other states -- that is, to be visible to the user, a fragment
     * must be both started and not hidden.
     */
    final public boolean isHidden() {
        return mHidden;
    }

    /** @hide */
    @RestrictTo(LIBRARY_GROUP)
    final public boolean hasOptionsMenu() {
        return mHasMenu;
    }

    /** @hide */
    @RestrictTo(LIBRARY_GROUP)
    final public boolean isMenuVisible() {
        return mMenuVisible;
    }

    /**
     * Called when the hidden state (as returned by {@link #isHidden()} of
     * the fragment has changed.  Fragments start out not hidden; this will
     * be called whenever the fragment changes state from that.
     * @param hidden True if the fragment is now hidden, false otherwise.
     */
    public void onHiddenChanged(boolean hidden) {
    }

    /**
     * Control whether a fragment instance is retained across Activity
     * re-creation (such as from a configuration change). If set, the fragment
     * lifecycle will be slightly different when an activity is recreated:
     * <ul>
     * <li> {@link #onDestroy()} will not be called (but {@link #onDetach()} still
     * will be, because the fragment is being detached from its current activity).
     * <li> {@link #onCreate(Bundle)} will not be called since the fragment
     * is not being re-created.
     * <li> {@link #onAttach(Activity)} and {@link #onActivityCreated(Bundle)} <b>will</b>
     * still be called.
     * </ul>
     */
    public void setRetainInstance(boolean retain) {
        mRetainInstance = retain;
        if (mFragmentManager != null) {
            if (retain) {
                mFragmentManager.addRetainedFragment(this);
            } else {
                mFragmentManager.removeRetainedFragment(this);
            }
        } else {
            mRetainInstanceChangedWhileDetached = true;
        }
    }

    final public boolean getRetainInstance() {
        return mRetainInstance;
    }

    /**
     * Report that this fragment would like to participate in populating
     * the options menu by receiving a call to {@link #onCreateOptionsMenu}
     * and related methods.
     *
     * @param hasMenu If true, the fragment has menu items to contribute.
     */
    public void setHasOptionsMenu(boolean hasMenu) {
        if (mHasMenu != hasMenu) {
            mHasMenu = hasMenu;
            if (isAdded() && !isHidden()) {
                mHost.onSupportInvalidateOptionsMenu();
            }
        }
    }

    /**
     * Set a hint for whether this fragment's menu should be visible.  This
     * is useful if you know that a fragment has been placed in your view
     * hierarchy so that the user can not currently seen it, so any menu items
     * it has should also not be shown.
     *
     * @param menuVisible The default is true, meaning the fragment's menu will
     * be shown as usual.  If false, the user will not see the menu.
     */
    public void setMenuVisibility(boolean menuVisible) {
        if (mMenuVisible != menuVisible) {
            mMenuVisible = menuVisible;
            if (mHasMenu && isAdded() && !isHidden()) {
                mHost.onSupportInvalidateOptionsMenu();
            }
        }
    }

    /**
     * Set a hint to the system about whether this fragment's UI is currently visible
     * to the user. This hint defaults to true and is persistent across fragment instance
     * state save and restore.
     *
     * <p>An app may set this to false to indicate that the fragment's UI is
     * scrolled out of visibility or is otherwise not directly visible to the user.
     * This may be used by the system to prioritize operations such as fragment lifecycle updates
     * or loader ordering behavior.</p>
     *
     * <p><strong>Note:</strong> This method may be called outside of the fragment lifecycle.
     * and thus has no ordering guarantees with regard to fragment lifecycle method calls.</p>
     *
     * @param isVisibleToUser true if this fragment's UI is currently visible to the user (default),
     *                        false if it is not.
     *
     * @deprecated Use {@link FragmentTransaction#setMaxLifecycle(Fragment, Lifecycle.State)}
     * instead.
     */
    @Deprecated
    public void setUserVisibleHint(boolean isVisibleToUser) {
        if (!mUserVisibleHint && isVisibleToUser && mState < STARTED
                && mFragmentManager != null && isAdded() && mIsCreated) {
            mFragmentManager.performPendingDeferredStart(this);
        }
        mUserVisibleHint = isVisibleToUser;
        mDeferStart = mState < STARTED && !isVisibleToUser;
        if (mSavedFragmentState != null) {
            // Ensure that if the user visible hint is set before the Fragment has
            // restored its state that we don't lose the new value
            mSavedUserVisibleHint = isVisibleToUser;
        }
    }

    /**
     * @return The current value of the user-visible hint on this fragment.
     * @see #setUserVisibleHint(boolean)
     *
     * @deprecated Use {@link FragmentTransaction#setMaxLifecycle(Fragment, Lifecycle.State)}
     * instead.
     */
    @Deprecated
    public boolean getUserVisibleHint() {
        return mUserVisibleHint;
    }

    /**
     * Return the LoaderManager for this fragment.
     *
     * @deprecated Use
     * {@link LoaderManager#getInstance(LifecycleOwner) LoaderManager.getInstance(this)}.
     */
    @Deprecated
    @NonNull
    public LoaderManager getLoaderManager() {
        return LoaderManager.getInstance(this);
    }

    /**
     * Call {@link Activity#startActivity(Intent)} from the fragment's
     * containing Activity.
     */
    public void startActivity(@SuppressLint("UnknownNullness") Intent intent) {
        startActivity(intent, null);
    }

    /**
     * Call {@link Activity#startActivity(Intent, Bundle)} from the fragment's
     * containing Activity.
     */
    public void startActivity(@SuppressLint("UnknownNullness") Intent intent,
            @Nullable Bundle options) {
        if (mHost == null) {
            throw new IllegalStateException("Fragment " + this + " not attached to Activity");
        }
        mHost.onStartActivityFromFragment(this /*fragment*/, intent, -1, options);
    }

    /**
     * Call {@link Activity#startActivityForResult(Intent, int)} from the fragment's
     * containing Activity.
     */
    public void startActivityForResult(@SuppressLint("UnknownNullness") Intent intent,
            int requestCode) {
        startActivityForResult(intent, requestCode, null);
    }

    /**
     * Call {@link Activity#startActivityForResult(Intent, int, Bundle)} from the fragment's
     * containing Activity.
     */
    public void startActivityForResult(@SuppressLint("UnknownNullness") Intent intent,
            int requestCode, @Nullable Bundle options) {
        if (mHost == null) {
            throw new IllegalStateException("Fragment " + this + " not attached to Activity");
        }
        mHost.onStartActivityFromFragment(this /*fragment*/, intent, requestCode, options);
    }

    /**
     * Call {@link Activity#startIntentSenderForResult(IntentSender, int, Intent, int, int, int,
     * Bundle)} from the fragment's containing Activity.
     */
    public void startIntentSenderForResult(@SuppressLint("UnknownNullness") IntentSender intent,
            int requestCode, @Nullable Intent fillInIntent, int flagsMask, int flagsValues,
            int extraFlags, @Nullable Bundle options) throws IntentSender.SendIntentException {
        if (mHost == null) {
            throw new IllegalStateException("Fragment " + this + " not attached to Activity");
        }
        mHost.onStartIntentSenderFromFragment(this, intent, requestCode, fillInIntent, flagsMask,
                flagsValues, extraFlags, options);
    }

    /**
     * Receive the result from a previous call to
     * {@link #startActivityForResult(Intent, int)}.  This follows the
     * related Activity API as described there in
     * {@link Activity#onActivityResult(int, int, Intent)}.
     *
     * @param requestCode The integer request code originally supplied to
     *                    startActivityForResult(), allowing you to identify who this
     *                    result came from.
     * @param resultCode The integer result code returned by the child activity
     *                   through its setResult().
     * @param data An Intent, which can return result data to the caller
     *               (various data can be attached to Intent "extras").
     */
    public void onActivityResult(int requestCode, int resultCode, @Nullable Intent data) {
    }

    /**
     * Requests permissions to be granted to this application. These permissions
     * must be requested in your manifest, they should not be granted to your app,
     * and they should have protection level {@link android.content.pm.PermissionInfo
     * #PROTECTION_DANGEROUS dangerous}, regardless whether they are declared by
     * the platform or a third-party app.
     * <p>
     * Normal permissions {@link android.content.pm.PermissionInfo#PROTECTION_NORMAL}
     * are granted at install time if requested in the manifest. Signature permissions
     * {@link android.content.pm.PermissionInfo#PROTECTION_SIGNATURE} are granted at
     * install time if requested in the manifest and the signature of your app matches
     * the signature of the app declaring the permissions.
     * </p>
     * <p>
     * If your app does not have the requested permissions the user will be presented
     * with UI for accepting them. After the user has accepted or rejected the
     * requested permissions you will receive a callback on {@link
     * #onRequestPermissionsResult(int, String[], int[])} reporting whether the
     * permissions were granted or not.
     * </p>
     * <p>
     * Note that requesting a permission does not guarantee it will be granted and
     * your app should be able to run without having this permission.
     * </p>
     * <p>
     * This method may start an activity allowing the user to choose which permissions
     * to grant and which to reject. Hence, you should be prepared that your activity
     * may be paused and resumed. Further, granting some permissions may require
     * a restart of you application. In such a case, the system will recreate the
     * activity stack before delivering the result to {@link
     * #onRequestPermissionsResult(int, String[], int[])}.
     * </p>
     * <p>
     * When checking whether you have a permission you should use {@link
     * android.content.Context#checkSelfPermission(String)}.
     * </p>
     * <p>
     * Calling this API for permissions already granted to your app would show UI
     * to the user to decided whether the app can still hold these permissions. This
     * can be useful if the way your app uses the data guarded by the permissions
     * changes significantly.
     * </p>
     * <p>
     * A sample permissions request looks like this:
     * </p>
     * <code><pre><p>
     * private void showContacts() {
     *     if (getActivity().checkSelfPermission(Manifest.permission.READ_CONTACTS)
     *             != PackageManager.PERMISSION_GRANTED) {
     *         requestPermissions(new String[]{Manifest.permission.READ_CONTACTS},
     *                 PERMISSIONS_REQUEST_READ_CONTACTS);
     *     } else {
     *         doShowContacts();
     *     }
     * }
     *
     * {@literal @}Override
     * public void onRequestPermissionsResult(int requestCode, String[] permissions,
     *         int[] grantResults) {
     *     if (requestCode == PERMISSIONS_REQUEST_READ_CONTACTS
     *             && grantResults[0] == PackageManager.PERMISSION_GRANTED) {
     *         doShowContacts();
     *     }
     * }
     * </code></pre></p>
     *
     * @param permissions The requested permissions.
     * @param requestCode Application specific request code to match with a result
     *    reported to {@link #onRequestPermissionsResult(int, String[], int[])}.
     *
     * @see #onRequestPermissionsResult(int, String[], int[])
     * @see android.content.Context#checkSelfPermission(String)
     */
    public final void requestPermissions(@NonNull String[] permissions, int requestCode) {
        if (mHost == null) {
            throw new IllegalStateException("Fragment " + this + " not attached to Activity");
        }
        mHost.onRequestPermissionsFromFragment(this, permissions, requestCode);
    }

    /**
     * Callback for the result from requesting permissions. This method
     * is invoked for every call on {@link #requestPermissions(String[], int)}.
     * <p>
     * <strong>Note:</strong> It is possible that the permissions request interaction
     * with the user is interrupted. In this case you will receive empty permissions
     * and results arrays which should be treated as a cancellation.
     * </p>
     *
     * @param requestCode The request code passed in {@link #requestPermissions(String[], int)}.
     * @param permissions The requested permissions. Never null.
     * @param grantResults The grant results for the corresponding permissions
     *     which is either {@link android.content.pm.PackageManager#PERMISSION_GRANTED}
     *     or {@link android.content.pm.PackageManager#PERMISSION_DENIED}. Never null.
     *
     * @see #requestPermissions(String[], int)
     */
    public void onRequestPermissionsResult(int requestCode, @NonNull String[] permissions,
            @NonNull int[] grantResults) {
        /* callback - do nothing */
    }

    /**
     * Gets whether you should show UI with rationale for requesting a permission.
     * You should do this only if you do not have the permission and the context in
     * which the permission is requested does not clearly communicate to the user
     * what would be the benefit from granting this permission.
     * <p>
     * For example, if you write a camera app, requesting the camera permission
     * would be expected by the user and no rationale for why it is requested is
     * needed. If however, the app needs location for tagging photos then a non-tech
     * savvy user may wonder how location is related to taking photos. In this case
     * you may choose to show UI with rationale of requesting this permission.
     * </p>
     *
     * @param permission A permission your app wants to request.
     * @return Whether you can show permission rationale UI.
     *
     * @see Context#checkSelfPermission(String)
     * @see #requestPermissions(String[], int)
     * @see #onRequestPermissionsResult(int, String[], int[])
     */
    public boolean shouldShowRequestPermissionRationale(@NonNull String permission) {
        if (mHost != null) {
            return mHost.onShouldShowRequestPermissionRationale(permission);
        }
        return false;
    }

    /**
     * Returns the LayoutInflater used to inflate Views of this Fragment. The default
     * implementation will throw an exception if the Fragment is not attached.
     *
     * @param savedInstanceState If the fragment is being re-created from
     * a previous saved state, this is the state.
     * @return The LayoutInflater used to inflate Views of this Fragment.
     */
    @NonNull
    public LayoutInflater onGetLayoutInflater(@Nullable Bundle savedInstanceState) {
        // TODO: move the implementation in getLayoutInflater to here
        return getLayoutInflater(savedInstanceState);
    }

    /**
     * Returns the cached LayoutInflater used to inflate Views of this Fragment. If
     * {@link #onGetLayoutInflater(Bundle)} has not been called {@link #onGetLayoutInflater(Bundle)}
     * will be called with a {@code null} argument and that value will be cached.
     * <p>
     * The cached LayoutInflater will be replaced immediately prior to
     * {@link #onCreateView(LayoutInflater, ViewGroup, Bundle)} and cleared immediately after
     * {@link #onDetach()}.
     *
     * @return The LayoutInflater used to inflate Views of this Fragment.
     */
    @NonNull
    public final LayoutInflater getLayoutInflater() {
        if (mLayoutInflater == null) {
            return performGetLayoutInflater(null);
        }
        return mLayoutInflater;
    }

    /**
     * Calls {@link #onGetLayoutInflater(Bundle)} and caches the result for use by
     * {@link #getLayoutInflater()}.
     *
     * @param savedInstanceState If the fragment is being re-created from
     * a previous saved state, this is the state.
     * @return The LayoutInflater used to inflate Views of this Fragment.
     */
    @NonNull
    LayoutInflater performGetLayoutInflater(@Nullable Bundle savedInstanceState) {
        LayoutInflater layoutInflater = onGetLayoutInflater(savedInstanceState);
        mLayoutInflater = layoutInflater;
        return mLayoutInflater;
    }

    /**
     * Override {@link #onGetLayoutInflater(Bundle)} when you need to change the
     * LayoutInflater or call {@link #getLayoutInflater()} when you want to
     * retrieve the current LayoutInflater.
     *
     * @hide
     * @deprecated Override {@link #onGetLayoutInflater(Bundle)} or call
     * {@link #getLayoutInflater()} instead of this method.
     */
    @Deprecated
    @NonNull
    @RestrictTo(LIBRARY_GROUP)
    public LayoutInflater getLayoutInflater(@Nullable Bundle savedFragmentState) {
        if (mHost == null) {
            throw new IllegalStateException("onGetLayoutInflater() cannot be executed until the "
                    + "Fragment is attached to the FragmentManager.");
        }
        LayoutInflater result = mHost.onGetLayoutInflater();
        getChildFragmentManager(); // Init if needed; use raw implementation below.
        LayoutInflaterCompat.setFactory2(result, mChildFragmentManager.getLayoutInflaterFactory());
        return result;
    }

    /**
     * Called when a fragment is being created as part of a view layout
     * inflation, typically from setting the content view of an activity.  This
     * may be called immediately after the fragment is created from a <fragment>
     * tag in a layout file.  Note this is <em>before</em> the fragment's
     * {@link #onAttach(Activity)} has been called; all you should do here is
     * parse the attributes and save them away.
     *
     * <p>This is called every time the fragment is inflated, even if it is
     * being inflated into a new instance with saved state.  It typically makes
     * sense to re-parse the parameters each time, to allow them to change with
     * different configurations.</p>
     *
     * <p>Here is a typical implementation of a fragment that can take parameters
     * both through attributes supplied here as well from {@link #getArguments()}:</p>
     *
     * {@sample frameworks/support/samples/Support4Demos/src/main/java/com/example/android/supportv4/app/FragmentArgumentsSupport.java
     *      fragment}
     *
     * <p>Note that parsing the XML attributes uses a "styleable" resource.  The
     * declaration for the styleable used here is:</p>
     *
     * {@sample frameworks/support/samples/Support4Demos/src/main/res/values/attrs.xml fragment_arguments}
     *
     * <p>The fragment can then be declared within its activity's content layout
     * through a tag like this:</p>
     *
     * {@sample frameworks/support/samples/Support4Demos/src/main/res/layout/fragment_arguments_support.xml from_attributes}
     *
     * <p>This fragment can also be created dynamically from arguments given
     * at runtime in the arguments Bundle; here is an example of doing so at
     * creation of the containing activity:</p>
     *
     * {@sample frameworks/support/samples/Support4Demos/src/main/java/com/example/android/supportv4/app/FragmentArgumentsSupport.java
     *      create}
     *
     * @param context The Activity that is inflating this fragment.
     * @param attrs The attributes at the tag where the fragment is
     * being created.
     * @param savedInstanceState If the fragment is being re-created from
     * a previous saved state, this is the state.
     */
    @CallSuper
    public void onInflate(@NonNull Context context, @NonNull AttributeSet attrs,
            @Nullable Bundle savedInstanceState) {
        mCalled = true;
        final Activity hostActivity = mHost == null ? null : mHost.getActivity();
        if (hostActivity != null) {
            mCalled = false;
            onInflate(hostActivity, attrs, savedInstanceState);
        }
    }

    /**
     * Called when a fragment is being created as part of a view layout
     * inflation, typically from setting the content view of an activity.
     *
     * @deprecated See {@link #onInflate(Context, AttributeSet, Bundle)}.
     */
    @Deprecated
    @CallSuper
    public void onInflate(@NonNull Activity activity, @NonNull AttributeSet attrs,
            @Nullable Bundle savedInstanceState) {
        mCalled = true;
    }

    /**
     * Called when a fragment is attached as a child of this fragment.
     *
     * <p>This is called after the attached fragment's <code>onAttach</code> and before
     * the attached fragment's <code>onCreate</code> if the fragment has not yet had a previous
     * call to <code>onCreate</code>.</p>
     *
     * @param childFragment child fragment being attached
     */
    public void onAttachFragment(@NonNull Fragment childFragment) {
    }

    /**
     * Called when a fragment is first attached to its context.
     * {@link #onCreate(Bundle)} will be called after this.
     */
    @CallSuper
    public void onAttach(@NonNull Context context) {
        mCalled = true;
        final Activity hostActivity = mHost == null ? null : mHost.getActivity();
        if (hostActivity != null) {
            mCalled = false;
            onAttach(hostActivity);
        }
    }

    /**
     * Called when a fragment is first attached to its activity.
     * {@link #onCreate(Bundle)} will be called after this.
     *
     * @deprecated See {@link #onAttach(Context)}.
     */
    @Deprecated
    @CallSuper
    public void onAttach(@NonNull Activity activity) {
        mCalled = true;
    }

    /**
     * Called when a fragment loads an animation. Note that if
     * {@link FragmentTransaction#setCustomAnimations(int, int)} was called with
     * {@link Animator} resources instead of {@link Animation} resources, {@code nextAnim}
     * will be an animator resource.
     *
     * @param transit The value set in {@link FragmentTransaction#setTransition(int)} or 0 if not
     *                set.
     * @param enter {@code true} when the fragment is added/attached/shown or {@code false} when
     *              the fragment is removed/detached/hidden.
     * @param nextAnim The resource set in
     *                 {@link FragmentTransaction#setCustomAnimations(int, int)},
     *                 {@link FragmentTransaction#setCustomAnimations(int, int, int, int)}, or
     *                 0 if neither was called. The value will depend on the current operation.
     */
    @Nullable
    public Animation onCreateAnimation(int transit, boolean enter, int nextAnim) {
        return null;
    }

    /**
     * Called when a fragment loads an animator. This will be called when
     * {@link #onCreateAnimation(int, boolean, int)} returns null. Note that if
     * {@link FragmentTransaction#setCustomAnimations(int, int)} was called with
     * {@link Animation} resources instead of {@link Animator} resources, {@code nextAnim}
     * will be an animation resource.
     *
     * @param transit The value set in {@link FragmentTransaction#setTransition(int)} or 0 if not
     *                set.
     * @param enter {@code true} when the fragment is added/attached/shown or {@code false} when
     *              the fragment is removed/detached/hidden.
     * @param nextAnim The resource set in
     *                 {@link FragmentTransaction#setCustomAnimations(int, int)},
     *                 {@link FragmentTransaction#setCustomAnimations(int, int, int, int)}, or
     *                 0 if neither was called. The value will depend on the current operation.
     */
    @Nullable
    public Animator onCreateAnimator(int transit, boolean enter, int nextAnim) {
        return null;
    }

    /**
     * Called to do initial creation of a fragment.  This is called after
     * {@link #onAttach(Activity)} and before
     * {@link #onCreateView(LayoutInflater, ViewGroup, Bundle)}.
     *
     * <p>Note that this can be called while the fragment's activity is
     * still in the process of being created.  As such, you can not rely
     * on things like the activity's content view hierarchy being initialized
     * at this point.  If you want to do work once the activity itself is
     * created, see {@link #onActivityCreated(Bundle)}.
     *
     * <p>Any restored child fragments will be created before the base
     * <code>Fragment.onCreate</code> method returns.</p>
     *
     * @param savedInstanceState If the fragment is being re-created from
     * a previous saved state, this is the state.
     */
    @CallSuper
    public void onCreate(@Nullable Bundle savedInstanceState) {
        mCalled = true;
        mSavedStateRegistry.performRestore(savedInstanceState);
        restoreChildFragmentState(savedInstanceState);
        if (mChildFragmentManager != null
                && !mChildFragmentManager.isStateAtLeast(Fragment.CREATED)) {
            mChildFragmentManager.dispatchCreate();
        }
    }

    /**
     * Restore the state of the child FragmentManager. Called by either
     * {@link #onCreate(Bundle)} for non-retained instance fragments or by
     * {@link FragmentManagerImpl#moveToState(Fragment, int, int, int, boolean)}
     * for retained instance fragments.
     *
     * <p><strong>Postcondition:</strong> if there were child fragments to restore,
     * the child FragmentManager will be instantiated and brought to the {@link #CREATED} state.
     * </p>
     *
     * @param savedInstanceState the savedInstanceState potentially containing fragment info
     */
    void restoreChildFragmentState(@Nullable Bundle savedInstanceState) {
        if (savedInstanceState != null) {
            Parcelable p = savedInstanceState.getParcelable(
                    FragmentActivity.FRAGMENTS_TAG);
            if (p != null) {
                if (mChildFragmentManager == null) {
                    instantiateChildFragmentManager();
                }
                mChildFragmentManager.restoreSaveState(p);
                mChildFragmentManager.dispatchCreate();
            }
        }
    }

    /**
     * Called to have the fragment instantiate its user interface view.
     * This is optional, and non-graphical fragments can return null. This will be called between
     * {@link #onCreate(Bundle)} and {@link #onActivityCreated(Bundle)}.
     * <p>A default View can be returned by calling {@link #Fragment(int)} in your
     * constructor. Otherwise, this method returns null.
     *
     * <p>It is recommended to <strong>only</strong> inflate the layout in this method and move
     * logic that operates on the returned View to {@link #onViewCreated(View, Bundle)}.
     *
     * <p>If you return a View from here, you will later be called in
     * {@link #onDestroyView} when the view is being released.
     *
     * @param inflater The LayoutInflater object that can be used to inflate
     * any views in the fragment,
     * @param container If non-null, this is the parent view that the fragment's
     * UI should be attached to.  The fragment should not add the view itself,
     * but this can be used to generate the LayoutParams of the view.
     * @param savedInstanceState If non-null, this fragment is being re-constructed
     * from a previous saved state as given here.
     *
     * @return Return the View for the fragment's UI, or null.
     */
    @Nullable
    public View onCreateView(@NonNull LayoutInflater inflater, @Nullable ViewGroup container,
            @Nullable Bundle savedInstanceState) {
<<<<<<< HEAD
        ContentView annotation = getClass().getAnnotation(ContentView.class);
        if (annotation != null) {
            int layoutId = annotation.value();
            if (layoutId != 0) {
                return inflater.inflate(layoutId, container, false);
            }
=======
        if (mContentLayoutId != 0) {
            return inflater.inflate(mContentLayoutId, container, false);
>>>>>>> 04abd831
        }
        return null;
    }

    /**
     * Called immediately after {@link #onCreateView(LayoutInflater, ViewGroup, Bundle)}
     * has returned, but before any saved state has been restored in to the view.
     * This gives subclasses a chance to initialize themselves once
     * they know their view hierarchy has been completely created.  The fragment's
     * view hierarchy is not however attached to its parent at this point.
     * @param view The View returned by {@link #onCreateView(LayoutInflater, ViewGroup, Bundle)}.
     * @param savedInstanceState If non-null, this fragment is being re-constructed
     * from a previous saved state as given here.
     */
    public void onViewCreated(@NonNull View view, @Nullable Bundle savedInstanceState) {
    }

    /**
     * Get the root view for the fragment's layout (the one returned by {@link #onCreateView}),
     * if provided.
     *
     * @return The fragment's root view, or null if it has no layout.
     */
    @Nullable
    public View getView() {
        return mView;
    }

    /**
     * Get the root view for the fragment's layout (the one returned by {@link #onCreateView}).
     *
     * @throws IllegalStateException if no view was returned by {@link #onCreateView}.
     * @see #getView()
     */
    @NonNull
    public final View requireView() {
        View view = getView();
        if (view == null) {
            throw new IllegalStateException("Fragment " + this + " did not return a View from"
                    + " onCreateView() or this was called before onCreateView().");
        }
        return view;
    }

    /**
     * Called when the fragment's activity has been created and this
     * fragment's view hierarchy instantiated.  It can be used to do final
     * initialization once these pieces are in place, such as retrieving
     * views or restoring state.  It is also useful for fragments that use
     * {@link #setRetainInstance(boolean)} to retain their instance,
     * as this callback tells the fragment when it is fully associated with
     * the new activity instance.  This is called after {@link #onCreateView}
     * and before {@link #onViewStateRestored(Bundle)}.
     *
     * @param savedInstanceState If the fragment is being re-created from
     * a previous saved state, this is the state.
     */
    @CallSuper
    public void onActivityCreated(@Nullable Bundle savedInstanceState) {
        mCalled = true;
    }

    /**
     * Called when all saved state has been restored into the view hierarchy
     * of the fragment.  This can be used to do initialization based on saved
     * state that you are letting the view hierarchy track itself, such as
     * whether check box widgets are currently checked.  This is called
     * after {@link #onActivityCreated(Bundle)} and before
     * {@link #onStart()}.
     *
     * @param savedInstanceState If the fragment is being re-created from
     * a previous saved state, this is the state.
     */
    @CallSuper
    public void onViewStateRestored(@Nullable Bundle savedInstanceState) {
        mCalled = true;
    }

    /**
     * Called when the Fragment is visible to the user.  This is generally
     * tied to {@link Activity#onStart() Activity.onStart} of the containing
     * Activity's lifecycle.
     */
    @CallSuper
    public void onStart() {
        mCalled = true;
    }

    /**
     * Called when the fragment is visible to the user and actively running.
     * This is generally
     * tied to {@link Activity#onResume() Activity.onResume} of the containing
     * Activity's lifecycle.
     */
    @CallSuper
    public void onResume() {
        mCalled = true;
    }

    /**
     * Called to ask the fragment to save its current dynamic state, so it
     * can later be reconstructed in a new instance of its process is
     * restarted.  If a new instance of the fragment later needs to be
     * created, the data you place in the Bundle here will be available
     * in the Bundle given to {@link #onCreate(Bundle)},
     * {@link #onCreateView(LayoutInflater, ViewGroup, Bundle)}, and
     * {@link #onActivityCreated(Bundle)}.
     *
     * <p>This corresponds to {@link Activity#onSaveInstanceState(Bundle)
     * Activity.onSaveInstanceState(Bundle)} and most of the discussion there
     * applies here as well.  Note however: <em>this method may be called
     * at any time before {@link #onDestroy()}</em>.  There are many situations
     * where a fragment may be mostly torn down (such as when placed on the
     * back stack with no UI showing), but its state will not be saved until
     * its owning activity actually needs to save its state.
     *
     * @param outState Bundle in which to place your saved state.
     */
    public void onSaveInstanceState(@NonNull Bundle outState) {
    }

    /**
     * Called when the Fragment's activity changes from fullscreen mode to multi-window mode and
     * visa-versa. This is generally tied to {@link Activity#onMultiWindowModeChanged} of the
     * containing Activity.
     *
     * @param isInMultiWindowMode True if the activity is in multi-window mode.
     */
    public void onMultiWindowModeChanged(boolean isInMultiWindowMode) {
    }

    /**
     * Called by the system when the activity changes to and from picture-in-picture mode. This is
     * generally tied to {@link Activity#onPictureInPictureModeChanged} of the containing Activity.
     *
     * @param isInPictureInPictureMode True if the activity is in picture-in-picture mode.
     */
    public void onPictureInPictureModeChanged(boolean isInPictureInPictureMode) {
    }

    @Override
    @CallSuper
    public void onConfigurationChanged(@NonNull Configuration newConfig) {
        mCalled = true;
    }

    /**
     * Called when the Fragment is no longer resumed.  This is generally
     * tied to {@link Activity#onPause() Activity.onPause} of the containing
     * Activity's lifecycle.
     */
    @CallSuper
    public void onPause() {
        mCalled = true;
    }

    /**
     * Called when the Fragment is no longer started.  This is generally
     * tied to {@link Activity#onStop() Activity.onStop} of the containing
     * Activity's lifecycle.
     */
    @CallSuper
    public void onStop() {
        mCalled = true;
    }

    @Override
    @CallSuper
    public void onLowMemory() {
        mCalled = true;
    }

    /**
     * Called when the view previously created by {@link #onCreateView} has
     * been detached from the fragment.  The next time the fragment needs
     * to be displayed, a new view will be created.  This is called
     * after {@link #onStop()} and before {@link #onDestroy()}.  It is called
     * <em>regardless</em> of whether {@link #onCreateView} returned a
     * non-null view.  Internally it is called after the view's state has
     * been saved but before it has been removed from its parent.
     */
    @CallSuper
    public void onDestroyView() {
        mCalled = true;
    }

    /**
     * Called when the fragment is no longer in use.  This is called
     * after {@link #onStop()} and before {@link #onDetach()}.
     */
    @CallSuper
    public void onDestroy() {
        mCalled = true;
    }

    /**
     * Called by the fragment manager once this fragment has been removed,
     * so that we don't have any left-over state if the application decides
     * to re-use the instance.  This only clears state that the framework
     * internally manages, not things the application sets.
     */
    void initState() {
        initLifecycle();
        mSavedStateRegistry = new BundleSavedStateRegistry();
        mWho = UUID.randomUUID().toString();
        mAdded = false;
        mRemoving = false;
        mFromLayout = false;
        mInLayout = false;
        mRestored = false;
        mBackStackNesting = 0;
        mFragmentManager = null;
        mChildFragmentManager = null;
        mHost = null;
        mFragmentId = 0;
        mContainerId = 0;
        mTag = null;
        mHidden = false;
        mDetached = false;
    }

    /**
     * Called when the fragment is no longer attached to its activity.  This
     * is called after {@link #onDestroy()}.
     */
    @CallSuper
    public void onDetach() {
        mCalled = true;
    }

    /**
     * Initialize the contents of the Fragment host's standard options menu.  You
     * should place your menu items in to <var>menu</var>.  For this method
     * to be called, you must have first called {@link #setHasOptionsMenu}.  See
     * {@link Activity#onCreateOptionsMenu(Menu) Activity.onCreateOptionsMenu}
     * for more information.
     *
     * @param menu The options menu in which you place your items.
     *
     * @see #setHasOptionsMenu
     * @see #onPrepareOptionsMenu
     * @see #onOptionsItemSelected
     */
    public void onCreateOptionsMenu(@NonNull Menu menu, @NonNull MenuInflater inflater) {
    }

    /**
     * Prepare the Fragment host's standard options menu to be displayed.  This is
     * called right before the menu is shown, every time it is shown.  You can
     * use this method to efficiently enable/disable items or otherwise
     * dynamically modify the contents.  See
     * {@link Activity#onPrepareOptionsMenu(Menu) Activity.onPrepareOptionsMenu}
     * for more information.
     *
     * @param menu The options menu as last shown or first initialized by
     *             onCreateOptionsMenu().
     *
     * @see #setHasOptionsMenu
     * @see #onCreateOptionsMenu
     */
    public void onPrepareOptionsMenu(@NonNull Menu menu) {
    }

    /**
     * Called when this fragment's option menu items are no longer being
     * included in the overall options menu.  Receiving this call means that
     * the menu needed to be rebuilt, but this fragment's items were not
     * included in the newly built menu (its {@link #onCreateOptionsMenu(Menu, MenuInflater)}
     * was not called).
     */
    public void onDestroyOptionsMenu() {
    }

    /**
     * This hook is called whenever an item in your options menu is selected.
     * The default implementation simply returns false to have the normal
     * processing happen (calling the item's Runnable or sending a message to
     * its Handler as appropriate).  You can use this method for any items
     * for which you would like to do processing without those other
     * facilities.
     *
     * <p>Derived classes should call through to the base class for it to
     * perform the default menu handling.
     *
     * @param item The menu item that was selected.
     *
     * @return boolean Return false to allow normal menu processing to
     *         proceed, true to consume it here.
     *
     * @see #onCreateOptionsMenu
     */
    public boolean onOptionsItemSelected(@NonNull MenuItem item) {
        return false;
    }

    /**
     * This hook is called whenever the options menu is being closed (either by the user canceling
     * the menu with the back/menu button, or when an item is selected).
     *
     * @param menu The options menu as last shown or first initialized by
     *             onCreateOptionsMenu().
     */
    public void onOptionsMenuClosed(@NonNull Menu menu) {
    }

    /**
     * Called when a context menu for the {@code view} is about to be shown.
     * Unlike {@link #onCreateOptionsMenu}, this will be called every
     * time the context menu is about to be shown and should be populated for
     * the view (or item inside the view for {@link AdapterView} subclasses,
     * this can be found in the {@code menuInfo})).
     * <p>
     * Use {@link #onContextItemSelected(android.view.MenuItem)} to know when an
     * item has been selected.
     * <p>
     * The default implementation calls up to
     * {@link Activity#onCreateContextMenu Activity.onCreateContextMenu}, though
     * you can not call this implementation if you don't want that behavior.
     * <p>
     * It is not safe to hold onto the context menu after this method returns.
     * {@inheritDoc}
     */
    @Override
    public void onCreateContextMenu(@NonNull ContextMenu menu, @NonNull View v,
            @Nullable ContextMenuInfo menuInfo) {
        requireActivity().onCreateContextMenu(menu, v, menuInfo);
    }

    /**
     * Registers a context menu to be shown for the given view (multiple views
     * can show the context menu). This method will set the
     * {@link OnCreateContextMenuListener} on the view to this fragment, so
     * {@link #onCreateContextMenu(ContextMenu, View, ContextMenuInfo)} will be
     * called when it is time to show the context menu.
     *
     * @see #unregisterForContextMenu(View)
     * @param view The view that should show a context menu.
     */
    public void registerForContextMenu(@NonNull View view) {
        view.setOnCreateContextMenuListener(this);
    }

    /**
     * Prevents a context menu to be shown for the given view. This method will
     * remove the {@link OnCreateContextMenuListener} on the view.
     *
     * @see #registerForContextMenu(View)
     * @param view The view that should stop showing a context menu.
     */
    public void unregisterForContextMenu(@NonNull View view) {
        view.setOnCreateContextMenuListener(null);
    }

    /**
     * This hook is called whenever an item in a context menu is selected. The
     * default implementation simply returns false to have the normal processing
     * happen (calling the item's Runnable or sending a message to its Handler
     * as appropriate). You can use this method for any items for which you
     * would like to do processing without those other facilities.
     * <p>
     * Use {@link MenuItem#getMenuInfo()} to get extra information set by the
     * View that added this menu item.
     * <p>
     * Derived classes should call through to the base class for it to perform
     * the default menu handling.
     *
     * @param item The context menu item that was selected.
     * @return boolean Return false to allow normal context menu processing to
     *         proceed, true to consume it here.
     */
    public boolean onContextItemSelected(@NonNull MenuItem item) {
        return false;
    }

    /**
     * When custom transitions are used with Fragments, the enter transition callback
     * is called when this Fragment is attached or detached when not popping the back stack.
     *
     * @param callback Used to manipulate the shared element transitions on this Fragment
     *                 when added not as a pop from the back stack.
     */
    public void setEnterSharedElementCallback(@Nullable SharedElementCallback callback) {
        ensureAnimationInfo().mEnterTransitionCallback = callback;
    }

    /**
     * When custom transitions are used with Fragments, the exit transition callback
     * is called when this Fragment is attached or detached when popping the back stack.
     *
     * @param callback Used to manipulate the shared element transitions on this Fragment
     *                 when added as a pop from the back stack.
     */
    public void setExitSharedElementCallback(@Nullable SharedElementCallback callback) {
        ensureAnimationInfo().mExitTransitionCallback = callback;
    }

    /**
     * Sets the Transition that will be used to move Views into the initial scene. The entering
     * Views will be those that are regular Views or ViewGroups that have
     * {@link ViewGroup#isTransitionGroup} return true. Typical Transitions will extend
     * {@link android.transition.Visibility} as entering is governed by changing visibility from
     * {@link View#INVISIBLE} to {@link View#VISIBLE}. If <code>transition</code> is null,
     * entering Views will remain unaffected.
     *
     * @param transition The Transition to use to move Views into the initial Scene.
     */
    public void setEnterTransition(@Nullable Object transition) {
        ensureAnimationInfo().mEnterTransition = transition;
    }

    /**
     * Returns the Transition that will be used to move Views into the initial scene. The entering
     * Views will be those that are regular Views or ViewGroups that have
     * {@link ViewGroup#isTransitionGroup} return true. Typical Transitions will extend
     * {@link android.transition.Visibility} as entering is governed by changing visibility from
     * {@link View#INVISIBLE} to {@link View#VISIBLE}.
     *
     * @return the Transition to use to move Views into the initial Scene.
     */
    @Nullable
    public Object getEnterTransition() {
        if (mAnimationInfo == null) {
            return null;
        }
        return mAnimationInfo.mEnterTransition;
    }

    /**
     * Sets the Transition that will be used to move Views out of the scene when the Fragment is
     * preparing to be removed, hidden, or detached because of popping the back stack. The exiting
     * Views will be those that are regular Views or ViewGroups that have
     * {@link ViewGroup#isTransitionGroup} return true. Typical Transitions will extend
     * {@link android.transition.Visibility} as entering is governed by changing visibility from
     * {@link View#VISIBLE} to {@link View#INVISIBLE}. If <code>transition</code> is null,
     * entering Views will remain unaffected. If nothing is set, the default will be to
     * use the same value as set in {@link #setEnterTransition(Object)}.
     *
     * @param transition The Transition to use to move Views out of the Scene when the Fragment
     *         is preparing to close. <code>transition</code> must be an
     *         {@link android.transition.Transition android.transition.Transition} or
     *         {@link androidx.transition.Transition}.
     */
    public void setReturnTransition(@Nullable Object transition) {
        ensureAnimationInfo().mReturnTransition = transition;
    }

    /**
     * Returns the Transition that will be used to move Views out of the scene when the Fragment is
     * preparing to be removed, hidden, or detached because of popping the back stack. The exiting
     * Views will be those that are regular Views or ViewGroups that have
     * {@link ViewGroup#isTransitionGroup} return true. Typical Transitions will extend
     * {@link android.transition.Visibility} as entering is governed by changing visibility from
     * {@link View#VISIBLE} to {@link View#INVISIBLE}. If <code>transition</code> is null,
     * entering Views will remain unaffected.
     *
     * @return the Transition to use to move Views out of the Scene when the Fragment
     *         is preparing to close.
     */
    @Nullable
    public Object getReturnTransition() {
        if (mAnimationInfo == null) {
            return null;
        }
        return mAnimationInfo.mReturnTransition == USE_DEFAULT_TRANSITION ? getEnterTransition()
                : mAnimationInfo.mReturnTransition;
    }

    /**
     * Sets the Transition that will be used to move Views out of the scene when the
     * fragment is removed, hidden, or detached when not popping the back stack.
     * The exiting Views will be those that are regular Views or ViewGroups that
     * have {@link ViewGroup#isTransitionGroup} return true. Typical Transitions will extend
     * {@link android.transition.Visibility} as exiting is governed by changing visibility
     * from {@link View#VISIBLE} to {@link View#INVISIBLE}. If transition is null, the views will
     * remain unaffected.
     *
     * @param transition The Transition to use to move Views out of the Scene when the Fragment
     *          is being closed not due to popping the back stack. <code>transition</code>
     *          must be an
     *          {@link android.transition.Transition android.transition.Transition} or
     *          {@link androidx.transition.Transition androidx.transition.Transition}.
     */
    public void setExitTransition(@Nullable Object transition) {
        ensureAnimationInfo().mExitTransition = transition;
    }

    /**
     * Returns the Transition that will be used to move Views out of the scene when the
     * fragment is removed, hidden, or detached when not popping the back stack.
     * The exiting Views will be those that are regular Views or ViewGroups that
     * have {@link ViewGroup#isTransitionGroup} return true. Typical Transitions will extend
     * {@link android.transition.Visibility} as exiting is governed by changing visibility
     * from {@link View#VISIBLE} to {@link View#INVISIBLE}. If transition is null, the views will
     * remain unaffected.
     *
     * @return the Transition to use to move Views out of the Scene when the Fragment
     *         is being closed not due to popping the back stack.
     */
    @Nullable
    public Object getExitTransition() {
        if (mAnimationInfo == null) {
            return null;
        }
        return mAnimationInfo.mExitTransition;
    }

    /**
     * Sets the Transition that will be used to move Views in to the scene when returning due
     * to popping a back stack. The entering Views will be those that are regular Views
     * or ViewGroups that have {@link ViewGroup#isTransitionGroup} return true. Typical Transitions
     * will extend {@link android.transition.Visibility} as exiting is governed by changing
     * visibility from {@link View#VISIBLE} to {@link View#INVISIBLE}. If transition is null,
     * the views will remain unaffected. If nothing is set, the default will be to use the same
     * transition as {@link #setExitTransition(Object)}.
     *
     * @param transition The Transition to use to move Views into the scene when reentering from a
     *          previously-started Activity. <code>transition</code>
     *          must be an
     *          {@link android.transition.Transition android.transition.Transition} or
     *          {@link androidx.transition.Transition androidx.transition.Transition}.
     */
    public void setReenterTransition(@Nullable Object transition) {
        ensureAnimationInfo().mReenterTransition = transition;
    }

    /**
     * Returns the Transition that will be used to move Views in to the scene when returning due
     * to popping a back stack. The entering Views will be those that are regular Views
     * or ViewGroups that have {@link ViewGroup#isTransitionGroup} return true. Typical Transitions
     * will extend {@link android.transition.Visibility} as exiting is governed by changing
     * visibility from {@link View#VISIBLE} to {@link View#INVISIBLE}. If transition is null,
     * the views will remain unaffected. If nothing is set, the default will be to use the same
     * transition as {@link #setExitTransition(Object)}.
     *
     * @return the Transition to use to move Views into the scene when reentering from a
     *                   previously-started Activity.
     */
    @Nullable
    public Object getReenterTransition() {
        if (mAnimationInfo == null) {
            return null;
        }
        return mAnimationInfo.mReenterTransition == USE_DEFAULT_TRANSITION ? getExitTransition()
                : mAnimationInfo.mReenterTransition;
    }

    /**
     * Sets the Transition that will be used for shared elements transferred into the content
     * Scene. Typical Transitions will affect size and location, such as
     * {@link android.transition.ChangeBounds}. A null
     * value will cause transferred shared elements to blink to the final position.
     *
     * @param transition The Transition to use for shared elements transferred into the content
     *          Scene.  <code>transition</code> must be an
     *          {@link android.transition.Transition android.transition.Transition} or
     *          {@link androidx.transition.Transition androidx.transition.Transition}.
     */
    public void setSharedElementEnterTransition(@Nullable Object transition) {
        ensureAnimationInfo().mSharedElementEnterTransition = transition;
    }

    /**
     * Returns the Transition that will be used for shared elements transferred into the content
     * Scene. Typical Transitions will affect size and location, such as
     * {@link android.transition.ChangeBounds}. A null
     * value will cause transferred shared elements to blink to the final position.
     *
     * @return The Transition to use for shared elements transferred into the content
     *                   Scene.
     */
    @Nullable
    public Object getSharedElementEnterTransition() {
        if (mAnimationInfo == null) {
            return null;
        }
        return mAnimationInfo.mSharedElementEnterTransition;
    }

    /**
     * Sets the Transition that will be used for shared elements transferred back during a
     * pop of the back stack. This Transition acts in the leaving Fragment.
     * Typical Transitions will affect size and location, such as
     * {@link android.transition.ChangeBounds}. A null
     * value will cause transferred shared elements to blink to the final position.
     * If no value is set, the default will be to use the same value as
     * {@link #setSharedElementEnterTransition(Object)}.
     *
     * @param transition The Transition to use for shared elements transferred out of the content
     *          Scene. <code>transition</code> must be an
     *          {@link android.transition.Transition android.transition.Transition} or
     *          {@link androidx.transition.Transition androidx.transition.Transition}.
     */
    public void setSharedElementReturnTransition(@Nullable Object transition) {
        ensureAnimationInfo().mSharedElementReturnTransition = transition;
    }

    /**
     * Return the Transition that will be used for shared elements transferred back during a
     * pop of the back stack. This Transition acts in the leaving Fragment.
     * Typical Transitions will affect size and location, such as
     * {@link android.transition.ChangeBounds}. A null
     * value will cause transferred shared elements to blink to the final position.
     * If no value is set, the default will be to use the same value as
     * {@link #setSharedElementEnterTransition(Object)}.
     *
     * @return The Transition to use for shared elements transferred out of the content
     *                   Scene.
     */
    @Nullable
    public Object getSharedElementReturnTransition() {
        if (mAnimationInfo == null) {
            return null;
        }
        return mAnimationInfo.mSharedElementReturnTransition == USE_DEFAULT_TRANSITION
                ? getSharedElementEnterTransition()
                : mAnimationInfo.mSharedElementReturnTransition;
    }

    /**
     * Sets whether the the exit transition and enter transition overlap or not.
     * When true, the enter transition will start as soon as possible. When false, the
     * enter transition will wait until the exit transition completes before starting.
     *
     * @param allow true to start the enter transition when possible or false to
     *              wait until the exiting transition completes.
     */
    public void setAllowEnterTransitionOverlap(boolean allow) {
        ensureAnimationInfo().mAllowEnterTransitionOverlap = allow;
    }

    /**
     * Returns whether the the exit transition and enter transition overlap or not.
     * When true, the enter transition will start as soon as possible. When false, the
     * enter transition will wait until the exit transition completes before starting.
     *
     * @return true when the enter transition should start as soon as possible or false to
     * when it should wait until the exiting transition completes.
     */
    public boolean getAllowEnterTransitionOverlap() {
        return (mAnimationInfo == null || mAnimationInfo.mAllowEnterTransitionOverlap == null)
                ? true : mAnimationInfo.mAllowEnterTransitionOverlap;
    }

    /**
     * Sets whether the the return transition and reenter transition overlap or not.
     * When true, the reenter transition will start as soon as possible. When false, the
     * reenter transition will wait until the return transition completes before starting.
     *
     * @param allow true to start the reenter transition when possible or false to wait until the
     *              return transition completes.
     */
    public void setAllowReturnTransitionOverlap(boolean allow) {
        ensureAnimationInfo().mAllowReturnTransitionOverlap = allow;
    }

    /**
     * Returns whether the the return transition and reenter transition overlap or not.
     * When true, the reenter transition will start as soon as possible. When false, the
     * reenter transition will wait until the return transition completes before starting.
     *
     * @return true to start the reenter transition when possible or false to wait until the
     *         return transition completes.
     */
    public boolean getAllowReturnTransitionOverlap() {
        return (mAnimationInfo == null || mAnimationInfo.mAllowReturnTransitionOverlap == null)
                ? true : mAnimationInfo.mAllowReturnTransitionOverlap;
    }

    /**
     * Postpone the entering Fragment transition until {@link #startPostponedEnterTransition()}
     * or {@link FragmentManager#executePendingTransactions()} has been called.
     * <p>
     * This method gives the Fragment the ability to delay Fragment animations
     * until all data is loaded. Until then, the added, shown, and
     * attached Fragments will be INVISIBLE and removed, hidden, and detached Fragments won't
     * be have their Views removed. The transaction runs when all postponed added Fragments in the
     * transaction have called {@link #startPostponedEnterTransition()}.
     * <p>
     * This method should be called before being added to the FragmentTransaction or
     * in {@link #onCreate(Bundle)}, {@link #onAttach(Context)}, or
     * {@link #onCreateView(LayoutInflater, ViewGroup, Bundle)}}.
     * {@link #startPostponedEnterTransition()} must be called to allow the Fragment to
     * start the transitions.
     * <p>
     * When a FragmentTransaction is started that may affect a postponed FragmentTransaction,
     * based on which containers are in their operations, the postponed FragmentTransaction
     * will have its start triggered. The early triggering may result in faulty or nonexistent
     * animations in the postponed transaction. FragmentTransactions that operate only on
     * independent containers will not interfere with each other's postponement.
     * <p>
     * Calling postponeEnterTransition on Fragments with a null View will not postpone the
     * transition. Likewise, postponement only works if
     * {@link FragmentTransaction#setReorderingAllowed(boolean) FragmentTransaction reordering} is
     * enabled.
     *
     * @see Activity#postponeEnterTransition()
     * @see FragmentTransaction#setReorderingAllowed(boolean)
     */
    public void postponeEnterTransition() {
        ensureAnimationInfo().mEnterTransitionPostponed = true;
    }

    /**
     * Begin postponed transitions after {@link #postponeEnterTransition()} was called.
     * If postponeEnterTransition() was called, you must call startPostponedEnterTransition()
     * or {@link FragmentManager#executePendingTransactions()} to complete the FragmentTransaction.
     * If postponement was interrupted with {@link FragmentManager#executePendingTransactions()},
     * before {@code startPostponedEnterTransition()}, animations may not run or may execute
     * improperly.
     *
     * @see Activity#startPostponedEnterTransition()
     */
    public void startPostponedEnterTransition() {
        if (mFragmentManager == null || mFragmentManager.mHost == null) {
            ensureAnimationInfo().mEnterTransitionPostponed = false;
        } else if (Looper.myLooper() != mFragmentManager.mHost.getHandler().getLooper()) {
            mFragmentManager.mHost.getHandler().postAtFrontOfQueue(new Runnable() {
                @Override
                public void run() {
                    callStartTransitionListener();
                }
            });
        } else {
            callStartTransitionListener();
        }
    }

    /**
     * Calls the start transition listener. This must be called on the UI thread.
     */
    @SuppressWarnings("WeakerAccess") /* synthetic access */
    void callStartTransitionListener() {
        final OnStartEnterTransitionListener listener;
        if (mAnimationInfo == null) {
            listener = null;
        } else {
            mAnimationInfo.mEnterTransitionPostponed = false;
            listener = mAnimationInfo.mStartEnterTransitionListener;
            mAnimationInfo.mStartEnterTransitionListener = null;
        }
        if (listener != null) {
            listener.onStartEnterTransition();
        }
    }

    /**
     * Print the Fragments's state into the given stream.
     *
     * @param prefix Text to print at the front of each line.
     * @param fd The raw file descriptor that the dump is being sent to.
     * @param writer The PrintWriter to which you should dump your state.  This will be
     * closed for you after you return.
     * @param args additional arguments to the dump request.
     */
    public void dump(@NonNull String prefix, @Nullable FileDescriptor fd,
            @NonNull PrintWriter writer, @Nullable String[] args) {
        writer.print(prefix); writer.print("mFragmentId=#");
                writer.print(Integer.toHexString(mFragmentId));
                writer.print(" mContainerId=#");
                writer.print(Integer.toHexString(mContainerId));
                writer.print(" mTag="); writer.println(mTag);
        writer.print(prefix); writer.print("mState="); writer.print(mState);
                writer.print(" mWho="); writer.print(mWho);
                writer.print(" mBackStackNesting="); writer.println(mBackStackNesting);
        writer.print(prefix); writer.print("mAdded="); writer.print(mAdded);
                writer.print(" mRemoving="); writer.print(mRemoving);
                writer.print(" mFromLayout="); writer.print(mFromLayout);
                writer.print(" mInLayout="); writer.println(mInLayout);
        writer.print(prefix); writer.print("mHidden="); writer.print(mHidden);
                writer.print(" mDetached="); writer.print(mDetached);
                writer.print(" mMenuVisible="); writer.print(mMenuVisible);
                writer.print(" mHasMenu="); writer.println(mHasMenu);
        writer.print(prefix); writer.print("mRetainInstance="); writer.print(mRetainInstance);
                writer.print(" mUserVisibleHint="); writer.println(mUserVisibleHint);
        if (mFragmentManager != null) {
            writer.print(prefix); writer.print("mFragmentManager=");
                    writer.println(mFragmentManager);
        }
        if (mHost != null) {
            writer.print(prefix); writer.print("mHost=");
                    writer.println(mHost);
        }
        if (mParentFragment != null) {
            writer.print(prefix); writer.print("mParentFragment=");
                    writer.println(mParentFragment);
        }
        if (mArguments != null) {
            writer.print(prefix); writer.print("mArguments="); writer.println(mArguments);
        }
        if (mSavedFragmentState != null) {
            writer.print(prefix); writer.print("mSavedFragmentState=");
                    writer.println(mSavedFragmentState);
        }
        if (mSavedViewState != null) {
            writer.print(prefix); writer.print("mSavedViewState=");
                    writer.println(mSavedViewState);
        }
        Fragment target = getTargetFragment();
        if (target != null) {
            writer.print(prefix); writer.print("mTarget="); writer.print(target);
                    writer.print(" mTargetRequestCode=");
                    writer.println(mTargetRequestCode);
        }
        if (getNextAnim() != 0) {
            writer.print(prefix); writer.print("mNextAnim="); writer.println(getNextAnim());
        }
        if (mContainer != null) {
            writer.print(prefix); writer.print("mContainer="); writer.println(mContainer);
        }
        if (mView != null) {
            writer.print(prefix); writer.print("mView="); writer.println(mView);
        }
        if (mInnerView != null) {
            writer.print(prefix); writer.print("mInnerView="); writer.println(mView);
        }
        if (getAnimatingAway() != null) {
            writer.print(prefix);
            writer.print("mAnimatingAway=");
            writer.println(getAnimatingAway());
            writer.print(prefix);
            writer.print("mStateAfterAnimating=");
            writer.println(getStateAfterAnimating());
        }
        if (getContext() != null) {
            LoaderManager.getInstance(this).dump(prefix, fd, writer, args);
        }
        if (mChildFragmentManager != null) {
            writer.print(prefix); writer.println("Child " + mChildFragmentManager + ":");
            mChildFragmentManager.dump(prefix + "  ", fd, writer, args);
        }
    }

    @Nullable
    Fragment findFragmentByWho(@NonNull String who) {
        if (who.equals(mWho)) {
            return this;
        }
        if (mChildFragmentManager != null) {
            return mChildFragmentManager.findFragmentByWho(who);
        }
        return null;
    }

    void instantiateChildFragmentManager() {
        if (mHost == null) {
            throw new IllegalStateException("Fragment " + this + " has not been attached yet.");
        }
        mChildFragmentManager = new FragmentManagerImpl();
        mChildFragmentManager.attachController(mHost, new FragmentContainer() {
            @Override
            @Nullable
            public View onFindViewById(int id) {
                if (mView == null) {
                    throw new IllegalStateException("Fragment " + this + " does not have a view");
                }
                return mView.findViewById(id);
            }

            @Override
            public boolean onHasView() {
                return (mView != null);
            }
        }, this);
    }

    void performCreate(Bundle savedInstanceState) {
        if (mChildFragmentManager != null) {
            mChildFragmentManager.noteStateNotSaved();
        }
        mState = CREATED;
        mCalled = false;
        onCreate(savedInstanceState);
        mIsCreated = true;
        if (!mCalled) {
            throw new SuperNotCalledException("Fragment " + this
                    + " did not call through to super.onCreate()");
        }
        mLifecycleRegistry.handleLifecycleEvent(Lifecycle.Event.ON_CREATE);
    }

    void performCreateView(@NonNull LayoutInflater inflater, @Nullable ViewGroup container,
            @Nullable Bundle savedInstanceState) {
        if (mChildFragmentManager != null) {
            mChildFragmentManager.noteStateNotSaved();
        }
        mPerformedCreateView = true;
        mViewLifecycleOwner = new FragmentViewLifecycleOwner();
        mView = onCreateView(inflater, container, savedInstanceState);
        if (mView != null) {
            // Initialize the view lifecycle
            mViewLifecycleOwner.initialize();
            // Then inform any Observers of the new LifecycleOwner
            mViewLifecycleOwnerLiveData.setValue(mViewLifecycleOwner);
        } else {
            if (mViewLifecycleOwner.isInitialized()) {
                throw new IllegalStateException("Called getViewLifecycleOwner() but "
                        + "onCreateView() returned null");
            }
            mViewLifecycleOwner = null;
        }
    }

    void performActivityCreated(Bundle savedInstanceState) {
        if (mChildFragmentManager != null) {
            mChildFragmentManager.noteStateNotSaved();
        }
        mState = ACTIVITY_CREATED;
        mCalled = false;
        onActivityCreated(savedInstanceState);
        if (!mCalled) {
            throw new SuperNotCalledException("Fragment " + this
                    + " did not call through to super.onActivityCreated()");
        }
        if (mChildFragmentManager != null) {
            mChildFragmentManager.dispatchActivityCreated();
        }
    }

    void performStart() {
        if (mChildFragmentManager != null) {
            mChildFragmentManager.noteStateNotSaved();
            mChildFragmentManager.execPendingActions();
        }
        mState = STARTED;
        mCalled = false;
        onStart();
        if (!mCalled) {
            throw new SuperNotCalledException("Fragment " + this
                    + " did not call through to super.onStart()");
        }
        if (mChildFragmentManager != null) {
            mChildFragmentManager.dispatchStart();
        }
        mLifecycleRegistry.handleLifecycleEvent(Lifecycle.Event.ON_START);
        if (mView != null) {
            mViewLifecycleOwner.handleLifecycleEvent(Lifecycle.Event.ON_START);
        }
    }

    void performResume() {
        if (mChildFragmentManager != null) {
            mChildFragmentManager.noteStateNotSaved();
            mChildFragmentManager.execPendingActions();
        }
        mState = RESUMED;
        mCalled = false;
        onResume();
        if (!mCalled) {
            throw new SuperNotCalledException("Fragment " + this
                    + " did not call through to super.onResume()");
        }
        if (mChildFragmentManager != null) {
            mChildFragmentManager.dispatchResume();
            mChildFragmentManager.execPendingActions();
        }
        mLifecycleRegistry.handleLifecycleEvent(Lifecycle.Event.ON_RESUME);
        if (mView != null) {
            mViewLifecycleOwner.handleLifecycleEvent(Lifecycle.Event.ON_RESUME);
        }
    }

    void noteStateNotSaved() {
        if (mChildFragmentManager != null) {
            mChildFragmentManager.noteStateNotSaved();
        }
    }

    void performMultiWindowModeChanged(boolean isInMultiWindowMode) {
        onMultiWindowModeChanged(isInMultiWindowMode);
        if (mChildFragmentManager != null) {
            mChildFragmentManager.dispatchMultiWindowModeChanged(isInMultiWindowMode);
        }
    }

    void performPictureInPictureModeChanged(boolean isInPictureInPictureMode) {
        onPictureInPictureModeChanged(isInPictureInPictureMode);
        if (mChildFragmentManager != null) {
            mChildFragmentManager.dispatchPictureInPictureModeChanged(isInPictureInPictureMode);
        }
    }

    void performConfigurationChanged(@NonNull Configuration newConfig) {
        onConfigurationChanged(newConfig);
        if (mChildFragmentManager != null) {
            mChildFragmentManager.dispatchConfigurationChanged(newConfig);
        }
    }

    void performLowMemory() {
        onLowMemory();
        if (mChildFragmentManager != null) {
            mChildFragmentManager.dispatchLowMemory();
        }
    }

    /*
    void performTrimMemory(int level) {
        onTrimMemory(level);
        if (mChildFragmentManager != null) {
            mChildFragmentManager.dispatchTrimMemory(level);
        }
    }
    */

    boolean performCreateOptionsMenu(@NonNull Menu menu, @NonNull MenuInflater inflater) {
        boolean show = false;
        if (!mHidden) {
            if (mHasMenu && mMenuVisible) {
                show = true;
                onCreateOptionsMenu(menu, inflater);
            }
            if (mChildFragmentManager != null) {
                show |= mChildFragmentManager.dispatchCreateOptionsMenu(menu, inflater);
            }
        }
        return show;
    }

    boolean performPrepareOptionsMenu(@NonNull Menu menu) {
        boolean show = false;
        if (!mHidden) {
            if (mHasMenu && mMenuVisible) {
                show = true;
                onPrepareOptionsMenu(menu);
            }
            if (mChildFragmentManager != null) {
                show |= mChildFragmentManager.dispatchPrepareOptionsMenu(menu);
            }
        }
        return show;
    }

    boolean performOptionsItemSelected(@NonNull MenuItem item) {
        if (!mHidden) {
            if (mHasMenu && mMenuVisible) {
                if (onOptionsItemSelected(item)) {
                    return true;
                }
            }
            if (mChildFragmentManager != null) {
                if (mChildFragmentManager.dispatchOptionsItemSelected(item)) {
                    return true;
                }
            }
        }
        return false;
    }

    boolean performContextItemSelected(@NonNull MenuItem item) {
        if (!mHidden) {
            if (onContextItemSelected(item)) {
                return true;
            }
            if (mChildFragmentManager != null) {
                if (mChildFragmentManager.dispatchContextItemSelected(item)) {
                    return true;
                }
            }
        }
        return false;
    }

    void performOptionsMenuClosed(@NonNull Menu menu) {
        if (!mHidden) {
            if (mHasMenu && mMenuVisible) {
                onOptionsMenuClosed(menu);
            }
            if (mChildFragmentManager != null) {
                mChildFragmentManager.dispatchOptionsMenuClosed(menu);
            }
        }
    }

    void performSaveInstanceState(Bundle outState) {
        onSaveInstanceState(outState);
        mSavedStateRegistry.performSave(outState);
        if (mChildFragmentManager != null) {
            Parcelable p = mChildFragmentManager.saveAllState();
            if (p != null) {
                outState.putParcelable(FragmentActivity.FRAGMENTS_TAG, p);
            }
        }
    }

    void performPause() {
        if (mView != null) {
            mViewLifecycleOwner.handleLifecycleEvent(Lifecycle.Event.ON_PAUSE);
        }
        mLifecycleRegistry.handleLifecycleEvent(Lifecycle.Event.ON_PAUSE);
        if (mChildFragmentManager != null) {
            mChildFragmentManager.dispatchPause();
        }
        mState = STARTED;
        mCalled = false;
        onPause();
        if (!mCalled) {
            throw new SuperNotCalledException("Fragment " + this
                    + " did not call through to super.onPause()");
        }
    }

    void performStop() {
        if (mView != null) {
            mViewLifecycleOwner.handleLifecycleEvent(Lifecycle.Event.ON_STOP);
        }
        mLifecycleRegistry.handleLifecycleEvent(Lifecycle.Event.ON_STOP);
        if (mChildFragmentManager != null) {
            mChildFragmentManager.dispatchStop();
        }
        mState = ACTIVITY_CREATED;
        mCalled = false;
        onStop();
        if (!mCalled) {
            throw new SuperNotCalledException("Fragment " + this
                    + " did not call through to super.onStop()");
        }
    }

    void performDestroyView() {
        if (mView != null) {
            mViewLifecycleOwner.handleLifecycleEvent(Lifecycle.Event.ON_DESTROY);
        }
        if (mChildFragmentManager != null) {
            mChildFragmentManager.dispatchDestroyView();
        }
        mState = CREATED;
        mCalled = false;
        onDestroyView();
        if (!mCalled) {
            throw new SuperNotCalledException("Fragment " + this
                    + " did not call through to super.onDestroyView()");
        }
        // Handles the detach/reattach case where the view hierarchy
        // is destroyed and recreated and an additional call to
        // onLoadFinished may be needed to ensure the new view
        // hierarchy is populated from data from the Loaders
        LoaderManager.getInstance(this).markForRedelivery();
        mPerformedCreateView = false;
    }

    void performDestroy() {
        mLifecycleRegistry.handleLifecycleEvent(Lifecycle.Event.ON_DESTROY);
        if (mChildFragmentManager != null) {
            mChildFragmentManager.dispatchDestroy();
        }
        mState = INITIALIZING;
        mCalled = false;
        mIsCreated = false;
        onDestroy();
        if (!mCalled) {
            throw new SuperNotCalledException("Fragment " + this
                    + " did not call through to super.onDestroy()");
        }
        mChildFragmentManager = null;
    }

    void performDetach() {
        mCalled = false;
        onDetach();
        mLayoutInflater = null;
        if (!mCalled) {
            throw new SuperNotCalledException("Fragment " + this
                    + " did not call through to super.onDetach()");
        }

        // Destroy the child FragmentManager if we still have it here.
        // This is normally done in performDestroy(), but is done here
        // specifically if the Fragment is retained.
        if (mChildFragmentManager != null) {
            mChildFragmentManager.dispatchDestroy();
            mChildFragmentManager = null;
        }
    }

    void setOnStartEnterTransitionListener(OnStartEnterTransitionListener listener) {
        ensureAnimationInfo();
        if (listener == mAnimationInfo.mStartEnterTransitionListener) {
            return;
        }
        if (listener != null && mAnimationInfo.mStartEnterTransitionListener != null) {
            throw new IllegalStateException("Trying to set a replacement "
                    + "startPostponedEnterTransition on " + this);
        }
        if (mAnimationInfo.mEnterTransitionPostponed) {
            mAnimationInfo.mStartEnterTransitionListener = listener;
        }
        if (listener != null) {
            listener.startListening();
        }
    }

    private AnimationInfo ensureAnimationInfo() {
        if (mAnimationInfo == null) {
            mAnimationInfo = new AnimationInfo();
        }
        return mAnimationInfo;
    }

    int getNextAnim() {
        if (mAnimationInfo == null) {
            return 0;
        }
        return mAnimationInfo.mNextAnim;
    }

    void setNextAnim(int animResourceId) {
        if (mAnimationInfo == null && animResourceId == 0) {
            return; // no change!
        }
        ensureAnimationInfo().mNextAnim = animResourceId;
    }

    int getNextTransition() {
        if (mAnimationInfo == null) {
            return 0;
        }
        return mAnimationInfo.mNextTransition;
    }

    void setNextTransition(int nextTransition, int nextTransitionStyle) {
        if (mAnimationInfo == null && nextTransition == 0 && nextTransitionStyle == 0) {
            return; // no change!
        }
        ensureAnimationInfo();
        mAnimationInfo.mNextTransition = nextTransition;
        mAnimationInfo.mNextTransitionStyle = nextTransitionStyle;
    }

    int getNextTransitionStyle() {
        if (mAnimationInfo == null) {
            return 0;
        }
        return mAnimationInfo.mNextTransitionStyle;
    }

    SharedElementCallback getEnterTransitionCallback() {
        if (mAnimationInfo == null) {
            return null;
        }
        return mAnimationInfo.mEnterTransitionCallback;
    }

    SharedElementCallback getExitTransitionCallback() {
        if (mAnimationInfo == null) {
            return null;
        }
        return mAnimationInfo.mExitTransitionCallback;
    }

    View getAnimatingAway() {
        if (mAnimationInfo == null) {
            return null;
        }
        return mAnimationInfo.mAnimatingAway;
    }

    void setAnimatingAway(View view) {
        ensureAnimationInfo().mAnimatingAway = view;
    }

    void setAnimator(Animator animator) {
        ensureAnimationInfo().mAnimator = animator;
    }

    Animator getAnimator() {
        if (mAnimationInfo == null) {
            return null;
        }
        return mAnimationInfo.mAnimator;
    }

    int getStateAfterAnimating() {
        if (mAnimationInfo == null) {
            return 0;
        }
        return mAnimationInfo.mStateAfterAnimating;
    }

    void setStateAfterAnimating(int state) {
        ensureAnimationInfo().mStateAfterAnimating = state;
    }

    boolean isPostponed() {
        if (mAnimationInfo == null) {
            return false;
        }
        return mAnimationInfo.mEnterTransitionPostponed;
    }

    boolean isHideReplaced() {
        if (mAnimationInfo == null) {
            return false;
        }
        return mAnimationInfo.mIsHideReplaced;
    }

    void setHideReplaced(boolean replaced) {
        ensureAnimationInfo().mIsHideReplaced = replaced;
    }

    /**
     * Used internally to be notified when {@link #startPostponedEnterTransition()} has
     * been called. This listener will only be called once and then be removed from the
     * listeners.
     */
    interface OnStartEnterTransitionListener {
        void onStartEnterTransition();
        void startListening();
    }

    /**
     * Contains all the animation and transition information for a fragment. This will only
     * be instantiated for Fragments that have Views.
     */
    static class AnimationInfo {
        // Non-null if the fragment's view hierarchy is currently animating away,
        // meaning we need to wait a bit on completely destroying it.  This is the
        // view that is animating.
        View mAnimatingAway;

        // Non-null if the fragment's view hierarchy is currently animating away with an
        // animator instead of an animation.
        Animator mAnimator;

        // If mAnimatingAway != null, this is the state we should move to once the
        // animation is done.
        int mStateAfterAnimating;

        // If app has requested a specific animation, this is the one to use.
        int mNextAnim;

        // If app has requested a specific transition, this is the one to use.
        int mNextTransition;

        // If app has requested a specific transition style, this is the one to use.
        int mNextTransitionStyle;

        Object mEnterTransition = null;
        Object mReturnTransition = USE_DEFAULT_TRANSITION;
        Object mExitTransition = null;
        Object mReenterTransition = USE_DEFAULT_TRANSITION;
        Object mSharedElementEnterTransition = null;
        Object mSharedElementReturnTransition = USE_DEFAULT_TRANSITION;
        Boolean mAllowReturnTransitionOverlap;
        Boolean mAllowEnterTransitionOverlap;

        SharedElementCallback mEnterTransitionCallback = null;
        SharedElementCallback mExitTransitionCallback = null;

        // True when postponeEnterTransition has been called and startPostponeEnterTransition
        // hasn't been called yet.
        boolean mEnterTransitionPostponed;

        // Listener to wait for startPostponeEnterTransition. After being called, it will
        // be set to null
        OnStartEnterTransitionListener mStartEnterTransitionListener;

        // True if the View was hidden, but the transition is handling the hide
        boolean mIsHideReplaced;
    }
}<|MERGE_RESOLUTION|>--- conflicted
+++ resolved
@@ -16,7 +16,7 @@
 
 package androidx.fragment.app;
 
-import static androidx.annotation.RestrictTo.Scope.LIBRARY_GROUP;
+import static androidx.annotation.RestrictTo.Scope.LIBRARY_GROUP_PREFIX;
 
 import android.animation.Animator;
 import android.annotation.SuppressLint;
@@ -67,8 +67,8 @@
 import androidx.lifecycle.ViewModelStoreOwner;
 import androidx.loader.app.LoaderManager;
 import androidx.savedstate.SavedStateRegistry;
-import androidx.savedstate.bundle.BundleSavedStateRegistry;
-import androidx.savedstate.bundle.BundleSavedStateRegistryOwner;
+import androidx.savedstate.SavedStateRegistryController;
+import androidx.savedstate.SavedStateRegistryOwner;
 
 import java.io.FileDescriptor;
 import java.io.PrintWriter;
@@ -91,7 +91,7 @@
  *
  */
 public class Fragment implements ComponentCallbacks, OnCreateContextMenuListener, LifecycleOwner,
-        ViewModelStoreOwner, BundleSavedStateRegistryOwner {
+        ViewModelStoreOwner, SavedStateRegistryOwner {
 
     static final Object USE_DEFAULT_TRANSITION = new Object();
 
@@ -251,14 +251,10 @@
     @Nullable FragmentViewLifecycleOwner mViewLifecycleOwner;
     MutableLiveData<LifecycleOwner> mViewLifecycleOwnerLiveData = new MutableLiveData<>();
 
-<<<<<<< HEAD
-    BundleSavedStateRegistry mSavedStateRegistry = new BundleSavedStateRegistry();
-=======
     SavedStateRegistryController mSavedStateRegistryController;
 
     @LayoutRes
     private int mContentLayoutId;
->>>>>>> 04abd831
 
     /**
      * {@inheritDoc}
@@ -355,8 +351,8 @@
 
     @NonNull
     @Override
-    public final SavedStateRegistry<Bundle> getBundleSavedStateRegistry() {
-        return mSavedStateRegistry;
+    public final SavedStateRegistry getSavedStateRegistry() {
+        return mSavedStateRegistryController.getSavedStateRegistry();
     }
 
     /**
@@ -455,6 +451,7 @@
 
     private void initLifecycle() {
         mLifecycleRegistry = new LifecycleRegistry(this);
+        mSavedStateRegistryController = SavedStateRegistryController.create(this);
         if (Build.VERSION.SDK_INT >= 19) {
             mLifecycleRegistry.addObserver(new GenericLifecycleObserver() {
                 @Override
@@ -565,7 +562,6 @@
     }
 
     @Override
-    @SuppressLint({"UnknownNullness", "RestrictedApi"})
     public String toString() {
         StringBuilder sb = new StringBuilder(128);
         DebugUtils.buildShortClassTag(this, sb);
@@ -1029,13 +1025,13 @@
     }
 
     /** @hide */
-    @RestrictTo(LIBRARY_GROUP)
+    @RestrictTo(LIBRARY_GROUP_PREFIX)
     final public boolean hasOptionsMenu() {
         return mHasMenu;
     }
 
     /** @hide */
-    @RestrictTo(LIBRARY_GROUP)
+    @RestrictTo(LIBRARY_GROUP_PREFIX)
     final public boolean isMenuVisible() {
         return mMenuVisible;
     }
@@ -1431,7 +1427,7 @@
      */
     @Deprecated
     @NonNull
-    @RestrictTo(LIBRARY_GROUP)
+    @RestrictTo(LIBRARY_GROUP_PREFIX)
     public LayoutInflater getLayoutInflater(@Nullable Bundle savedFragmentState) {
         if (mHost == null) {
             throw new IllegalStateException("onGetLayoutInflater() cannot be executed until the "
@@ -1608,7 +1604,6 @@
     @CallSuper
     public void onCreate(@Nullable Bundle savedInstanceState) {
         mCalled = true;
-        mSavedStateRegistry.performRestore(savedInstanceState);
         restoreChildFragmentState(savedInstanceState);
         if (mChildFragmentManager != null
                 && !mChildFragmentManager.isStateAtLeast(Fragment.CREATED)) {
@@ -1668,17 +1663,8 @@
     @Nullable
     public View onCreateView(@NonNull LayoutInflater inflater, @Nullable ViewGroup container,
             @Nullable Bundle savedInstanceState) {
-<<<<<<< HEAD
-        ContentView annotation = getClass().getAnnotation(ContentView.class);
-        if (annotation != null) {
-            int layoutId = annotation.value();
-            if (layoutId != 0) {
-                return inflater.inflate(layoutId, container, false);
-            }
-=======
         if (mContentLayoutId != 0) {
             return inflater.inflate(mContentLayoutId, container, false);
->>>>>>> 04abd831
         }
         return null;
     }
@@ -1882,7 +1868,6 @@
      */
     void initState() {
         initLifecycle();
-        mSavedStateRegistry = new BundleSavedStateRegistry();
         mWho = UUID.randomUUID().toString();
         mAdded = false;
         mRemoving = false;
@@ -2550,6 +2535,7 @@
         }
         mState = CREATED;
         mCalled = false;
+        mSavedStateRegistryController.performRestore(savedInstanceState);
         onCreate(savedInstanceState);
         mIsCreated = true;
         if (!mCalled) {
@@ -2754,7 +2740,7 @@
 
     void performSaveInstanceState(Bundle outState) {
         onSaveInstanceState(outState);
-        mSavedStateRegistry.performSave(outState);
+        mSavedStateRegistryController.performSave(outState);
         if (mChildFragmentManager != null) {
             Parcelable p = mChildFragmentManager.saveAllState();
             if (p != null) {
