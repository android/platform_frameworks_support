/*
 * Copyright 2018 The Android Open Source Project
 *
 * Licensed under the Apache License, Version 2.0 (the "License");
 * you may not use this file except in compliance with the License.
 * You may obtain a copy of the License at
 *
 *      http://www.apache.org/licenses/LICENSE-2.0
 *
 * Unless required by applicable law or agreed to in writing, software
 * distributed under the License is distributed on an "AS IS" BASIS,
 * WITHOUT WARRANTIES OR CONDITIONS OF ANY KIND, either express or implied.
 * See the License for the specific language governing permissions and
 * limitations under the License.
 */

package androidx.fragment.app;

import android.annotation.SuppressLint;
import android.util.Log;

import androidx.annotation.NonNull;
import androidx.annotation.Nullable;
import androidx.core.util.LogWriter;
import androidx.lifecycle.Lifecycle;

import java.io.PrintWriter;
import java.util.ArrayList;

/**
 * Entry of an operation on the fragment back stack.
 */
final class BackStackRecord extends FragmentTransaction implements
        FragmentManager.BackStackEntry, FragmentManagerImpl.OpGenerator {
    static final String TAG = FragmentManagerImpl.TAG;

    final FragmentManagerImpl mManager;

    boolean mCommitted;
    int mIndex = -1;

    @Override
    public String toString() {
        StringBuilder sb = new StringBuilder(128);
        sb.append("BackStackEntry{");
        sb.append(Integer.toHexString(System.identityHashCode(this)));
        if (mIndex >= 0) {
            sb.append(" #");
            sb.append(mIndex);
        }
        if (mName != null) {
            sb.append(" ");
            sb.append(mName);
        }
        sb.append("}");
        return sb.toString();
    }

    public void dump(String prefix, PrintWriter writer) {
        dump(prefix, writer, true);
    }

    public void dump(String prefix, PrintWriter writer, boolean full) {
        if (full) {
            writer.print(prefix); writer.print("mName="); writer.print(mName);
                    writer.print(" mIndex="); writer.print(mIndex);
                    writer.print(" mCommitted="); writer.println(mCommitted);
            if (mTransition != FragmentTransaction.TRANSIT_NONE) {
                writer.print(prefix); writer.print("mTransition=#");
                        writer.print(Integer.toHexString(mTransition));
                        writer.print(" mTransitionStyle=#");
                        writer.println(Integer.toHexString(mTransitionStyle));
            }
            if (mEnterAnim != 0 || mExitAnim !=0) {
                writer.print(prefix); writer.print("mEnterAnim=#");
                        writer.print(Integer.toHexString(mEnterAnim));
                        writer.print(" mExitAnim=#");
                        writer.println(Integer.toHexString(mExitAnim));
            }
            if (mPopEnterAnim != 0 || mPopExitAnim !=0) {
                writer.print(prefix); writer.print("mPopEnterAnim=#");
                        writer.print(Integer.toHexString(mPopEnterAnim));
                        writer.print(" mPopExitAnim=#");
                        writer.println(Integer.toHexString(mPopExitAnim));
            }
            if (mBreadCrumbTitleRes != 0 || mBreadCrumbTitleText != null) {
                writer.print(prefix); writer.print("mBreadCrumbTitleRes=#");
                        writer.print(Integer.toHexString(mBreadCrumbTitleRes));
                        writer.print(" mBreadCrumbTitleText=");
                        writer.println(mBreadCrumbTitleText);
            }
            if (mBreadCrumbShortTitleRes != 0 || mBreadCrumbShortTitleText != null) {
                writer.print(prefix); writer.print("mBreadCrumbShortTitleRes=#");
                        writer.print(Integer.toHexString(mBreadCrumbShortTitleRes));
                        writer.print(" mBreadCrumbShortTitleText=");
                        writer.println(mBreadCrumbShortTitleText);
            }
        }

        if (!mOps.isEmpty()) {
            writer.print(prefix); writer.println("Operations:");
            final int numOps = mOps.size();
            for (int opNum = 0; opNum < numOps; opNum++) {
                final Op op = mOps.get(opNum);
                String cmdStr;
                switch (op.mCmd) {
                    case OP_NULL: cmdStr="NULL"; break;
                    case OP_ADD: cmdStr="ADD"; break;
                    case OP_REPLACE: cmdStr="REPLACE"; break;
                    case OP_REMOVE: cmdStr="REMOVE"; break;
                    case OP_HIDE: cmdStr="HIDE"; break;
                    case OP_SHOW: cmdStr="SHOW"; break;
                    case OP_DETACH: cmdStr="DETACH"; break;
                    case OP_ATTACH: cmdStr="ATTACH"; break;
                    case OP_SET_PRIMARY_NAV: cmdStr="SET_PRIMARY_NAV"; break;
                    case OP_UNSET_PRIMARY_NAV: cmdStr="UNSET_PRIMARY_NAV";break;
                    case OP_SET_MAX_LIFECYCLE: cmdStr = "OP_SET_MAX_LIFECYCLE"; break;
                    case OP_UNSET_MAX_LIFECYCLE: cmdStr = "OP_UNSET_MAX_LIFECYCLE"; break;
                    default: cmdStr = "cmd=" + op.mCmd; break;
                }
                writer.print(prefix); writer.print("  Op #"); writer.print(opNum);
                writer.print(": "); writer.print(cmdStr);
                writer.print(" "); writer.println(op.mFragment);
                if (full) {
                    if (op.mEnterAnim != 0 || op.mExitAnim != 0) {
                        writer.print(prefix); writer.print("enterAnim=#");
                        writer.print(Integer.toHexString(op.mEnterAnim));
                        writer.print(" exitAnim=#");
                        writer.println(Integer.toHexString(op.mExitAnim));
                    }
                    if (op.mPopEnterAnim != 0 || op.mPopExitAnim != 0) {
                        writer.print(prefix); writer.print("popEnterAnim=#");
                        writer.print(Integer.toHexString(op.mPopEnterAnim));
                        writer.print(" popExitAnim=#");
                        writer.println(Integer.toHexString(op.mPopExitAnim));
                    }
                }
            }
        }
    }

    public BackStackRecord(FragmentManagerImpl manager) {
        mManager = manager;
    }

    @Override
    public int getId() {
        return mIndex;
    }

    @Override
    public int getBreadCrumbTitleRes() {
        return mBreadCrumbTitleRes;
    }

    @Override
    public int getBreadCrumbShortTitleRes() {
        return mBreadCrumbShortTitleRes;
    }

    @Override
    @Nullable
    public CharSequence getBreadCrumbTitle() {
        if (mBreadCrumbTitleRes != 0) {
            return mManager.mHost.getContext().getText(mBreadCrumbTitleRes);
        }
        return mBreadCrumbTitleText;
    }

    @Override
    @Nullable
    public CharSequence getBreadCrumbShortTitle() {
        if (mBreadCrumbShortTitleRes != 0) {
            return mManager.mHost.getContext().getText(mBreadCrumbShortTitleRes);
        }
        return mBreadCrumbShortTitleText;
    }

    @Override
    void doAddOp(int containerViewId, Fragment fragment, @Nullable String tag, int opcmd) {
        super.doAddOp(containerViewId, fragment, tag, opcmd);
        fragment.mFragmentManager = mManager;
<<<<<<< HEAD

        if (tag != null) {
            if (fragment.mTag != null && !tag.equals(fragment.mTag)) {
                throw new IllegalStateException("Can't change tag of fragment "
                        + fragment + ": was " + fragment.mTag
                        + " now " + tag);
            }
            fragment.mTag = tag;
        }

        if (containerViewId != 0) {
            if (containerViewId == View.NO_ID) {
                throw new IllegalArgumentException("Can't add fragment "
                        + fragment + " with tag " + tag + " to container view with no id");
            }
            if (fragment.mFragmentId != 0 && fragment.mFragmentId != containerViewId) {
                throw new IllegalStateException("Can't change container ID of fragment "
                        + fragment + ": was " + fragment.mFragmentId
                        + " now " + containerViewId);
            }
            fragment.mContainerId = fragment.mFragmentId = containerViewId;
        }

        addOp(new Op(opcmd, fragment));
    }

    @NonNull
    @Override
    public FragmentTransaction replace(int containerViewId, @NonNull Fragment fragment) {
        return replace(containerViewId, fragment, null);
    }

    @NonNull
    @Override
    public FragmentTransaction replace(int containerViewId, @NonNull Fragment fragment,
            @Nullable String tag) {
        if (containerViewId == 0) {
            throw new IllegalArgumentException("Must use non-zero containerViewId");
        }

        doAddOp(containerViewId, fragment, tag, OP_REPLACE);
        return this;
=======
>>>>>>> 04abd831
    }

    @NonNull
    @Override
    public FragmentTransaction remove(@NonNull Fragment fragment) {
<<<<<<< HEAD
        addOp(new Op(OP_REMOVE, fragment));

        return this;
=======
        if (fragment.mFragmentManager != null && fragment.mFragmentManager != mManager) {
            throw new IllegalStateException("Cannot remove Fragment attached to "
                    + "a different FragmentManager. Fragment " + fragment.toString() + " is already"
                    + " attached to a FragmentManager.");
        }
        return super.remove(fragment);
>>>>>>> 04abd831
    }

    @NonNull
    @Override
    public FragmentTransaction hide(@NonNull Fragment fragment) {
<<<<<<< HEAD
        addOp(new Op(OP_HIDE, fragment));

        return this;
=======
        if (fragment.mFragmentManager != null && fragment.mFragmentManager != mManager) {
            throw new IllegalStateException("Cannot hide Fragment attached to "
                    + "a different FragmentManager. Fragment " + fragment.toString() + " is already"
                    + " attached to a FragmentManager.");
        }
        return super.hide(fragment);
>>>>>>> 04abd831
    }

    @NonNull
    @Override
    public FragmentTransaction show(@NonNull Fragment fragment) {
<<<<<<< HEAD
        addOp(new Op(OP_SHOW, fragment));

        return this;
=======
        if (fragment.mFragmentManager != null && fragment.mFragmentManager != mManager) {
            throw new IllegalStateException("Cannot show Fragment attached to "
                    + "a different FragmentManager. Fragment " + fragment.toString() + " is already"
                    + " attached to a FragmentManager.");
        }
        return super.show(fragment);
>>>>>>> 04abd831
    }

    @NonNull
    @Override
    public FragmentTransaction detach(@NonNull Fragment fragment) {
<<<<<<< HEAD
        addOp(new Op(OP_DETACH, fragment));

        return this;
    }

    @NonNull
    @Override
    public FragmentTransaction attach(@NonNull Fragment fragment) {
        addOp(new Op(OP_ATTACH, fragment));

        return this;
=======
        if (fragment.mFragmentManager != null && fragment.mFragmentManager != mManager) {
            throw new IllegalStateException("Cannot detach Fragment attached to "
                    + "a different FragmentManager. Fragment " + fragment.toString() + " is already"
                    + " attached to a FragmentManager.");
        }
        return super.detach(fragment);
>>>>>>> 04abd831
    }

    @NonNull
    @Override
    public FragmentTransaction setPrimaryNavigationFragment(@Nullable Fragment fragment) {
<<<<<<< HEAD
        addOp(new Op(OP_SET_PRIMARY_NAV, fragment));

        return this;
    }

    @NonNull
    @Override
    public FragmentTransaction setCustomAnimations(int enter, int exit) {
        return setCustomAnimations(enter, exit, 0, 0);
    }

    @NonNull
    @Override
    public FragmentTransaction setCustomAnimations(int enter, int exit,
            int popEnter, int popExit) {
        mEnterAnim = enter;
        mExitAnim = exit;
        mPopEnterAnim = popEnter;
        mPopExitAnim = popExit;
        return this;
    }

    @NonNull
    @Override
    public FragmentTransaction setTransition(int transition) {
        mTransition = transition;
        return this;
    }

    @NonNull
    @Override
    public FragmentTransaction addSharedElement(@NonNull View sharedElement, @NonNull String name) {
        if (FragmentTransition.supportsTransition()) {
            String transitionName = ViewCompat.getTransitionName(sharedElement);
            if (transitionName == null) {
                throw new IllegalArgumentException("Unique transitionNames are required for all" +
                        " sharedElements");
            }
            if (mSharedElementSourceNames == null) {
                mSharedElementSourceNames = new ArrayList<String>();
                mSharedElementTargetNames = new ArrayList<String>();
            } else if (mSharedElementTargetNames.contains(name)) {
                throw new IllegalArgumentException("A shared element with the target name '"
                        + name + "' has already been added to the transaction.");
            } else if (mSharedElementSourceNames.contains(transitionName)) {
                throw new IllegalArgumentException("A shared element with the source name '"
                        + transitionName + " has already been added to the transaction.");
            }

            mSharedElementSourceNames.add(transitionName);
            mSharedElementTargetNames.add(name);
        }
        return this;
    }

    @NonNull
    @Override
    public FragmentTransaction setTransitionStyle(int styleRes) {
        mTransitionStyle = styleRes;
        return this;
=======
        if (fragment != null
                && fragment.mFragmentManager != null && fragment.mFragmentManager != mManager) {
            throw new IllegalStateException("Cannot setPrimaryNavigation for Fragment attached to "
                    + "a different FragmentManager. Fragment " + fragment.toString() + " is already"
                    + " attached to a FragmentManager.");
        }
        return super.setPrimaryNavigationFragment(fragment);
>>>>>>> 04abd831
    }

    @NonNull
    @Override
    public FragmentTransaction setMaxLifecycle(@NonNull Fragment fragment,
            @NonNull Lifecycle.State state) {
        if (fragment.mFragmentManager != mManager) {
            throw new IllegalArgumentException("Cannot setMaxLifecycle for Fragment not attached to"
                    + " FragmentManager " + mManager);
        }
        if (!state.isAtLeast(Lifecycle.State.CREATED)) {
            throw new IllegalArgumentException("Cannot set maximum Lifecycle below "
                    + Lifecycle.State.CREATED);
        }
        return super.setMaxLifecycle(fragment, state);
    }

    void bumpBackStackNesting(int amt) {
        if (!mAddToBackStack) {
            return;
        }
        if (FragmentManagerImpl.DEBUG) Log.v(TAG, "Bump nesting in " + this
                + " by " + amt);
        final int numOps = mOps.size();
        for (int opNum = 0; opNum < numOps; opNum++) {
            final Op op = mOps.get(opNum);
            if (op.mFragment != null) {
                op.mFragment.mBackStackNesting += amt;
                if (FragmentManagerImpl.DEBUG) Log.v(TAG, "Bump nesting of "
                        + op.mFragment + " to " + op.mFragment.mBackStackNesting);
            }
        }
    }

    public void runOnCommitRunnables() {
        if (mCommitRunnables != null) {
            for (int i = 0; i < mCommitRunnables.size(); i++) {
                mCommitRunnables.get(i).run();
            }
            mCommitRunnables = null;
        }
    }

    @Override
    public int commit() {
        return commitInternal(false);
    }

    @Override
    public int commitAllowingStateLoss() {
        return commitInternal(true);
    }

    @Override
    public void commitNow() {
        disallowAddToBackStack();
        mManager.execSingleAction(this, false);
    }

    @Override
    public void commitNowAllowingStateLoss() {
        disallowAddToBackStack();
        mManager.execSingleAction(this, true);
    }

<<<<<<< HEAD
    @NonNull
    @Override
    public FragmentTransaction setReorderingAllowed(boolean reorderingAllowed) {
        mReorderingAllowed = reorderingAllowed;
        return this;
    }

    @NonNull
    @Override
    public FragmentTransaction setAllowOptimization(boolean allowOptimization) {
        return setReorderingAllowed(allowOptimization);
    }

    @SuppressLint("RestrictedApi")
=======
>>>>>>> 04abd831
    int commitInternal(boolean allowStateLoss) {
        if (mCommitted) throw new IllegalStateException("commit already called");
        if (FragmentManagerImpl.DEBUG) {
            Log.v(TAG, "Commit: " + this);
            LogWriter logw = new LogWriter(TAG);
            PrintWriter pw = new PrintWriter(logw);
            dump("  ", pw);
            pw.close();
        }
        mCommitted = true;
        if (mAddToBackStack) {
            mIndex = mManager.allocBackStackIndex(this);
        } else {
            mIndex = -1;
        }
        mManager.enqueueAction(this, allowStateLoss);
        return mIndex;
    }

    /**
     * Implementation of {@link FragmentManagerImpl.OpGenerator}.
     * This operation is added to the list of pending actions during {@link #commit()}, and
     * will be executed on the UI thread to run this FragmentTransaction.
     *
     * @param records Modified to add this BackStackRecord
     * @param isRecordPop Modified to add a false (this isn't a pop)
     * @return true always because the records and isRecordPop will always be changed
     */
    @Override
    public boolean generateOps(ArrayList<BackStackRecord> records, ArrayList<Boolean> isRecordPop) {
        if (FragmentManagerImpl.DEBUG) {
            Log.v(TAG, "Run: " + this);
        }

        records.add(this);
        isRecordPop.add(false);
        if (mAddToBackStack) {
            mManager.addBackStackState(this);
        }
        return true;
    }

    boolean interactsWith(int containerId) {
        final int numOps = mOps.size();
        for (int opNum = 0; opNum < numOps; opNum++) {
            final Op op = mOps.get(opNum);
            final int fragContainer = op.mFragment != null ? op.mFragment.mContainerId : 0;
            if (fragContainer != 0 && fragContainer == containerId) {
                return true;
            }
        }
        return false;
    }

    boolean interactsWith(ArrayList<BackStackRecord> records, int startIndex, int endIndex) {
        if (endIndex == startIndex) {
            return false;
        }
        final int numOps = mOps.size();
        int lastContainer = -1;
        for (int opNum = 0; opNum < numOps; opNum++) {
            final Op op = mOps.get(opNum);
            final int container = op.mFragment != null ? op.mFragment.mContainerId : 0;
            if (container != 0 && container != lastContainer) {
                lastContainer = container;
                for (int i = startIndex; i < endIndex; i++) {
                    BackStackRecord record = records.get(i);
                    final int numThoseOps = record.mOps.size();
                    for (int thoseOpIndex = 0; thoseOpIndex < numThoseOps; thoseOpIndex++) {
                        final Op thatOp = record.mOps.get(thoseOpIndex);
                        final int thatContainer = thatOp.mFragment != null
                                ? thatOp.mFragment.mContainerId : 0;
                        if (thatContainer == container) {
                            return true;
                        }
                    }
                }
            }
        }
        return false;
    }

    /**
     * Executes the operations contained within this transaction. The Fragment states will only
     * be modified if optimizations are not allowed.
     */
    void executeOps() {
        final int numOps = mOps.size();
        for (int opNum = 0; opNum < numOps; opNum++) {
            final Op op = mOps.get(opNum);
            final Fragment f = op.mFragment;
            if (f != null) {
                f.setNextTransition(mTransition, mTransitionStyle);
            }
            switch (op.mCmd) {
                case OP_ADD:
                    f.setNextAnim(op.mEnterAnim);
                    mManager.addFragment(f, false);
                    break;
                case OP_REMOVE:
                    f.setNextAnim(op.mExitAnim);
                    mManager.removeFragment(f);
                    break;
                case OP_HIDE:
                    f.setNextAnim(op.mExitAnim);
                    mManager.hideFragment(f);
                    break;
                case OP_SHOW:
                    f.setNextAnim(op.mEnterAnim);
                    mManager.showFragment(f);
                    break;
                case OP_DETACH:
                    f.setNextAnim(op.mExitAnim);
                    mManager.detachFragment(f);
                    break;
                case OP_ATTACH:
                    f.setNextAnim(op.mEnterAnim);
                    mManager.attachFragment(f);
                    break;
                case OP_SET_PRIMARY_NAV:
                    mManager.setPrimaryNavigationFragment(f);
                    break;
                case OP_UNSET_PRIMARY_NAV:
                    mManager.setPrimaryNavigationFragment(null);
                    break;
                case OP_SET_MAX_LIFECYCLE:
                    mManager.setMaxLifecycle(f, op.mMaxState);
                    break;
                case OP_UNSET_MAX_LIFECYCLE:
                    mManager.setMaxLifecycle(f, op.mMaxState);
                    break;
                default:
                    throw new IllegalArgumentException("Unknown cmd: " + op.mCmd);
            }
            if (!mReorderingAllowed && op.mCmd != OP_ADD && f != null) {
                mManager.moveFragmentToExpectedState(f);
            }
        }
        if (!mReorderingAllowed) {
            // Added fragments are added at the end to comply with prior behavior.
            mManager.moveToState(mManager.mCurState, true);
        }
    }

    /**
     * Reverses the execution of the operations within this transaction. The Fragment states will
     * only be modified if reordering is not allowed.
     *
     * @param moveToState {@code true} if added fragments should be moved to their final state
     *                    in ordered transactions
     */
    void executePopOps(boolean moveToState) {
        for (int opNum = mOps.size() - 1; opNum >= 0; opNum--) {
            final Op op = mOps.get(opNum);
            Fragment f = op.mFragment;
            if (f != null) {
                f.setNextTransition(FragmentManagerImpl.reverseTransit(mTransition),
                        mTransitionStyle);
            }
            switch (op.mCmd) {
                case OP_ADD:
                    f.setNextAnim(op.mPopExitAnim);
                    mManager.removeFragment(f);
                    break;
                case OP_REMOVE:
                    f.setNextAnim(op.mPopEnterAnim);
                    mManager.addFragment(f, false);
                    break;
                case OP_HIDE:
                    f.setNextAnim(op.mPopEnterAnim);
                    mManager.showFragment(f);
                    break;
                case OP_SHOW:
                    f.setNextAnim(op.mPopExitAnim);
                    mManager.hideFragment(f);
                    break;
                case OP_DETACH:
                    f.setNextAnim(op.mPopEnterAnim);
                    mManager.attachFragment(f);
                    break;
                case OP_ATTACH:
                    f.setNextAnim(op.mPopExitAnim);
                    mManager.detachFragment(f);
                    break;
                case OP_SET_PRIMARY_NAV:
                    mManager.setPrimaryNavigationFragment(null);
                    break;
                case OP_UNSET_PRIMARY_NAV:
                    mManager.setPrimaryNavigationFragment(f);
                    break;
                case OP_SET_MAX_LIFECYCLE:
                    mManager.setMaxLifecycle(f, op.mMaxState);
                    break;
                case OP_UNSET_MAX_LIFECYCLE:
                    mManager.setMaxLifecycle(f, op.mMaxState);
                    break;
                default:
                    throw new IllegalArgumentException("Unknown cmd: " + op.mCmd);
            }
            if (!mReorderingAllowed && op.mCmd != OP_REMOVE && f != null) {
                mManager.moveFragmentToExpectedState(f);
            }
        }
        if (!mReorderingAllowed && moveToState) {
            mManager.moveToState(mManager.mCurState, true);
        }
    }

    /**
     * Expands all meta-ops into their more primitive equivalents. This must be called prior to
     * {@link #executeOps()} or any other call that operations on mOps for forward navigation.
     * It should not be called for pop/reverse navigation operations.
     *
     * <p>Removes all OP_REPLACE ops and replaces them with the proper add and remove
     * operations that are equivalent to the replace.</p>
     *
     * <p>Adds OP_UNSET_MAX_LIFECYCLE ops to match OP_SET_MAX_LIFECYCLE ops so that we can restore
     * the old max lifecycle later.</p>
     *
     * <p>Adds OP_UNSET_PRIMARY_NAV ops to match OP_SET_PRIMARY_NAV, OP_REMOVE and OP_DETACH
     * ops so that we can restore the old primary nav fragment later. Since callers call this
     * method in a loop before running ops from several transactions at once, the caller should
     * pass the return value from this method as the oldPrimaryNav parameter for the next call.
     * The first call in such a loop should pass the value of
     * {@link FragmentManager#getPrimaryNavigationFragment()}.</p>
     *
     * @param added Initialized to the fragments that are in the mManager.mAdded, this
     *              will be modified to contain the fragments that will be in mAdded
     *              after the execution ({@link #executeOps()}.
     * @param oldPrimaryNav The tracked primary navigation fragment as of the beginning of
     *                      this set of ops
     * @return the new oldPrimaryNav fragment after this record's ops would be run
     */
    @SuppressWarnings("ReferenceEquality")
    Fragment expandOps(ArrayList<Fragment> added, Fragment oldPrimaryNav) {
        for (int opNum = 0; opNum < mOps.size(); opNum++) {
            final Op op = mOps.get(opNum);
            switch (op.mCmd) {
                case OP_ADD:
                case OP_ATTACH:
                    added.add(op.mFragment);
                    break;
                case OP_REMOVE:
                case OP_DETACH: {
                    added.remove(op.mFragment);
                    if (op.mFragment == oldPrimaryNav) {
                        mOps.add(opNum, new Op(OP_UNSET_PRIMARY_NAV, op.mFragment));
                        opNum++;
                        oldPrimaryNav = null;
                    }
                }
                break;
                case OP_REPLACE: {
                    final Fragment f = op.mFragment;
                    final int containerId = f.mContainerId;
                    boolean alreadyAdded = false;
                    for (int i = added.size() - 1; i >= 0; i--) {
                        final Fragment old = added.get(i);
                        if (old.mContainerId == containerId) {
                            if (old == f) {
                                alreadyAdded = true;
                            } else {
                                // This is duplicated from above since we only make
                                // a single pass for expanding ops. Unset any outgoing primary nav.
                                if (old == oldPrimaryNav) {
                                    mOps.add(opNum, new Op(OP_UNSET_PRIMARY_NAV, old));
                                    opNum++;
                                    oldPrimaryNav = null;
                                }
                                final Op removeOp = new Op(OP_REMOVE, old);
                                removeOp.mEnterAnim = op.mEnterAnim;
                                removeOp.mPopEnterAnim = op.mPopEnterAnim;
                                removeOp.mExitAnim = op.mExitAnim;
                                removeOp.mPopExitAnim = op.mPopExitAnim;
                                mOps.add(opNum, removeOp);
                                added.remove(old);
                                opNum++;
                            }
                        }
                    }
                    if (alreadyAdded) {
                        mOps.remove(opNum);
                        opNum--;
                    } else {
                        op.mCmd = OP_ADD;
                        added.add(f);
                    }
                }
                break;
                case OP_SET_PRIMARY_NAV: {
                    // It's ok if this is null, that means we will restore to no active
                    // primary navigation fragment on a pop.
                    mOps.add(opNum, new Op(OP_UNSET_PRIMARY_NAV, oldPrimaryNav));
                    opNum++;
                    // Will be set by the OP_SET_PRIMARY_NAV we inserted before when run
                    oldPrimaryNav = op.mFragment;
                }
                break;
                case OP_SET_MAX_LIFECYCLE: {
                    // A pop will restore the value of the current max state
                    mOps.add(opNum, new Op(OP_UNSET_MAX_LIFECYCLE, op.mFragment,
                            op.mFragment.mMaxState));
                    opNum++;
                }
                break;
            }
        }
        return oldPrimaryNav;
    }

    /**
     * Removes fragments that are added or removed during a pop operation.
     *
     * @param added Initialized to the fragments that are in the mManager.mAdded, this
     *              will be modified to contain the fragments that will be in mAdded
     *              after the execution ({@link #executeOps()}.
     * @param oldPrimaryNav The tracked primary navigation fragment as of the beginning of
     *                      this set of ops
     * @return the new oldPrimaryNav fragment after this record's ops would be popped
     */
    Fragment trackAddedFragmentsInPop(ArrayList<Fragment> added, Fragment oldPrimaryNav) {
        for (int opNum = mOps.size() - 1; opNum >= 0; opNum--) {
            final Op op = mOps.get(opNum);
            switch (op.mCmd) {
                case OP_ADD:
                case OP_ATTACH:
                    added.remove(op.mFragment);
                    break;
                case OP_REMOVE:
                case OP_DETACH:
                    added.add(op.mFragment);
                    break;
                case OP_UNSET_PRIMARY_NAV:
                    oldPrimaryNav = op.mFragment;
                    break;
                case OP_SET_PRIMARY_NAV:
                    oldPrimaryNav = null;
                    break;
                case OP_UNSET_MAX_LIFECYCLE:
                    op.mFragment.mMaxState = op.mMaxState;
                    break;
                case OP_SET_MAX_LIFECYCLE:
                    op.mMaxState = op.mFragment.mMaxState;
                    break;
            }
        }
        return oldPrimaryNav;
    }

    boolean isPostponed() {
        for (int opNum = 0; opNum < mOps.size(); opNum++) {
            final Op op = mOps.get(opNum);
            if (isFragmentPostponed(op)) {
                return true;
            }
        }
        return false;
    }

    void setOnStartPostponedListener(Fragment.OnStartEnterTransitionListener listener) {
        for (int opNum = 0; opNum < mOps.size(); opNum++) {
            final Op op = mOps.get(opNum);
            if (isFragmentPostponed(op)) {
                op.mFragment.setOnStartEnterTransitionListener(listener);
            }
        }
    }

    private static boolean isFragmentPostponed(Op op) {
        final Fragment fragment = op.mFragment;
        return fragment != null && fragment.mAdded && fragment.mView != null && !fragment.mDetached
                && !fragment.mHidden && fragment.isPostponed();
    }

    @Override
    @Nullable
    public String getName() {
        return mName;
    }

    @Override
    public boolean isEmpty() {
        return mOps.isEmpty();
    }
}<|MERGE_RESOLUTION|>--- conflicted
+++ resolved
@@ -16,7 +16,6 @@
 
 package androidx.fragment.app;
 
-import android.annotation.SuppressLint;
 import android.util.Log;
 
 import androidx.annotation.NonNull;
@@ -180,194 +179,55 @@
     void doAddOp(int containerViewId, Fragment fragment, @Nullable String tag, int opcmd) {
         super.doAddOp(containerViewId, fragment, tag, opcmd);
         fragment.mFragmentManager = mManager;
-<<<<<<< HEAD
-
-        if (tag != null) {
-            if (fragment.mTag != null && !tag.equals(fragment.mTag)) {
-                throw new IllegalStateException("Can't change tag of fragment "
-                        + fragment + ": was " + fragment.mTag
-                        + " now " + tag);
-            }
-            fragment.mTag = tag;
-        }
-
-        if (containerViewId != 0) {
-            if (containerViewId == View.NO_ID) {
-                throw new IllegalArgumentException("Can't add fragment "
-                        + fragment + " with tag " + tag + " to container view with no id");
-            }
-            if (fragment.mFragmentId != 0 && fragment.mFragmentId != containerViewId) {
-                throw new IllegalStateException("Can't change container ID of fragment "
-                        + fragment + ": was " + fragment.mFragmentId
-                        + " now " + containerViewId);
-            }
-            fragment.mContainerId = fragment.mFragmentId = containerViewId;
-        }
-
-        addOp(new Op(opcmd, fragment));
     }
 
     @NonNull
     @Override
-    public FragmentTransaction replace(int containerViewId, @NonNull Fragment fragment) {
-        return replace(containerViewId, fragment, null);
-    }
-
-    @NonNull
-    @Override
-    public FragmentTransaction replace(int containerViewId, @NonNull Fragment fragment,
-            @Nullable String tag) {
-        if (containerViewId == 0) {
-            throw new IllegalArgumentException("Must use non-zero containerViewId");
-        }
-
-        doAddOp(containerViewId, fragment, tag, OP_REPLACE);
-        return this;
-=======
->>>>>>> 04abd831
-    }
-
-    @NonNull
-    @Override
     public FragmentTransaction remove(@NonNull Fragment fragment) {
-<<<<<<< HEAD
-        addOp(new Op(OP_REMOVE, fragment));
-
-        return this;
-=======
         if (fragment.mFragmentManager != null && fragment.mFragmentManager != mManager) {
             throw new IllegalStateException("Cannot remove Fragment attached to "
                     + "a different FragmentManager. Fragment " + fragment.toString() + " is already"
                     + " attached to a FragmentManager.");
         }
         return super.remove(fragment);
->>>>>>> 04abd831
     }
 
     @NonNull
     @Override
     public FragmentTransaction hide(@NonNull Fragment fragment) {
-<<<<<<< HEAD
-        addOp(new Op(OP_HIDE, fragment));
-
-        return this;
-=======
         if (fragment.mFragmentManager != null && fragment.mFragmentManager != mManager) {
             throw new IllegalStateException("Cannot hide Fragment attached to "
                     + "a different FragmentManager. Fragment " + fragment.toString() + " is already"
                     + " attached to a FragmentManager.");
         }
         return super.hide(fragment);
->>>>>>> 04abd831
     }
 
     @NonNull
     @Override
     public FragmentTransaction show(@NonNull Fragment fragment) {
-<<<<<<< HEAD
-        addOp(new Op(OP_SHOW, fragment));
-
-        return this;
-=======
         if (fragment.mFragmentManager != null && fragment.mFragmentManager != mManager) {
             throw new IllegalStateException("Cannot show Fragment attached to "
                     + "a different FragmentManager. Fragment " + fragment.toString() + " is already"
                     + " attached to a FragmentManager.");
         }
         return super.show(fragment);
->>>>>>> 04abd831
     }
 
     @NonNull
     @Override
     public FragmentTransaction detach(@NonNull Fragment fragment) {
-<<<<<<< HEAD
-        addOp(new Op(OP_DETACH, fragment));
-
-        return this;
-    }
-
-    @NonNull
-    @Override
-    public FragmentTransaction attach(@NonNull Fragment fragment) {
-        addOp(new Op(OP_ATTACH, fragment));
-
-        return this;
-=======
         if (fragment.mFragmentManager != null && fragment.mFragmentManager != mManager) {
             throw new IllegalStateException("Cannot detach Fragment attached to "
                     + "a different FragmentManager. Fragment " + fragment.toString() + " is already"
                     + " attached to a FragmentManager.");
         }
         return super.detach(fragment);
->>>>>>> 04abd831
     }
 
     @NonNull
     @Override
     public FragmentTransaction setPrimaryNavigationFragment(@Nullable Fragment fragment) {
-<<<<<<< HEAD
-        addOp(new Op(OP_SET_PRIMARY_NAV, fragment));
-
-        return this;
-    }
-
-    @NonNull
-    @Override
-    public FragmentTransaction setCustomAnimations(int enter, int exit) {
-        return setCustomAnimations(enter, exit, 0, 0);
-    }
-
-    @NonNull
-    @Override
-    public FragmentTransaction setCustomAnimations(int enter, int exit,
-            int popEnter, int popExit) {
-        mEnterAnim = enter;
-        mExitAnim = exit;
-        mPopEnterAnim = popEnter;
-        mPopExitAnim = popExit;
-        return this;
-    }
-
-    @NonNull
-    @Override
-    public FragmentTransaction setTransition(int transition) {
-        mTransition = transition;
-        return this;
-    }
-
-    @NonNull
-    @Override
-    public FragmentTransaction addSharedElement(@NonNull View sharedElement, @NonNull String name) {
-        if (FragmentTransition.supportsTransition()) {
-            String transitionName = ViewCompat.getTransitionName(sharedElement);
-            if (transitionName == null) {
-                throw new IllegalArgumentException("Unique transitionNames are required for all" +
-                        " sharedElements");
-            }
-            if (mSharedElementSourceNames == null) {
-                mSharedElementSourceNames = new ArrayList<String>();
-                mSharedElementTargetNames = new ArrayList<String>();
-            } else if (mSharedElementTargetNames.contains(name)) {
-                throw new IllegalArgumentException("A shared element with the target name '"
-                        + name + "' has already been added to the transaction.");
-            } else if (mSharedElementSourceNames.contains(transitionName)) {
-                throw new IllegalArgumentException("A shared element with the source name '"
-                        + transitionName + " has already been added to the transaction.");
-            }
-
-            mSharedElementSourceNames.add(transitionName);
-            mSharedElementTargetNames.add(name);
-        }
-        return this;
-    }
-
-    @NonNull
-    @Override
-    public FragmentTransaction setTransitionStyle(int styleRes) {
-        mTransitionStyle = styleRes;
-        return this;
-=======
         if (fragment != null
                 && fragment.mFragmentManager != null && fragment.mFragmentManager != mManager) {
             throw new IllegalStateException("Cannot setPrimaryNavigation for Fragment attached to "
@@ -375,7 +235,6 @@
                     + " attached to a FragmentManager.");
         }
         return super.setPrimaryNavigationFragment(fragment);
->>>>>>> 04abd831
     }
 
     @NonNull
@@ -441,23 +300,6 @@
         mManager.execSingleAction(this, true);
     }
 
-<<<<<<< HEAD
-    @NonNull
-    @Override
-    public FragmentTransaction setReorderingAllowed(boolean reorderingAllowed) {
-        mReorderingAllowed = reorderingAllowed;
-        return this;
-    }
-
-    @NonNull
-    @Override
-    public FragmentTransaction setAllowOptimization(boolean allowOptimization) {
-        return setReorderingAllowed(allowOptimization);
-    }
-
-    @SuppressLint("RestrictedApi")
-=======
->>>>>>> 04abd831
     int commitInternal(boolean allowStateLoss) {
         if (mCommitted) throw new IllegalStateException("commit already called");
         if (FragmentManagerImpl.DEBUG) {
