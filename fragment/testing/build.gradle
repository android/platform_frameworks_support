/*
 * Copyright 2018 The Android Open Source Project
 *
 * Licensed under the Apache License, Version 2.0 (the "License");
 * you may not use this file except in compliance with the License.
 * You may obtain a copy of the License at
 *
 *      http://www.apache.org/licenses/LICENSE-2.0
 *
 * Unless required by applicable law or agreed to in writing, software
 * distributed under the License is distributed on an "AS IS" BASIS,
 * WITHOUT WARRANTIES OR CONDITIONS OF ANY KIND, either express or implied.
 * See the License for the specific language governing permissions and
 * limitations under the License.
 */

import static androidx.build.dependencies.DependenciesKt.*
import androidx.build.LibraryGroups
import androidx.build.LibraryVersions

plugins {
    id("AndroidXPlugin")
    id("com.android.library")
    id("kotlin-android")
}

android {
    buildTypes {
        debug {
            testCoverageEnabled = false // Breaks Kotlin compiler.
        }
    }
    lintOptions {
        fatal("UnknownNullness")
    }
}

dependencies {
    api(project(":fragment-ktx"))
    api(ANDROIDX_TEST_CORE)
    api(KOTLIN_STDLIB)
    androidTestImplementation(KOTLIN_STDLIB)
<<<<<<< HEAD
    androidTestImplementation(TEST_EXT_JUNIT)
    androidTestImplementation(TEST_CORE)
    androidTestImplementation(TEST_RUNNER)
    androidTestImplementation(TEST_RULES)
    androidTestImplementation(TEST_EXT_JUNIT)
    androidTestImplementation(TEST_CORE)
    androidTestImplementation(TEST_RUNNER)
=======
    androidTestImplementation(ESPRESSO_CORE)
    androidTestImplementation(ANDROIDX_TEST_EXT_JUNIT)
    androidTestImplementation(ANDROIDX_TEST_CORE)
    androidTestImplementation(ANDROIDX_TEST_RUNNER)
    androidTestImplementation(ANDROIDX_TEST_RULES)
    androidTestImplementation(ANDROIDX_TEST_EXT_JUNIT)
    androidTestImplementation(ANDROIDX_TEST_CORE)
    androidTestImplementation(ANDROIDX_TEST_RUNNER)
>>>>>>> 04abd831
    androidTestImplementation(TRUTH)
    androidTestImplementation(MOCKITO_CORE, libs.exclude_bytebuddy) // DexMaker has it"s own MockMaker
    androidTestImplementation(DEXMAKER_MOCKITO, libs.exclude_bytebuddy) // DexMaker has it"s own MockMaker
}

androidx {
    name = "Fragment Test Extensions"
    publish = true
    mavenVersion = LibraryVersions.FRAGMENT
    mavenGroup = LibraryGroups.FRAGMENT
    inceptionYear = "2018"
    description = "Extensions for testing 'fragment' artifact"
}<|MERGE_RESOLUTION|>--- conflicted
+++ resolved
@@ -40,15 +40,6 @@
     api(ANDROIDX_TEST_CORE)
     api(KOTLIN_STDLIB)
     androidTestImplementation(KOTLIN_STDLIB)
-<<<<<<< HEAD
-    androidTestImplementation(TEST_EXT_JUNIT)
-    androidTestImplementation(TEST_CORE)
-    androidTestImplementation(TEST_RUNNER)
-    androidTestImplementation(TEST_RULES)
-    androidTestImplementation(TEST_EXT_JUNIT)
-    androidTestImplementation(TEST_CORE)
-    androidTestImplementation(TEST_RUNNER)
-=======
     androidTestImplementation(ESPRESSO_CORE)
     androidTestImplementation(ANDROIDX_TEST_EXT_JUNIT)
     androidTestImplementation(ANDROIDX_TEST_CORE)
@@ -57,7 +48,6 @@
     androidTestImplementation(ANDROIDX_TEST_EXT_JUNIT)
     androidTestImplementation(ANDROIDX_TEST_CORE)
     androidTestImplementation(ANDROIDX_TEST_RUNNER)
->>>>>>> 04abd831
     androidTestImplementation(TRUTH)
     androidTestImplementation(MOCKITO_CORE, libs.exclude_bytebuddy) // DexMaker has it"s own MockMaker
     androidTestImplementation(DEXMAKER_MOCKITO, libs.exclude_bytebuddy) // DexMaker has it"s own MockMaker
