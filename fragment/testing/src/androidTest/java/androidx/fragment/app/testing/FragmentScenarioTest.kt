--- conflicted
+++ resolved
@@ -16,18 +16,20 @@
 
 package androidx.fragment.app.testing
 
+import android.app.UiModeManager
+import android.content.res.Configuration
 import android.os.Bundle
+import androidx.core.content.ContextCompat.getSystemService
 import androidx.fragment.app.FragmentFactory
+import androidx.fragment.testing.test.R.id.view_tag_id
 import androidx.fragment.testing.test.R.style.ThemedFragmentTheme
+import androidx.lifecycle.GenericLifecycleObserver
+import androidx.lifecycle.Lifecycle
 import androidx.lifecycle.Lifecycle.State
-<<<<<<< HEAD
-import androidx.test.ext.junit.runners.AndroidJUnit4
-=======
 import androidx.test.core.app.ApplicationProvider.getApplicationContext
 import androidx.test.ext.junit.runners.AndroidJUnit4
 import androidx.test.filters.LargeTest
 import androidx.test.filters.SdkSuppress
->>>>>>> 04abd831
 import com.google.common.truth.Truth.assertThat
 import org.junit.Test
 import org.junit.runner.RunWith
@@ -47,6 +49,7 @@
  * Verifies FragmentScenario API works consistently across different Android framework versions.
  */
 @RunWith(AndroidJUnit4::class)
+@LargeTest
 class FragmentScenarioTest {
     @Test
     fun launchFragment() {
@@ -186,6 +189,33 @@
     }
 
     @Test
+    fun launchInContainerWithEarlyLifecycleCallbacks() {
+        var tagSetBeforeOnStart = false
+        with(launchFragmentInContainer {
+            StateRecordingFragment().also { fragment ->
+                fragment.viewLifecycleOwnerLiveData.observeForever { viewLifecycleOwner ->
+                    if (viewLifecycleOwner != null) {
+                        fragment.requireView().setTag(view_tag_id, "fakeNavController")
+                    }
+                }
+                fragment.lifecycle.addObserver(GenericLifecycleObserver { _, event ->
+                    if (event == Lifecycle.Event.ON_START) {
+                        tagSetBeforeOnStart =
+                            fragment.requireView().getTag(view_tag_id) == "fakeNavController"
+                    }
+                })
+            }
+        }) {
+            assertThat(tagSetBeforeOnStart).isTrue()
+            onFragment { fragment ->
+                assertThat(fragment.state).isEqualTo(State.RESUMED)
+                assertThat(fragment.numberOfRecreations).isEqualTo(0)
+                assertThat(fragment.isViewAttachedToWindow).isTrue()
+            }
+        }
+    }
+
+    @Test
     fun fromResumedToCreated() {
         with(launchFragmentInContainer<StateRecordingFragment>()) {
             moveToState(State.CREATED)
@@ -404,8 +434,6 @@
             }
         }
     }
-<<<<<<< HEAD
-=======
 
     @Test
     fun fragmentWithOptionsMenu() {
@@ -424,5 +452,4 @@
         // openActionBarOverflowOrOptionsMenu(getApplicationContext())
         // onView(withText("Item1")).check(matches(isDisplayed()))
     }
->>>>>>> 04abd831
 }