--- conflicted
+++ resolved
@@ -32,12 +32,8 @@
 }
 
 dependencies {
-<<<<<<< HEAD
-    api(NAV_SUPPORT_COMPAT)
-=======
     api("androidx.core:core:1.0.1")
     implementation(ANDROIDX_COLLECTION)
->>>>>>> 04abd831
 
     testImplementation(JUNIT)
     testImplementation(MOCKITO_CORE)
@@ -59,8 +55,8 @@
     def name = variant.name
     def suffix = name.capitalize()
     project.tasks.create(name: "jar${suffix}", type: Jar){
-        dependsOn variant.javaCompile
-        from variant.javaCompile.destinationDir
+        dependsOn variant.javaCompileProvider.get()
+        from variant.javaCompileProvider.get().destinationDir
         destinationDir new File(project.buildDir, "libJar")
     }
 }
