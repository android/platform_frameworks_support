--- conflicted
+++ resolved
@@ -19,19 +19,10 @@
 import android.content.Context;
 import android.content.res.TypedArray;
 import android.os.Bundle;
-import android.support.annotation.CallSuper;
-import android.support.annotation.IdRes;
-import android.support.annotation.NonNull;
-import android.support.annotation.Nullable;
-import android.support.v4.app.Fragment;
-import android.support.v4.app.FragmentManager;
-import android.support.v4.app.FragmentTransaction;
 import android.util.AttributeSet;
 import android.util.Log;
 import android.view.View;
 
-<<<<<<< HEAD
-=======
 import androidx.annotation.CallSuper;
 import androidx.annotation.IdRes;
 import androidx.annotation.NonNull;
@@ -40,7 +31,6 @@
 import androidx.fragment.app.FragmentFactory;
 import androidx.fragment.app.FragmentManager;
 import androidx.fragment.app.FragmentTransaction;
->>>>>>> 04abd831
 import androidx.navigation.NavController;
 import androidx.navigation.NavDestination;
 import androidx.navigation.NavOptions;
@@ -57,6 +47,14 @@
  * Navigator that navigates through {@link FragmentTransaction fragment transactions}. Every
  * destination using this Navigator must set a valid Fragment class name with
  * <code>android:name</code> or {@link Destination#setClassName(String)}.
+ * <p>
+ * The current Fragment from FragmentNavigator's perspective can be retrieved by calling
+ * {@link FragmentManager#getPrimaryNavigationFragment()} with the FragmentManager
+ * passed to this FragmentNavigator.
+ * <p>
+ * Note that the default implementation does Fragment transactions
+ * asynchronously, so the current Fragment will not be available immediately
+ * (i.e., in callbacks to {@link NavController.OnDestinationChangedListener}).
  */
 @Navigator.Name("fragment")
 public class FragmentNavigator extends Navigator<FragmentNavigator.Destination> {
@@ -130,6 +128,18 @@
         mFragmentManager.removeOnBackStackChangedListener(mOnBackStackChangedListener);
     }
 
+    /**
+     * {@inheritDoc}
+     * <p>
+     * This method must call
+     * {@link FragmentTransaction#setPrimaryNavigationFragment(Fragment)}
+     * if the pop succeeded so that the newly visible Fragment can be retrieved with
+     * {@link FragmentManager#getPrimaryNavigationFragment()}.
+     * <p>
+     * Note that the default implementation pops the Fragment
+     * asynchronously, so the newly visible Fragment from the back stack
+     * is not instantly available after this call completes.
+     */
     @Override
     public boolean popBackStack() {
         if (mBackStack.isEmpty()) {
@@ -140,15 +150,14 @@
                     + " saved its state");
             return false;
         }
-        boolean popped = false;
         if (mFragmentManager.getBackStackEntryCount() > 0) {
-            mFragmentManager.popBackStack(Integer.toString(mBackStack.peekLast()),
+            mFragmentManager.popBackStack(
+                    generateBackStackName(mBackStack.size(), mBackStack.peekLast()),
                     FragmentManager.POP_BACK_STACK_INCLUSIVE);
             mIsPendingBackStackOperation = true;
-            popped = true;
-        }
+        } // else, we're on the first Fragment, so there's nothing to pop from FragmentManager
         mBackStack.removeLast();
-        return popped;
+        return true;
     }
 
     @NonNull
@@ -183,6 +192,18 @@
                 context.getClassLoader(), className);
     }
 
+    /**
+     * {@inheritDoc}
+     * <p>
+     * This method should always call
+     * {@link FragmentTransaction#setPrimaryNavigationFragment(Fragment)}
+     * so that the Fragment associated with the new destination can be retrieved with
+     * {@link FragmentManager#getPrimaryNavigationFragment()}.
+     * <p>
+     * Note that the default implementation commits the new Fragment
+     * asynchronously, so the new Fragment is not instantly available
+     * after this call completes.
+     */
     @Nullable
     @Override
     public NavDestination navigate(@NonNull Destination destination, @Nullable Bundle args,
@@ -234,13 +255,15 @@
                 // back stack, a simple replace() isn't enough so we
                 // remove it from the back stack and put our replacement
                 // on the back stack in its place
-                mFragmentManager.popBackStack();
-                ft.addToBackStack(Integer.toString(destId));
+                mFragmentManager.popBackStack(
+                        generateBackStackName(mBackStack.size(), mBackStack.peekLast()),
+                        FragmentManager.POP_BACK_STACK_INCLUSIVE);
+                ft.addToBackStack(generateBackStackName(mBackStack.size(), destId));
                 mIsPendingBackStackOperation = true;
             }
             isAdded = false;
         } else {
-            ft.addToBackStack(Integer.toString(destId));
+            ft.addToBackStack(generateBackStackName(mBackStack.size() + 1, destId));
             mIsPendingBackStackOperation = true;
             isAdded = true;
         }
@@ -287,6 +310,31 @@
         }
     }
 
+    @NonNull
+    private String generateBackStackName(int backStackIndex, int destId) {
+        return backStackIndex + "-" + destId;
+    }
+
+    private int getDestId(@Nullable String backStackName) {
+        String[] split = backStackName != null ? backStackName.split("-") : new String[0];
+        if (split.length != 2) {
+            throw new IllegalStateException("Invalid back stack entry on the "
+                    + "NavHostFragment's back stack - use getChildFragmentManager() "
+                    + "if you need to do custom FragmentTransactions from within "
+                    + "Fragments created via your navigation graph.");
+        }
+        try {
+            // Just make sure the backStackIndex is correctly formatted
+            Integer.parseInt(split[0]);
+            return Integer.parseInt(split[1]);
+        } catch (NumberFormatException e) {
+            throw new IllegalStateException("Invalid back stack entry on the "
+                    + "NavHostFragment's back stack - use getChildFragmentManager() "
+                    + "if you need to do custom FragmentTransactions from within "
+                    + "Fragments created via your navigation graph.");
+        }
+    }
+
     /**
      * Checks if this FragmentNavigator's back stack is equal to the FragmentManager's back stack.
      */
@@ -304,7 +352,7 @@
         while (backStackIterator.hasNext() && fragmentBackStackIndex >= 0) {
             int destId = backStackIterator.next();
             try {
-                int fragmentDestId = Integer.valueOf(mFragmentManager
+                int fragmentDestId = getDestId(mFragmentManager
                         .getBackStackEntryAt(fragmentBackStackIndex--)
                         .getName());
                 if (destId != fragmentDestId) {
