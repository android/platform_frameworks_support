--- conflicted
+++ resolved
@@ -20,17 +20,14 @@
 import android.net.Uri
 import android.os.Bundle
 import android.os.Parcel
-<<<<<<< HEAD
-=======
 import android.os.Parcelable
 import androidx.lifecycle.ViewModelStore
->>>>>>> 04abd831
 import androidx.navigation.test.R
 import androidx.navigation.testing.TestNavigator
 import androidx.navigation.testing.test
 import androidx.test.core.app.ApplicationProvider
 import androidx.test.ext.junit.runners.AndroidJUnit4
-import androidx.test.filters.SmallTest
+import androidx.test.filters.MediumTest
 import com.google.common.truth.Truth.assertThat
 import com.google.common.truth.Truth.assertWithMessage
 import org.junit.Assert.assertEquals
@@ -47,7 +44,7 @@
 import org.mockito.Mockito.verify
 import org.mockito.Mockito.verifyNoMoreInteractions
 
-@SmallTest
+@MediumTest
 @RunWith(AndroidJUnit4::class)
 class NavControllerTest {
 
@@ -283,7 +280,7 @@
         val navigator = TestNavigator()
         navController.navigatorProvider.addNavigator(navigator)
         val graph = NavInflater(context, navController.navigatorProvider)
-                .inflate(R.navigation.nav_simple)
+            .inflate(R.navigation.nav_simple)
         navController.graph = graph
         navController.navigate(R.id.second_test)
 
@@ -302,8 +299,6 @@
     }
 
     @Test
-<<<<<<< HEAD
-=======
     fun testSaveRestoreStateBundleParceled() {
         val context = ApplicationProvider.getApplicationContext() as Context
         var navController = NavController(context)
@@ -382,7 +377,6 @@
     }
 
     @Test
->>>>>>> 04abd831
     fun testNavigateWithNoDefaultValue() {
         val returnedArgs = navigateWithArgs(null)
 
@@ -441,9 +435,9 @@
         assertEquals(1, navigator.backStack.size)
 
         val success = navController.popBackStack()
-        assertWithMessage("NavController should return true when popping the root")
+        assertWithMessage("NavController should return false when popping the root")
                 .that(success)
-                .isTrue()
+                .isFalse()
         assertNull(navController.currentDestination)
         assertEquals(0, navigator.backStack.size)
     }
@@ -457,14 +451,17 @@
         assertEquals(1, navigator.backStack.size)
 
         val success = navController.popBackStack()
-        assertWithMessage("NavController should return true when popping the root")
+        assertWithMessage("NavController should return false when popping the root")
                 .that(success)
-                .isTrue()
+                .isFalse()
         assertNull(navController.currentDestination)
         assertEquals(0, navigator.backStack.size)
 
         val popped = navController.popBackStack()
-        assertFalse(popped)
+        assertWithMessage("popBackStack should return false when there's nothing on the " +
+                "back stack")
+            .that(popped)
+            .isFalse()
     }
 
     @Test
@@ -479,7 +476,10 @@
         assertEquals(R.id.second_test, navController.currentDestination?.id ?: 0)
         assertEquals(2, navigator.backStack.size)
 
-        navController.popBackStack()
+        val popped = navController.popBackStack()
+        assertWithMessage("NavController should return true when popping a non-root destination")
+            .that(popped)
+            .isTrue()
         assertEquals(R.id.start_test, navController.currentDestination?.id ?: 0)
         assertEquals(1, navigator.backStack.size)
     }
@@ -497,7 +497,9 @@
         assertEquals(2, navigator.backStack.size)
 
         val popped = navController.popBackStack(UNKNOWN_DESTINATION_ID, false)
-        assertFalse(popped)
+        assertWithMessage("Popping to an invalid destination should return false")
+            .that(popped)
+            .isFalse()
         assertEquals(R.id.second_test, navController.currentDestination?.id ?: 0)
         assertEquals(2, navigator.backStack.size)
     }
@@ -564,6 +566,21 @@
     }
 
     @Test
+    fun testNavigateThenNavigateWithPopRoot() {
+        val navController = createNavController()
+        navController.setGraph(R.navigation.nav_simple)
+        val navigator = navController.navigatorProvider.getNavigator(TestNavigator::class.java)
+        assertEquals(R.id.start_test, navController.currentDestination?.id ?: 0)
+        assertEquals(1, navigator.backStack.size)
+
+        navController.navigate(R.id.second_test, null, navOptions {
+            popUpTo(0) { inclusive = true }
+        })
+        assertEquals(R.id.second_test, navController.currentDestination?.id ?: 0)
+        assertEquals(1, navigator.backStack.size)
+    }
+
+    @Test
     fun testNavigateThenNavigateUp() {
         val navController = createNavController()
         navController.setGraph(R.navigation.nav_simple)
@@ -576,7 +593,9 @@
         assertEquals(2, navigator.backStack.size)
 
         // This should function identically to popBackStack()
-        navController.navigateUp()
+        val success = navController.navigateUp()
+        assertThat(success)
+            .isTrue()
         assertEquals(R.id.start_test, navController.currentDestination?.id ?: 0)
         assertEquals(1, navigator.backStack.size)
     }
@@ -885,18 +904,41 @@
 
     companion object {
         private const val STATE_SAVED_COUNT = "saved_count"
+        private const val TEST_PARCEL = "test_parcel"
     }
 
     var saveStateCount = 0
+    var customParcel: CustomTestParcelable? = null
 
     override fun onSaveState(): Bundle? {
         saveStateCount += 1
         val state = Bundle()
         state.putInt(STATE_SAVED_COUNT, saveStateCount)
+        state.putParcelable(TEST_PARCEL, customParcel)
         return state
     }
 
     override fun onRestoreState(savedState: Bundle) {
         saveStateCount = savedState.getInt(STATE_SAVED_COUNT)
+        customParcel = savedState.getParcelable(TEST_PARCEL)
+    }
+}
+
+/**
+ * [CustomTestParcelable] that helps testing bundled custom parcels
+ */
+data class CustomTestParcelable(val name: String?) : Parcelable {
+    constructor(parcel: Parcel) : this(parcel.readString())
+
+    override fun writeToParcel(dest: Parcel?, flags: Int) {
+        dest?.writeString(name)
+    }
+
+    override fun describeContents() = 0
+
+    companion object CREATOR : Parcelable.Creator<CustomTestParcelable> {
+        override fun createFromParcel(parcel: Parcel) = CustomTestParcelable(parcel)
+
+        override fun newArray(size: Int): Array<CustomTestParcelable?> = arrayOfNulls(size)
     }
 }