--- conflicted
+++ resolved
@@ -79,6 +79,10 @@
                 Argument(
                     "parcelable",
                     ObjectType("android.content.pm.ActivityInfo")
+                ),
+                Argument(
+                    "innerData",
+                    ObjectType("android.content.pm.ActivityInfo\$WindowLayout")
                 )))
         val actual = generateDirectionsTypeSpec(action, false)
         assertThat(wrappedInnerClass(actual).toString()).parsesAs("a.b.Next")
@@ -102,8 +106,6 @@
     }
 
     @Test
-<<<<<<< HEAD
-=======
     fun testDirectionsClassGeneration_withKeywordId() {
         val funAction = Action(ResReference("fun.is.in", "id", "next"), id("destA"),
             listOf())
@@ -134,13 +136,13 @@
     }
 
     @Test
->>>>>>> 04abd831
     fun testArgumentsClassGeneration() {
         val dest = Destination(null, ClassName.get("a.b", "MainFragment"), "fragment", listOf(
             Argument("main", StringType),
             Argument("optional", IntType, IntValue("-1")),
             Argument("reference", ReferenceType, ReferenceValue(ResReference("a.b", "drawable",
                 "background"))),
+            Argument("referenceZeroDefaultValue", ReferenceType, IntValue("0")),
             Argument("floatArg", FloatType, FloatValue("1")),
             Argument("floatArrayArg", FloatArrayType),
             Argument("objectArrayArg", ObjectArrayType("android.content.pm.ActivityInfo")),
