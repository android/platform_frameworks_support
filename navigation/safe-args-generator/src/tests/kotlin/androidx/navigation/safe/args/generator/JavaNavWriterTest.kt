/*
 * Copyright 2017 The Android Open Source Project
 *
 * Licensed under the Apache License, Version 2.0 (the "License");
 * you may not use this file except in compliance with the License.
 * You may obtain a copy of the License at
 *
 *      http://www.apache.org/licenses/LICENSE-2.0
 *
 * Unless required by applicable law or agreed to in writing, software
 * distributed under the License is distributed on an "AS IS" BASIS,
 * WITHOUT WARRANTIES OR CONDITIONS OF ANY KIND, either express or implied.
 * See the License for the specific language governing permissions and
 * limitations under the License.
 */

package androidx.navigation.safe.args.generator

import androidx.navigation.safe.args.generator.java.JavaCodeFile
import androidx.navigation.safe.args.generator.java.JavaNavWriter
import androidx.navigation.safe.args.generator.models.Action
import androidx.navigation.safe.args.generator.models.Argument
import androidx.navigation.safe.args.generator.models.Destination
import androidx.navigation.safe.args.generator.models.ResReference
import com.google.common.collect.ImmutableList
import com.google.testing.compile.Compiler.javac
import com.google.testing.compile.JavaFileObjects
import com.google.testing.compile.JavaSourcesSubject
import com.squareup.javapoet.ClassName
import com.squareup.javapoet.JavaFile
import com.squareup.javapoet.TypeSpec
import org.hamcrest.CoreMatchers.`is`
import org.hamcrest.CoreMatchers.not
import org.hamcrest.MatcherAssert.assertThat
import org.junit.Test
import org.junit.runner.RunWith
import org.junit.runners.JUnit4
import javax.tools.JavaFileObject

@RunWith(JUnit4::class)
class JavaNavWriterTest {

    private fun generateDirectionsCodeFile(
        destination: Destination,
        parentDirectionsFileList: List<JavaCodeFile>,
        useAndroidX: Boolean
    ) = JavaNavWriter(useAndroidX).generateDirectionsCodeFile(destination, parentDirectionsFileList)

    private fun generateDirectionsTypeSpec(action: Action, useAndroidX: Boolean) =
        JavaNavWriter(useAndroidX).generateDirectionsTypeSpec(action)

    private fun generateArgsCodeFile(
        destination: Destination,
        useAndroidX: Boolean
    ) = JavaNavWriter(useAndroidX).generateArgsCodeFile(destination)

    private fun id(id: String) = ResReference("a.b", "id", id)

    private fun wrappedInnerClass(spec: TypeSpec): JavaFileObject {
        val wrappedSpec = TypeSpec.classBuilder("BoringWrapper").addType(spec).build()
        return JavaFile.builder("a.b", wrappedSpec).build().toJavaFileObject()
    }

    private fun toJavaFileObject(spec: TypeSpec) =
            JavaFile.builder("a.b", spec).build().toJavaFileObject()

    private fun assertCompilesWithoutError(javaFileObject: JavaFileObject) {
        JavaSourcesSubject.assertThat(
                loadSourceFileObject("a.b.R", "a/b"),
<<<<<<< HEAD
                JavaFileObjects.forSourceString("android.support.annotation.NonNull",
                        "package android.support.annotation; public @interface NonNull {}"),
                JavaFileObjects.forSourceString("android.support.annotation.Nullable",
                        "package android.support.annotation; public @interface Nullable {}"),
=======
                loadSourceFileObject("a.b.secondreallyreallyreallyreallyreallyreally" +
                        "reallyreallyreallyreallyreallyreallyreallyreallyreallyreally" +
                        "longpackage.R", "a/b/secondreallyreallyreallyreallyreallyreally" +
                        "reallyreallyreallyreallyreallyreallyreallyreallyreallyreally" +
                        "longpackage"),
                JavaFileObjects.forSourceString("androidx.annotation.NonNull",
                        "package androidx.annotation; public @interface NonNull {}"),
                JavaFileObjects.forSourceString("androidx.annotation.Nullable",
                        "package androidx.annotation; public @interface Nullable {}"),
>>>>>>> 04abd831
                javaFileObject
        ).compilesWithoutError()
    }

    private fun JavaSourcesSubject.parsesAs(fullClassName: String) =
        this.parsesAs(fullClassName, "expected/java_nav_writer_test")

    private fun compileFiles(vararg javaFileObject: JavaFileObject) = javac()
            .compile(loadSourceFileObject("a.b.R", "a/b"),
                    JavaFileObjects.forSourceString("android.support.annotation.NonNull",
                            "package android.support.annotation; public @interface NonNull {}"),
                    JavaFileObjects.forSourceString("android.support.annotation.Nullable",
                            "package android.support.annotation; public @interface Nullable {}"),
                    *javaFileObject)

    @Test
    fun testDirectionClassGeneration() {
        val actionSpec = generateDirectionsTypeSpec(Action(id("next"), id("destA"),
                listOf(
                        Argument("main", StringType),
                        Argument("mainInt", IntType),
                        Argument("optional", StringType, StringValue("bla")),
                        Argument("optionalInt", IntType, IntValue("239")),
                        Argument(
                                "optionalParcelable",
                                ObjectType("android.content.pm.ActivityInfo"),
                                NullValue,
                                true
                        ),
                        Argument(
                                "parcelable",
                                ObjectType("android.content.pm.ActivityInfo")
                        ))), false)
        val actual = toJavaFileObject(actionSpec)
        JavaSourcesSubject.assertThat(actual).parsesAs("a.b.Next")
        // actions spec must be inner class to be compiled, because of static modifier on class
        assertCompilesWithoutError(wrappedInnerClass(actionSpec))
    }

    @Test
    fun testDirectionNoIdClassGeneration() {
        val actionSpec = generateDirectionsTypeSpec(Action(id("finish"), null, emptyList()), false)
        val actual = toJavaFileObject(actionSpec)
        JavaSourcesSubject.assertThat(actual).parsesAs("a.b.Finish")
        // actions spec must be inner class to be compiled, because of static modifier on class
        assertCompilesWithoutError(wrappedInnerClass(actionSpec))
    }

    @Test
    fun testDirectionsClassGeneration() {
        val nextAction = Action(id("next"), id("destA"),
                listOf(
                        Argument("main", StringType),
                        Argument("optional", StringType, StringValue("bla"))))

        val prevAction = Action(id("previous"), id("destB"),
                listOf(
                        Argument("arg1", StringType),
                        Argument("arg2", StringType)))

        val dest = Destination(null, ClassName.get("a.b", "MainFragment"), "fragment", listOf(),
                listOf(prevAction, nextAction))

        val actual = generateDirectionsCodeFile(dest, emptyList(), false).toJavaFileObject()
        JavaSourcesSubject.assertThat(actual).parsesAs("a.b.MainFragmentDirections")
        assertCompilesWithoutError(actual)
    }

    @Test
    fun testDirectionsClassGeneration_longPackage() {
        val funAction = Action(ResReference("a.b.secondreallyreallyreallyreally" +
                "reallyreallyreallyreallyreallyreallyreallyreallyreallyreallyreallyreally" +
                "longpackage", "id", "next"), id("destA"),
            listOf())

        val dest = Destination(null, ClassName.get("a.b.reallyreallyreallyreally" +
                "reallyreallyreallyreallyreallyreallyreallyreallyreallyreallyreallyreally" +
                "longpackage", "LongPackageFragment"), "fragment", listOf(),
            listOf(funAction))

        val actual = generateDirectionsCodeFile(dest, emptyList(), true).toJavaFileObject()
        JavaSourcesSubject.assertThat(actual).parsesAs("a.b.reallyreallyreallyreallyreally" +
                "reallyreallyreallyreallyreallyreallyreallyreallyreallyreallyreally" +
                "longpackage.LongPackageFragmentDirections")
        assertCompilesWithoutError(actual)
    }

    @Test
    fun testDirectionsClassGeneration_sanitizedNames() {
        val nextAction = Action(id("next_action"), id("destA"),
                listOf(
                        Argument("main_arg", StringType),
                        Argument("optional.arg", StringType, StringValue("bla"))))

        val prevAction = Action(id("previous_action"), id("destB"),
                listOf(
                        Argument("arg_1", StringType),
                        Argument("arg.2", StringType)))

        val dest = Destination(null, ClassName.get("a.b", "SanitizedMainFragment"),
                "fragment", listOf(), listOf(prevAction, nextAction))

        val actual = generateDirectionsCodeFile(dest, emptyList(), false).toJavaFileObject()
        JavaSourcesSubject.assertThat(actual).parsesAs("a.b.SanitizedMainFragmentDirections")
        assertCompilesWithoutError(actual)
    }

    @Test
    fun testArgumentsClassGeneration() {
        val dest = Destination(null, ClassName.get("a.b", "MainFragment"), "fragment", listOf(
                Argument("main", StringType),
                Argument("optional", IntType, IntValue("-1")),
                Argument("reference", ReferenceType, ReferenceValue(ResReference("a.b", "drawable",
                        "background"))),
                Argument("floatArg", FloatType, FloatValue("1")),
                Argument("floatArrayArg", FloatArrayType),
                Argument("objectArrayArg", ObjectArrayType(
                    "android.content.pm.ActivityInfo")),
                Argument("boolArg", BoolType, BooleanValue("true")),
                Argument(
                        "optionalParcelable",
                        ObjectType("android.content.pm.ActivityInfo"),
                        NullValue,
                        true
                ),
                Argument(
                    "enumArg",
                    ObjectType("java.nio.file.AccessMode"),
                    EnumValue(ObjectType("java.nio.file.AccessMode"), "READ"),
                    false
                )),
                listOf())

        val actual = generateArgsCodeFile(dest, false).toJavaFileObject()
        JavaSourcesSubject.assertThat(actual).parsesAs("a.b.MainFragmentArgs")
        assertCompilesWithoutError(actual)
    }

    @Test
    fun testArgumentsClassGeneration_sanitizedNames() {
        val dest = Destination(null, ClassName.get("a.b", "SanitizedMainFragment"),
                "fragment", listOf(
                Argument("name.with.dot", IntType),
                Argument("name_with_underscore", IntType),
                Argument("name with spaces", IntType)),
                listOf())

        val actual = generateArgsCodeFile(dest, false).toJavaFileObject()
        JavaSourcesSubject.assertThat(actual).parsesAs("a.b.SanitizedMainFragmentArgs")
        assertCompilesWithoutError(actual)
    }

    @Test
    fun testArgumentsClassGeneration_innerClassName() {
        val dest = Destination(null, ClassName.get("a.b", "MainFragment\$InnerFragment"),
            "fragment", listOf(
                Argument("mainArg", StringType)),
            listOf())

        val actual = generateArgsCodeFile(dest, false).toJavaFileObject()
        JavaSourcesSubject.assertThat(actual).parsesAs("a.b.MainFragment\$InnerFragmentArgs")
        assertCompilesWithoutError(actual)
    }

    @Test
    fun testGeneratedDirectionEqualsImpl() {
        val nextAction = Action(id("next"), id("destA"), listOf(Argument("main", StringType)))
        val dest = Destination(null, ClassName.get("a.b", "MainFragment"), "fragment", listOf(),
            listOf(nextAction))

        val actual = generateDirectionsCodeFile(dest, emptyList(), false).toJavaFileObject()

        val generatedFiles = compileFiles(actual).generatedFiles()
        val loader = InMemoryGeneratedClassLoader(generatedFiles)

        fun createNextObj(mainArgValue: String) = loader.loadClass("a.b.MainFragmentDirections")
            .getDeclaredMethod("next", String::class.java)
            .invoke(null, mainArgValue)

        val nextObjectA = createNextObj("data")
        val nextObjectB = createNextObj("data")
        val nextObjectC = createNextObj("different data")

        assertThat(nextObjectA, `is`(nextObjectB))
        assertThat(nextObjectA, not(`is`(nextObjectC)))
    }

    @Test
    fun testGeneratedDirectionHashCodeImpl() {
        val nextAction = Action(id("next"), id("destA"), listOf(Argument("main", StringType)))
        val dest = Destination(null, ClassName.get("a.b", "MainFragment"), "fragment", listOf(),
            listOf(nextAction))

        val actual = generateDirectionsCodeFile(dest, emptyList(), false).toJavaFileObject()

        val generatedFiles = compileFiles(actual).generatedFiles()
        val loader = InMemoryGeneratedClassLoader(generatedFiles)

        fun createNextObj(mainArgValue: String) = loader.loadClass("a.b.MainFragmentDirections")
            .getDeclaredMethod("next", String::class.java)
            .invoke(null, mainArgValue)

        val nextObjectA = createNextObj("data")
        val nextObjectB = createNextObj("data")
        val nextObjectC = createNextObj("different data")

        assertThat(nextObjectA.hashCode(), `is`(nextObjectB.hashCode()))
        assertThat(nextObjectA.hashCode(), not(`is`(nextObjectC.hashCode())))
    }

    /**
     * Class loader that allows us to load classes from compile testing generated classes.
     */
    class InMemoryGeneratedClassLoader(
        private val generatedFiles: ImmutableList<JavaFileObject>
    ) : ClassLoader(ClassLoader.getSystemClassLoader()) {
        override fun findClass(name: String): Class<*> {
            val simpleName = name.let { it.substring(it.lastIndexOf('.') + 1, it.length) }
            val match = generatedFiles.firstOrNull {
                it.isNameCompatible(simpleName, JavaFileObject.Kind.CLASS)
            }
            if (match != null) {
                val data = match.openInputStream().use { inputStream ->
                    ByteArray(inputStream.available()).apply {
                        inputStream.read(this)
                    }
                }
                return super.defineClass(name, data, 0, data.size)
            }
            return super.findClass(name)
        }
    }
}<|MERGE_RESOLUTION|>--- conflicted
+++ resolved
@@ -67,12 +67,6 @@
     private fun assertCompilesWithoutError(javaFileObject: JavaFileObject) {
         JavaSourcesSubject.assertThat(
                 loadSourceFileObject("a.b.R", "a/b"),
-<<<<<<< HEAD
-                JavaFileObjects.forSourceString("android.support.annotation.NonNull",
-                        "package android.support.annotation; public @interface NonNull {}"),
-                JavaFileObjects.forSourceString("android.support.annotation.Nullable",
-                        "package android.support.annotation; public @interface Nullable {}"),
-=======
                 loadSourceFileObject("a.b.secondreallyreallyreallyreallyreallyreally" +
                         "reallyreallyreallyreallyreallyreallyreallyreallyreallyreally" +
                         "longpackage.R", "a/b/secondreallyreallyreallyreallyreallyreally" +
@@ -82,7 +76,6 @@
                         "package androidx.annotation; public @interface NonNull {}"),
                 JavaFileObjects.forSourceString("androidx.annotation.Nullable",
                         "package androidx.annotation; public @interface Nullable {}"),
->>>>>>> 04abd831
                 javaFileObject
         ).compilesWithoutError()
     }
@@ -92,10 +85,10 @@
 
     private fun compileFiles(vararg javaFileObject: JavaFileObject) = javac()
             .compile(loadSourceFileObject("a.b.R", "a/b"),
-                    JavaFileObjects.forSourceString("android.support.annotation.NonNull",
-                            "package android.support.annotation; public @interface NonNull {}"),
-                    JavaFileObjects.forSourceString("android.support.annotation.Nullable",
-                            "package android.support.annotation; public @interface Nullable {}"),
+                    JavaFileObjects.forSourceString("androidx.annotation.NonNull",
+                            "package androidx.annotation; public @interface NonNull {}"),
+                    JavaFileObjects.forSourceString("androidx.annotation.Nullable",
+                            "package androidx.annotation; public @interface Nullable {}"),
                     *javaFileObject)
 
     @Test
@@ -115,7 +108,11 @@
                         Argument(
                                 "parcelable",
                                 ObjectType("android.content.pm.ActivityInfo")
-                        ))), false)
+                        ),
+                        Argument(
+                                "innerData",
+                                ObjectType("android.content.pm.ActivityInfo\$WindowLayout")
+                        ))), true)
         val actual = toJavaFileObject(actionSpec)
         JavaSourcesSubject.assertThat(actual).parsesAs("a.b.Next")
         // actions spec must be inner class to be compiled, because of static modifier on class
@@ -124,7 +121,7 @@
 
     @Test
     fun testDirectionNoIdClassGeneration() {
-        val actionSpec = generateDirectionsTypeSpec(Action(id("finish"), null, emptyList()), false)
+        val actionSpec = generateDirectionsTypeSpec(Action(id("finish"), null, emptyList()), true)
         val actual = toJavaFileObject(actionSpec)
         JavaSourcesSubject.assertThat(actual).parsesAs("a.b.Finish")
         // actions spec must be inner class to be compiled, because of static modifier on class
@@ -146,7 +143,7 @@
         val dest = Destination(null, ClassName.get("a.b", "MainFragment"), "fragment", listOf(),
                 listOf(prevAction, nextAction))
 
-        val actual = generateDirectionsCodeFile(dest, emptyList(), false).toJavaFileObject()
+        val actual = generateDirectionsCodeFile(dest, emptyList(), true).toJavaFileObject()
         JavaSourcesSubject.assertThat(actual).parsesAs("a.b.MainFragmentDirections")
         assertCompilesWithoutError(actual)
     }
@@ -185,7 +182,7 @@
         val dest = Destination(null, ClassName.get("a.b", "SanitizedMainFragment"),
                 "fragment", listOf(), listOf(prevAction, nextAction))
 
-        val actual = generateDirectionsCodeFile(dest, emptyList(), false).toJavaFileObject()
+        val actual = generateDirectionsCodeFile(dest, emptyList(), true).toJavaFileObject()
         JavaSourcesSubject.assertThat(actual).parsesAs("a.b.SanitizedMainFragmentDirections")
         assertCompilesWithoutError(actual)
     }
@@ -197,6 +194,7 @@
                 Argument("optional", IntType, IntValue("-1")),
                 Argument("reference", ReferenceType, ReferenceValue(ResReference("a.b", "drawable",
                         "background"))),
+                Argument("referenceZeroDefaultValue", ReferenceType, IntValue("0")),
                 Argument("floatArg", FloatType, FloatValue("1")),
                 Argument("floatArrayArg", FloatArrayType),
                 Argument("objectArrayArg", ObjectArrayType(
@@ -216,7 +214,7 @@
                 )),
                 listOf())
 
-        val actual = generateArgsCodeFile(dest, false).toJavaFileObject()
+        val actual = generateArgsCodeFile(dest, true).toJavaFileObject()
         JavaSourcesSubject.assertThat(actual).parsesAs("a.b.MainFragmentArgs")
         assertCompilesWithoutError(actual)
     }
@@ -230,7 +228,7 @@
                 Argument("name with spaces", IntType)),
                 listOf())
 
-        val actual = generateArgsCodeFile(dest, false).toJavaFileObject()
+        val actual = generateArgsCodeFile(dest, true).toJavaFileObject()
         JavaSourcesSubject.assertThat(actual).parsesAs("a.b.SanitizedMainFragmentArgs")
         assertCompilesWithoutError(actual)
     }
@@ -242,7 +240,7 @@
                 Argument("mainArg", StringType)),
             listOf())
 
-        val actual = generateArgsCodeFile(dest, false).toJavaFileObject()
+        val actual = generateArgsCodeFile(dest, true).toJavaFileObject()
         JavaSourcesSubject.assertThat(actual).parsesAs("a.b.MainFragment\$InnerFragmentArgs")
         assertCompilesWithoutError(actual)
     }
@@ -253,7 +251,7 @@
         val dest = Destination(null, ClassName.get("a.b", "MainFragment"), "fragment", listOf(),
             listOf(nextAction))
 
-        val actual = generateDirectionsCodeFile(dest, emptyList(), false).toJavaFileObject()
+        val actual = generateDirectionsCodeFile(dest, emptyList(), true).toJavaFileObject()
 
         val generatedFiles = compileFiles(actual).generatedFiles()
         val loader = InMemoryGeneratedClassLoader(generatedFiles)
@@ -276,7 +274,7 @@
         val dest = Destination(null, ClassName.get("a.b", "MainFragment"), "fragment", listOf(),
             listOf(nextAction))
 
-        val actual = generateDirectionsCodeFile(dest, emptyList(), false).toJavaFileObject()
+        val actual = generateDirectionsCodeFile(dest, emptyList(), true).toJavaFileObject()
 
         val generatedFiles = compileFiles(actual).generatedFiles()
         val loader = InMemoryGeneratedClassLoader(generatedFiles)
