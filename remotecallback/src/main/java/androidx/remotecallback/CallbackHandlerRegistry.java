/*
 * Copyright 2018 The Android Open Source Project
 *
 * Licensed under the Apache License, Version 2.0 (the "License");
 * you may not use this file except in compliance with the License.
 * You may obtain a copy of the License at
 *
 *      http://www.apache.org/licenses/LICENSE-2.0
 *
 * Unless required by applicable law or agreed to in writing, software
 * distributed under the License is distributed on an "AS IS" BASIS,
 * WITHOUT WARRANTIES OR CONDITIONS OF ANY KIND, either express or implied.
 * See the License for the specific language governing permissions and
 * limitations under the License.
 */

package androidx.remotecallback;

import static androidx.remotecallback.RemoteCallback.EXTRA_METHOD;

import android.content.ComponentName;
import android.content.Context;
import android.content.Intent;
import android.content.pm.PackageManager;
import android.content.pm.ProviderInfo;
import android.os.Bundle;
import android.util.Log;

import androidx.collection.ArrayMap;

import java.lang.reflect.InvocationTargetException;

/**
 * The holder for callbacks that are tagged with {@link RemoteCallable}.
 * Note: This should only be referenced by generated code, there is no reason to reference this
 * otherwise.
 */
public class CallbackHandlerRegistry {
    static final CallbackHandlerRegistry sInstance = new CallbackHandlerRegistry();
    private static final String TAG = "CallbackHandlerRegistry";

    private final ArrayMap<Class<? extends CallbackReceiver>, ClsHandler> mClsLookup =
            new ArrayMap<>();

<<<<<<< HEAD
    @SuppressWarnings("TypeParameterUnusedInFormals")
    <T extends CallbackReceiver> T getAndResetStub(Class<? extends CallbackReceiver> cls,
=======
    /**
     * @hide
     */
    @SuppressWarnings({"TypeParameterUnusedInFormals", "unchecked"})
    @RestrictTo(RestrictTo.Scope.LIBRARY_GROUP_PREFIX)
    public <T extends CallbackReceiver> T getAndResetStub(Class<? extends CallbackReceiver> cls,
>>>>>>> d55bc89b
            Context context, String authority) {
        ClsHandler stub = findMap(cls);
        initStub(stub.mCallStub, cls, context, authority);
        return (T) stub.mCallStub;
    }

    private void initStub(CallbackReceiver stub, Class<? extends CallbackReceiver> cls,
            Context context, String authority) {
        if (stub instanceof AppWidgetProviderWithCallbacks) {
            ((AppWidgetProviderWithCallbacks) stub).mContext = context;
        } else if (stub instanceof BroadcastReceiverWithCallbacks) {
            ((BroadcastReceiverWithCallbacks) stub).mContext = context;
        } else if (stub instanceof ContentProviderWithCallbacks) {
            ContentProviderWithCallbacks contentProvider = (ContentProviderWithCallbacks) stub;
            contentProvider.mContext = context;
            if (contentProvider.mAuthority == null) {
                contentProvider.mAuthority =
                        determineAuthority(context, authority, cls);
            }
        }
    }

    private String determineAuthority(Context context, String authority, Class<?> aClass) {
        if (authority != null) {
            return authority;
        }
        try {
            ProviderInfo info = context.getPackageManager().getProviderInfo(
                    new ComponentName(context.getPackageName(), aClass.getName()),
                    0);
            return info.authority;
        } catch (PackageManager.NameNotFoundException e) {
            Log.w(TAG, "Couldn't find provider " + aClass, e);
            return null;
        }
    }

    <T extends CallbackReceiver> void ensureInitialized(Class<T> cls) {
        synchronized (this) {
            if (!mClsLookup.containsKey(cls)) {
                runInit(cls);
            }
        }
    }

    /**
     * Trigger a call to a callback using arguments that were generated with
     * {@link RemoteCallback#getArgumentBundle()}.
     */
    public <T extends CallbackReceiver> void invokeCallback(Context context, T receiver,
            Intent intent) {
        invokeCallback(context, receiver, intent.getExtras());
    }

    /**
     * Trigger a call to a callback using arguments that were generated with
     * {@link RemoteCallback#getArgumentBundle()}.
     */
    public <T extends CallbackReceiver> void invokeCallback(Context context, T receiver,
            Bundle bundle) {
        ClsHandler map = findMap(receiver.getClass());
        if (map == null) {
            Log.e(TAG, "No map found for " + receiver.getClass().getName());
            return;
        }
        String method = bundle.getString(EXTRA_METHOD);
        @SuppressWarnings("unchecked")
        CallbackHandler<T> callbackHandler = (CallbackHandler<T>) map.mHandlers.get(method);
        if (callbackHandler == null) {
            Log.e(TAG, "No handler found for " + method + " on " + receiver.getClass().getName());
            return;
        }
        callbackHandler.executeCallback(context, receiver, bundle);
    }

    private ClsHandler findMap(Class<?> aClass) {
        ClsHandler map;
        synchronized (this) {
            map = mClsLookup.get(aClass);
        }
        if (map != null) {
            return map;
        }
        if (aClass.getSuperclass() != null) {
            return findMap(aClass.getSuperclass());
        }
        return null;
    }

    private <T extends CallbackReceiver> void runInit(Class<T> cls) {
        try {
            // This is the only bit of reflection/keeping that needs to exist, one init class
            // per callback receiver.
            ClsHandler clsHandler = new ClsHandler();
            mClsLookup.put(cls, clsHandler);
            clsHandler.mCallStub =
                    (CallbackReceiver) findInitClass(cls).getDeclaredConstructor().newInstance();
        } catch (InstantiationException e) {
            Log.e(TAG, "Unable to initialize " + cls.getName(), e);
        } catch (IllegalAccessException e) {
            Log.e(TAG, "Unable to initialize " + cls.getName(), e);
        } catch (InvocationTargetException e) {
            Log.e(TAG, "Unable to initialize " + cls.getName(), e);
        } catch (NoSuchMethodException e) {
            Log.e(TAG, "Unable to initialize " + cls.getName(), e);
        } catch (ClassNotFoundException e) {
            Log.e(TAG, "Unable to initialize " + cls.getName(), e);
        }
    }

    private <T extends CallbackReceiver> void registerHandler(Class<T> cls, String method,
            CallbackHandler<T> handler) {
        ClsHandler map = mClsLookup.get(cls);
        if (map == null) {
            throw new IllegalStateException("registerHandler called before init was run");
        }
        map.mHandlers.put(method, handler);
    }

    @SuppressWarnings("unchecked")
    private static Class<? extends Runnable> findInitClass(Class<? extends CallbackReceiver> cls)
            throws ClassNotFoundException {
        String pkg = cls.getPackage().getName();
        String c = String.format("%s.%sInitializer", pkg, cls.getSimpleName());
        return (Class<? extends Runnable>) Class.forName(c, false, cls.getClassLoader());
    }

    /**
     * Registers a callback handler to be executed when a given PendingIntent is fired
     * for a {@link RemoteCallback}.
     * Note: This should only be called by generated code, there is no reason to reference this
     * otherwise.
     */
    public static <T extends CallbackReceiver> void registerCallbackHandler(Class<T> cls,
            String method, CallbackHandler<T> handler) {
        sInstance.registerHandler(cls, method, handler);
    }

    /**
     * Turns a callback receiver stub into a remote callback.
     * Note: This should only be called by generated code, there is no reason to reference this
     * otherwise.
     */
    @SuppressWarnings("unchecked")
    public static RemoteCallback stubToRemoteCallback(CallbackReceiver receiver,
            Class<? extends CallbackReceiver> cls, Bundle args, String method) {
        return receiver.toRemoteCallback(cls, args, method);
    }

    static class ClsHandler {
        final ArrayMap<String, CallbackHandler<? extends CallbackReceiver>> mHandlers =
                new ArrayMap<>();
        CallbackReceiver mCallStub;
    }

    /**
     * The interface used to trigger a callback when the pending intent is fired.
     * Note: This should only be referenced by generated code, there is no reason to reference
     * this otherwise.
     *
     * @param <T> The receiver type for this callback handler.
     */
    public interface CallbackHandler<T extends CallbackReceiver> {
        /**
         * Executes a callback given a Bundle of arguments.
         * Note: This should only be called by generated code, there is no reason to reference this
         * otherwise.
         */
        void executeCallback(Context context, T receiver, Bundle arguments);
    }
}<|MERGE_RESOLUTION|>--- conflicted
+++ resolved
@@ -19,6 +19,7 @@
 import static androidx.remotecallback.RemoteCallback.EXTRA_METHOD;
 
 import android.content.ComponentName;
+import android.content.ContentProvider;
 import android.content.Context;
 import android.content.Intent;
 import android.content.pm.PackageManager;
@@ -26,6 +27,7 @@
 import android.os.Bundle;
 import android.util.Log;
 
+import androidx.annotation.RestrictTo;
 import androidx.collection.ArrayMap;
 
 import java.lang.reflect.InvocationTargetException;
@@ -36,24 +38,24 @@
  * otherwise.
  */
 public class CallbackHandlerRegistry {
-    static final CallbackHandlerRegistry sInstance = new CallbackHandlerRegistry();
+    /**
+     * @hide
+     */
+    @RestrictTo(RestrictTo.Scope.LIBRARY_GROUP_PREFIX)
+    public static final CallbackHandlerRegistry sInstance = new CallbackHandlerRegistry();
     private static final String TAG = "CallbackHandlerRegistry";
 
     private final ArrayMap<Class<? extends CallbackReceiver>, ClsHandler> mClsLookup =
             new ArrayMap<>();
 
-<<<<<<< HEAD
-    @SuppressWarnings("TypeParameterUnusedInFormals")
-    <T extends CallbackReceiver> T getAndResetStub(Class<? extends CallbackReceiver> cls,
-=======
     /**
      * @hide
      */
     @SuppressWarnings({"TypeParameterUnusedInFormals", "unchecked"})
     @RestrictTo(RestrictTo.Scope.LIBRARY_GROUP_PREFIX)
     public <T extends CallbackReceiver> T getAndResetStub(Class<? extends CallbackReceiver> cls,
->>>>>>> d55bc89b
             Context context, String authority) {
+        ensureInitialized(cls);
         ClsHandler stub = findMap(cls);
         initStub(stub.mCallStub, cls, context, authority);
         return (T) stub.mCallStub;
@@ -61,17 +63,12 @@
 
     private void initStub(CallbackReceiver stub, Class<? extends CallbackReceiver> cls,
             Context context, String authority) {
-        if (stub instanceof AppWidgetProviderWithCallbacks) {
-            ((AppWidgetProviderWithCallbacks) stub).mContext = context;
-        } else if (stub instanceof BroadcastReceiverWithCallbacks) {
-            ((BroadcastReceiverWithCallbacks) stub).mContext = context;
-        } else if (stub instanceof ContentProviderWithCallbacks) {
-            ContentProviderWithCallbacks contentProvider = (ContentProviderWithCallbacks) stub;
-            contentProvider.mContext = context;
-            if (contentProvider.mAuthority == null) {
-                contentProvider.mAuthority =
-                        determineAuthority(context, authority, cls);
-            }
+        ClsHandler clsHandler = findMap(cls);
+        clsHandler.mContext = context;
+        if (stub instanceof ContentProvider) {
+            clsHandler.mAuthority = determineAuthority(context, authority, cls);
+        } else {
+            clsHandler.mAuthority = null;
         }
     }
 
@@ -113,16 +110,18 @@
      */
     public <T extends CallbackReceiver> void invokeCallback(Context context, T receiver,
             Bundle bundle) {
-        ClsHandler map = findMap(receiver.getClass());
+        Class<? extends CallbackReceiver> receiverClass = receiver.getClass();
+        ensureInitialized(receiverClass);
+        ClsHandler map = findMap(receiverClass);
         if (map == null) {
-            Log.e(TAG, "No map found for " + receiver.getClass().getName());
+            Log.e(TAG, "No map found for " + receiverClass.getName());
             return;
         }
         String method = bundle.getString(EXTRA_METHOD);
         @SuppressWarnings("unchecked")
         CallbackHandler<T> callbackHandler = (CallbackHandler<T>) map.mHandlers.get(method);
         if (callbackHandler == null) {
-            Log.e(TAG, "No handler found for " + method + " on " + receiver.getClass().getName());
+            Log.e(TAG, "No handler found for " + method + " on " + receiverClass.getName());
             return;
         }
         callbackHandler.executeCallback(context, receiver, bundle);
@@ -199,12 +198,24 @@
     @SuppressWarnings("unchecked")
     public static RemoteCallback stubToRemoteCallback(CallbackReceiver receiver,
             Class<? extends CallbackReceiver> cls, Bundle args, String method) {
-        return receiver.toRemoteCallback(cls, args, method);
+        if (!(receiver instanceof CallbackBase)) {
+            throw new IllegalArgumentException(
+                    "May only be called on classes that extend a *WithCallbacks base class.");
+        }
+        ClsHandler clsHandler = sInstance.findMap(cls);
+        Context context = clsHandler.mContext;
+        String authority = clsHandler.mAuthority;
+        // Clear out context and authority to avoid context leak.
+        clsHandler.mContext = null;
+        clsHandler.mAuthority = null;
+        return ((CallbackBase) receiver).toRemoteCallback(cls, context, authority, args, method);
     }
 
     static class ClsHandler {
         final ArrayMap<String, CallbackHandler<? extends CallbackReceiver>> mHandlers =
                 new ArrayMap<>();
+        public String mAuthority;
+        Context mContext;
         CallbackReceiver mCallStub;
     }
 
