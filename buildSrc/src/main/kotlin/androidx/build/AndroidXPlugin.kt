/*
 * Copyright 2018 The Android Open Source Project
 *
 * Licensed under the Apache License, Version 2.0 (the "License");
 * you may not use this file except in compliance with the License.
 * You may obtain a copy of the License at
 *
 *      http://www.apache.org/licenses/LICENSE-2.0
 *
 * Unless required by applicable law or agreed to in writing, software
 * distributed under the License is distributed on an "AS IS" BASIS,
 * WITHOUT WARRANTIES OR CONDITIONS OF ANY KIND, either express or implied.
 * See the License for the specific language governing permissions and
 * limitations under the License.
 */

package androidx.build

import androidx.benchmark.gradle.LockClocksTask
import androidx.benchmark.gradle.UnlockClocksTask
import androidx.build.SupportConfig.BENCHMARK_INSTRUMENTATION_RUNNER
import androidx.build.SupportConfig.BUILD_TOOLS_VERSION
import androidx.build.SupportConfig.COMPILE_SDK_VERSION
import androidx.build.SupportConfig.DEFAULT_MIN_SDK_VERSION
import androidx.build.SupportConfig.INSTRUMENTATION_RUNNER
import androidx.build.SupportConfig.TARGET_SDK_VERSION
import androidx.build.checkapi.ApiType
import androidx.build.checkapi.getCurrentApiLocation
import androidx.build.checkapi.getRequiredCompatibilityApiFileFromDir
import androidx.build.checkapi.hasApiFolder
import androidx.build.dependencyTracker.AffectedModuleDetector
import androidx.build.dokka.Dokka.configureAndroidProjectForDokka
import androidx.build.dokka.Dokka.configureJavaProjectForDokka
import androidx.build.dokka.DokkaPublicDocs
import androidx.build.dokka.DokkaSourceDocs
import androidx.build.gmaven.GMavenVersionChecker
import androidx.build.gradle.getByType
import androidx.build.gradle.isRoot
import androidx.build.jacoco.Jacoco
import androidx.build.license.CheckExternalDependencyLicensesTask
import androidx.build.license.configureExternalDependencyLicenseCheck
import androidx.build.metalava.MetalavaTasks.configureAndroidProjectForMetalava
import androidx.build.metalava.MetalavaTasks.configureJavaProjectForMetalava
import androidx.build.metalava.UpdateApiTask
import com.android.build.gradle.AppExtension
import com.android.build.gradle.AppPlugin
import com.android.build.gradle.LibraryExtension
import com.android.build.gradle.LibraryPlugin
import com.android.build.gradle.TestedExtension
import com.android.build.gradle.api.ApkVariant
import org.gradle.api.DefaultTask
import org.gradle.api.JavaVersion
import org.gradle.api.JavaVersion.VERSION_1_7
import org.gradle.api.JavaVersion.VERSION_1_8
import org.gradle.api.Plugin
import org.gradle.api.Project
import org.gradle.api.Task
import org.gradle.api.logging.configuration.ShowStacktrace
import org.gradle.api.plugins.JavaLibraryPlugin
import org.gradle.api.plugins.JavaPlugin
import org.gradle.api.plugins.JavaPluginConvention
import org.gradle.api.tasks.TaskProvider
import org.gradle.api.tasks.bundling.Jar
import org.gradle.api.tasks.bundling.Zip
import org.gradle.api.tasks.testing.Test
import org.gradle.kotlin.dsl.apply
import org.gradle.kotlin.dsl.configure
import org.gradle.kotlin.dsl.extra
import org.gradle.kotlin.dsl.getPlugin
import org.gradle.testing.jacoco.plugins.JacocoPluginExtension
import org.gradle.testing.jacoco.tasks.JacocoReport
import org.jetbrains.kotlin.gradle.dsl.KotlinProjectExtension
import org.jetbrains.kotlin.gradle.plugin.KotlinBasePluginWrapper
import org.jetbrains.kotlin.gradle.tasks.KotlinCompile
import java.io.File
import java.util.concurrent.ConcurrentHashMap

/**
 * Setting this property indicates that a build is being performed to check for forward
 * compatibility.
 */
const val USE_MAX_DEP_VERSIONS = "useMaxDepVersions"
const val BUILD_INFO_DIR = "build-info"

/**
 * A plugin which enables all of the Gradle customizations for AndroidX.
 * This plugin reacts to other plugins being added and adds required and optional functionality.
 */
class AndroidXPlugin : Plugin<Project> {
    override fun apply(project: Project) {
        // This has to be first due to bad behavior by DiffAndDocs which is triggered on the root
        // project. It calls evaluationDependsOn on each subproject. This eagerly causes evaluation
        // *during* the root build.gradle evaluation. The subproject then applies this plugin (while
        // we're still halfway through applying it on the root). The check licenses code runs on the
        // subproject which then looks for the root project task to add itself as a dependency of.
        // Without the root project having created the task prior to DiffAndDocs running this fails.
        // TODO do not use evaluationDependsOn in DiffAndDocs to break this cycle!
        project.configureExternalDependencyLicenseCheck()

        val androidXExtension =
            project.extensions.create("androidx", AndroidXExtension::class.java, project)

        // This has to be first due to bad behavior by DiffAndDocs. It fails if this configuration
        // is called after DiffAndDocs.configureDiffAndDocs. b/129762955
        project.configureMavenArtifactUpload(androidXExtension)

        if (project.isRoot) {
            project.configureRootProject()
        }

        project.plugins.all { plugin ->
            when (plugin) {
                is JavaPlugin,
                is JavaLibraryPlugin -> {
                    project.configureErrorProneForJava()
                    project.configureSourceJarForJava()
                    val convention = project.convention.getPlugin<JavaPluginConvention>()
                    convention.apply {
                        sourceCompatibility = VERSION_1_8
                        targetCompatibility = VERSION_1_8
                    }

                    project.hideJavadocTask()
                    val verifyDependencyVersionsTask = project.createVerifyDependencyVersionsTask()
                    verifyDependencyVersionsTask?.configure { task ->
                        task.dependsOn(project.tasks.named(JavaPlugin.COMPILE_JAVA_TASK_NAME))
                    }
                    project.addCreateLibraryBuildInfoFileTask(androidXExtension)
                    if (verifyDependencyVersionsTask != null) {
                        project.createCheckReleaseReadyTask(listOf(verifyDependencyVersionsTask))
                    }
                    project.configureNonAndroidProjectForLint(androidXExtension)
                    project.configureJavaProjectForDokka(androidXExtension)
                    project.configureJavaProjectForMetalava(androidXExtension)
                    project.configureJacoco()
                    project.addToProjectMap(androidXExtension)
                    // workaround for b/120487939
                    project.configurations.all { configuration ->
                        configuration.resolutionStrategy.preferProjectModules()
                    }
                }
                is LibraryPlugin -> {
                    val extension = project.extensions.getByType<LibraryExtension>().apply {
                        configureAndroidCommonOptions(project, androidXExtension)
                        configureAndroidLibraryOptions(project, androidXExtension)
                    }
                    project.configureSourceJarForAndroid(extension)
                    project.configureVersionFileWriter(extension, androidXExtension)
                    project.configureResourceApiChecks(extension)
                    project.addCreateLibraryBuildInfoFileTask(androidXExtension)
                    val verifyDependencyVersionsTask = project.createVerifyDependencyVersionsTask()
                    val checkReleaseReadyTasks = mutableListOf<TaskProvider<out Task>>()
                    if (verifyDependencyVersionsTask != null) {
                        checkReleaseReadyTasks.add(verifyDependencyVersionsTask)
                    }
                    if (checkReleaseReadyTasks.isNotEmpty()) {
                        project.createCheckReleaseReadyTask(checkReleaseReadyTasks)
                    }
                    extension.libraryVariants.all { libraryVariant ->
                        verifyDependencyVersionsTask?.configure { task ->
                            task.dependsOn(libraryVariant.javaCompileProvider)
                        }
                        libraryVariant.javaCompileProvider.configure { task ->
                            task.options.compilerArgs.add("-Werror")
                            task.options.compilerArgs.add("-Xlint:unchecked")
                        }
                    }
                    project.configureLint(extension.lintOptions, androidXExtension)
                    project.configureAndroidProjectForDokka(extension, androidXExtension)
                    project.configureAndroidProjectForMetalava(extension, androidXExtension)
                    project.addToProjectMap(androidXExtension)
                }
                is AppPlugin -> {
                    project.extensions.getByType<AppExtension>().apply {
                        configureAndroidCommonOptions(project, androidXExtension)
                        configureAndroidApplicationOptions(project)
                    }
                }
                is KotlinBasePluginWrapper -> {
                    project.tasks.withType(KotlinCompile::class.java).configureEach { compile ->
                        compile.kotlinOptions.allWarningsAsErrors = true
                    }
                }
            }
        }

        // Disable timestamps and ensure filesystem-independent archive ordering to maximize
        // cross-machine byte-for-byte reproducibility of artifacts.
        project.tasks.withType(Jar::class.java).configureEach { task ->
            task.isReproducibleFileOrder = true
            task.isPreserveFileTimestamps = false
        }

        // copy host side test results to DIST
        project.tasks.withType(Test::class.java) { task ->
            val report = task.reports.junitXml
            if (report.isEnabled) {
                val zipTask = project.tasks.register(
                    "zipResultsOf${task.name.capitalize()}",
                    Zip::class.java
                ) {
                    it.destinationDirectory.set(project.getHostTestResultDirectory())
                    // first one is always :, drop it.
                    it.archiveFileName.set(
                        "${project.path.split(":").joinToString("_").substring(1)}.zip")
                }
                if (isRunningOnBuildServer()) {
                    task.ignoreFailures = true
                }
                task.finalizedBy(zipTask)
                task.doFirst {
                    zipTask.configure {
                        it.from(report.destination)
                    }
                }
            }
        }
    }

    private fun Project.configureRootProject() {
        if (isRunningOnBuildServer()) {
            gradle.startParameter.showStacktrace = ShowStacktrace.ALWAYS
        }
        val createAggregateBuildInfoFilesTask =
            tasks.register(CREATE_AGGREGATE_BUILD_INFO_FILES_TASK,
                CreateAggregateLibraryBuildInfoFileTask::class.java)
        val createLibraryBuildInfoFilesTask =
            tasks.register(CREATE_LIBRARY_BUILD_INFO_FILES_TASK)

        extra.set("versionChecker", GMavenVersionChecker(logger))
        val createArchiveTask = Release.getGlobalFullZipTask(this)

        val buildOnServerTask = tasks.create(BUILD_ON_SERVER_TASK, BuildOnServer::class.java)
        buildOnServerTask.dependsOn(createArchiveTask)
        buildOnServerTask.dependsOn(createAggregateBuildInfoFilesTask)
        buildOnServerTask.dependsOn(createLibraryBuildInfoFilesTask)

        val partiallyDejetifyArchiveTask = partiallyDejetifyArchiveTask(
            createArchiveTask.get().archiveFile)
        if (partiallyDejetifyArchiveTask != null)
            buildOnServerTask.dependsOn(partiallyDejetifyArchiveTask)

        val projectModules = ConcurrentHashMap<String, String>()
        extra.set("projects", projectModules)
        tasks.all { task ->
            if (task.name.startsWith(Release.DIFF_TASK_PREFIX) ||
                    "distDocs" == task.name ||
                    CheckExternalDependencyLicensesTask.TASK_NAME == task.name) {
                buildOnServerTask.dependsOn(task)
            }
        }
        subprojects { project ->
            if (project.path == ":docs-runner") {
                project.tasks.all { task ->
                    if (DokkaPublicDocs.ARCHIVE_TASK_NAME == task.name ||
                        DokkaSourceDocs.ARCHIVE_TASK_NAME == task.name) {
                        buildOnServerTask.dependsOn(task)
                    }
                }
                return@subprojects
            }
            project.tasks.all { task ->
                if ("assembleAndroidTest" == task.name ||
                        "assembleDebug" == task.name ||
                        ERROR_PRONE_TASK == task.name ||
                        "jar" == task.name ||
                    "verifyDependencyVersions" == task.name ||
                        ("lintDebug" == task.name &&
                        !project.rootProject.hasProperty(USE_MAX_DEP_VERSIONS))) {
                    buildOnServerTask.dependsOn(task)
                }
            }
        }

        if (partiallyDejetifyArchiveTask != null) {
            project(":jetifier-standalone").afterEvaluate { standAloneProject ->
                partiallyDejetifyArchiveTask.configure {
                    it.dependsOn(standAloneProject.tasks.named("installDist"))
                }
                createArchiveTask.configure {
                    it.dependsOn(standAloneProject.tasks.named("dist"))
                }
            }
        }

        val createCoverageJarTask = Jacoco.createCoverageJarTask(this)
        buildOnServerTask.dependsOn(createCoverageJarTask)

        tasks.register(BUILD_TEST_APKS) {
            it.dependsOn(createCoverageJarTask)
        }

        val rootProjectDir = SupportConfig.getSupportRoot(rootProject).canonicalFile
        val allDocsTask = DiffAndDocs.configureDiffAndDocs(this, rootProjectDir,
                DacOptions("androidx", "ANDROIDX_DATA"),
                listOf(RELEASE_RULE))
        buildOnServerTask.dependsOn(allDocsTask)

        val jacocoUberJar = Jacoco.createUberJarTask(this)
        buildOnServerTask.dependsOn(jacocoUberJar)
        val checkSameVersionLibraryGroupsTask = tasks.register(
            CHECK_SAME_VERSION_LIBRARY_GROUPS,
            CheckSameVersionLibraryGroupsTask::class.java)
        buildOnServerTask.dependsOn(checkSameVersionLibraryGroupsTask)

        val adbPath = getSdkPath(project.projectDir).path + "/platform-tools/adb"
        tasks.register("lockClocks", LockClocksTask::class.java).configure {
            it.adbPath.set(adbPath)
        }
        tasks.register("unlockClocks", UnlockClocksTask::class.java).configure {
            it.adbPath.set(adbPath)
        }

        AffectedModuleDetector.configure(gradle, this)

        // If useMaxDepVersions is set, iterate through all the project and substitute any androidx
        // artifact dependency with the local tip of tree version of the library.
        if (hasProperty(USE_MAX_DEP_VERSIONS)) {
            // This requires evaluating all sub-projects to create the module:project map
            // and project dependencies.
            evaluationDependsOnChildren()
            subprojects { project ->
                project.configurations.all { configuration ->
                    project.afterEvaluate {
                        val androidXExtension =
                            project.extensions.getByType(AndroidXExtension::class.java)
                        // Substitute only for debug configurations/tasks only because we can not
                        // change release dependencies after evaluation. Test hooks, buildOnServer
                        // and buildTestApks use the debug configurations as well.
                        if (androidXExtension.publish.shouldRelease() &&
                            configuration.name.toLowerCase().contains("debug")
                        ) {
                            configuration.resolutionStrategy.dependencySubstitution.apply {
                                for (e in projectModules) {
                                    substitute(module(e.key)).with(project(e.value))
                                }
                            }
                        }
                    }
                }
            }
        }
    }

    private fun TestedExtension.configureAndroidCommonOptions(
        project: Project,
        androidXExtension: AndroidXExtension
    ) {
        compileOptions.apply {
            sourceCompatibility = VERSION_1_8
            targetCompatibility = VERSION_1_8
        }

        // Force AGP to use our version of JaCoCo
        jacoco.version = Jacoco.VERSION
        compileSdkVersion(COMPILE_SDK_VERSION)
        buildToolsVersion = BUILD_TOOLS_VERSION
        defaultConfig.targetSdkVersion(TARGET_SDK_VERSION)
        defaultConfig.testInstrumentationRunner =
            if (project.isBenchmark()) BENCHMARK_INSTRUMENTATION_RUNNER else INSTRUMENTATION_RUNNER
        testOptions.unitTests.isReturnDefaultValues = true

        defaultConfig.minSdkVersion(DEFAULT_MIN_SDK_VERSION)
        project.afterEvaluate {
            val minSdkVersion = defaultConfig.minSdkVersion.apiLevel
            check(minSdkVersion >= DEFAULT_MIN_SDK_VERSION) {
                "minSdkVersion $minSdkVersion lower than the default of $DEFAULT_MIN_SDK_VERSION"
            }
            project.configurations.all { configuration ->
                configuration.resolutionStrategy.eachDependency { dep ->
                    val target = dep.target
                    val version = target.version
                    // Enforce the ban on declaring dependencies with version ranges.
                    if (version != null && Version.isDependencyRange(version)) {
                        throw IllegalArgumentException(
                                "Dependency ${dep.target} declares its version as " +
                                        "version range ${dep.target.version} however the use of " +
                                        "version ranges is not allowed, please update the " +
                                        "dependency to list a fixed version.")
                    }
                }
            }

            if (androidXExtension.compilationTarget != CompilationTarget.DEVICE) {
                throw IllegalStateException(
                    "Android libraries must use a compilation target of DEVICE")
            }
        }

        val debugSigningConfig = signingConfigs.getByName("debug")
        // Use a local debug keystore to avoid build server issues.
        debugSigningConfig.storeFile = SupportConfig.getKeystore(project)
        buildTypes.all { buildType ->
            // Sign all the builds (including release) with debug key
            buildType.signingConfig = debugSigningConfig
        }

        // Disable generating BuildConfig.java
        // TODO remove after https://issuetracker.google.com/72050365
        variants.all { variant ->
            variant.generateBuildConfigProvider.configure {
                it.enabled = false
            }
        }

        project.configureErrorProneForAndroid(variants)

        // Enable code coverage for debug builds only if we are not running inside the IDE, since
        // enabling coverage reports breaks the method parameter resolution in the IDE debugger.
        buildTypes.getByName("debug").isTestCoverageEnabled =
                !project.hasProperty("android.injected.invoked.from.ide") &&
                !project.isBenchmark()

        // Set the officially published version to be the release version with minimum dependency
        // versions.
        defaultPublishConfig(Release.DEFAULT_PUBLISH_CONFIG)

        // workaround for b/120487939
        project.configurations.all { configuration ->
            // Gradle seems to crash on androidtest configurations
            // preferring project modules...
            if (!configuration.name.toLowerCase().contains("androidtest")) {
                configuration.resolutionStrategy.preferProjectModules()
            }
        }

        Jacoco.registerClassFilesTask(project, this)

        val buildTestApksTask = project.rootProject.tasks.named(BUILD_TEST_APKS)
        testVariants.all { variant ->
            buildTestApksTask.configure {
                it.dependsOn(variant.assembleProvider)
            }
            variant.configureApkCopy(project, this, true)
        }
    }

    private fun hasAndroidTestSourceCode(project: Project, extension: TestedExtension): Boolean {
        val javaSourceSet = extension.sourceSets.findByName("androidTest") ?: return false
        val hasJava = !javaSourceSet.java.sourceFiles.isEmpty
        val kotlinExtension =
            project.extensions.findByType(KotlinProjectExtension::class.java) ?: return hasJava
        val kotlinSourceSet = kotlinExtension.sourceSets.findByName("androidTest") ?: return hasJava
        return hasJava || kotlinSourceSet.kotlin.files.isNotEmpty()
    }

    private fun ApkVariant.configureApkCopy(
        project: Project,
        extension: TestedExtension,
        testApk: Boolean
    ) {
        packageApplicationProvider.configure { packageTask ->
            AffectedModuleDetector.configureTaskGuard(packageTask)
            packageTask.doLast {
                // Skip copying AndroidTest apks if they have no source code (no tests to run).
                if (testApk && !hasAndroidTestSourceCode(project, extension)) return@doLast

                project.copy {
                    it.from(packageTask.outputDirectory)
                    it.include("*.apk")
                    it.into(File(project.getDistributionDirectory(), "apks"))
                    it.rename { fileName ->
                        if (fileName.contains("media-compat-test") ||
                            fileName.contains("media2-test")) {
                            // Exclude media-compat-test-* and media2-test-* modules from
                            // existing support library presubmit tests.
                            fileName.replace("-debug-androidTest", "")
                        } else if (fileName.contains("-benchmark-debug-androidTest")) {
                            // Exclude '-benchmark' modules from correctness tests, and
                            // remove '-debug' from the APK name, since it's incorrect
                            fileName.replace("-debug-androidTest", "-androidBenchmark")
                        } else {
                            // multiple modules may have the same name so prefix the name with
                            // the module's path to ensure it is unique.
                            // e.g. palette-v7-debug-androidTest.apk becomes
                            // support-palette-v7_palette-v7-debug-androidTest.apk
                            "${project.path.replace(':', '-').substring(1)}_$fileName"
                        }
                    }
                }
            }
        }
    }

    private fun LibraryExtension.configureAndroidLibraryOptions(
        project: Project,
        androidXExtension: AndroidXExtension
    ) {

        project.configurations.all { config ->
            val isTestConfig = config.name.toLowerCase().contains("test")

            config.dependencyConstraints.configureEach { dependencyConstraint ->
                dependencyConstraint.apply {
                    // Remove strict constraints on test dependencies and listenablefuture:1.0
                    if (isTestConfig ||
                        group == "com.google.guava" &&
                        name == "listenablefuture" &&
                        version == "1.0") {
                        version { versionConstraint ->
                            versionConstraint.strictly("")
                        }
                    }
                }
            }
        }

        project.afterEvaluate {
            libraryVariants.all { libraryVariant ->
                if (libraryVariant.buildType.name == "debug") {
                    libraryVariant.javaCompileProvider.configure { javaCompile ->
                        if (androidXExtension.failOnDeprecationWarnings) {
                            javaCompile.options.compilerArgs.add("-Xlint:deprecation")
                        }
                    }
                }
            }
        }
    }

    private fun AppExtension.configureAndroidApplicationOptions(project: Project) {
        defaultConfig.apply {
            versionCode = 1
            versionName = "1.0"
        }

        lintOptions.apply {
            isAbortOnError = true

            val baseline = project.lintBaseline
            if (baseline.exists()) {
                baseline(baseline)
            }
        }

        val buildTestApksTask = project.rootProject.tasks.named(BUILD_TEST_APKS)
        applicationVariants.all { variant ->
            if (variant.buildType.name == "debug") {
                buildTestApksTask.configure {
                    it.dependsOn(variant.assembleProvider)
                }
            }
            variant.configureApkCopy(project, this, false)
        }
    }

    private fun Project.createVerifyDependencyVersionsTask():
            TaskProvider<VerifyDependencyVersionsTask>? {
        /**
         * Ignore -PuseMaxDepVersions when verifying dependency versions because it is a
         * hypothetical build which is only intended to check for forward compatibility.
         */
        if (project.hasProperty(USE_MAX_DEP_VERSIONS)) {
            return null
        }

        return project.tasks.register("verifyDependencyVersions",
                VerifyDependencyVersionsTask::class.java)
    }

    // Task that creates a json file of a project's dependencies
    private fun Project.addCreateLibraryBuildInfoFileTask(extension: AndroidXExtension) {
        afterEvaluate {
            if (extension.publish.shouldRelease()) {
                // Only generate build info files for published libraries.
                val task = project.tasks.register(
                    CREATE_LIBRARY_BUILD_INFO_FILES_TASK,
                    CreateLibraryBuildInfoFileTask::class.java
                ) {
<<<<<<< HEAD
                    it.outputFile.set(File(project.getDistributionDirectory(),
=======
                    it.outputFile.set(File(project.getBuildInfoDirectory(),
>>>>>>> 0ed9ab41
                        "${project.group}_${project.name}_build_info.txt"))
                }
                project.rootProject.tasks.named(CREATE_LIBRARY_BUILD_INFO_FILES_TASK).configure {
                    it.dependsOn(task)
                }
                addTaskToAggregateBuildInfoFileTask(task)
            }
        }
    }

    private fun Project.addTaskToAggregateBuildInfoFileTask(
        task: TaskProvider<CreateLibraryBuildInfoFileTask>
    ) {
        project.rootProject.tasks.named(CREATE_AGGREGATE_BUILD_INFO_FILES_TASK).configure {
            var aggregateLibraryBuildInfoFileTask: CreateAggregateLibraryBuildInfoFileTask = it
                    as CreateAggregateLibraryBuildInfoFileTask
            aggregateLibraryBuildInfoFileTask.dependsOn(task)
            aggregateLibraryBuildInfoFileTask.libraryBuildInfoFiles.add(
                task.flatMap { it.outputFile }
            )
        }
    }

    private fun Project.configureJacoco() {
        project.apply(plugin = "jacoco")
        project.configure<JacocoPluginExtension> {
            toolVersion = Jacoco.VERSION
        }

        project.tasks.withType(JacocoReport::class.java).configureEach { task ->
            task.reports {
                it.xml.isEnabled = true
                it.html.isEnabled = false
                it.csv.isEnabled = false

                it.xml.destination = File(getHostTestCoverageDirectory(),
                    "${project.path.replace(':', '-').substring(1)}.xml")
            }
        }
    }

    companion object {
        const val BUILD_ON_SERVER_TASK = "buildOnServer"
        const val BUILD_TEST_APKS = "buildTestApks"
        const val CHECK_RELEASE_READY_TASK = "checkReleaseReady"
        const val CHECK_SAME_VERSION_LIBRARY_GROUPS = "checkSameVersionLibraryGroups"
        const val CREATE_LIBRARY_BUILD_INFO_FILES_TASK = "createLibraryBuildInfoFiles"
        const val CREATE_AGGREGATE_BUILD_INFO_FILES_TASK = "createAggregateBuildInfoFiles"
    }
}

fun Project.isBenchmark(): Boolean {
    // benchmark convention is to end name with "-benchmark"
    // Note: also match benchmark/src/androidTest, so it gets the BENCHMARK_INSTRUMENTATION_RUNNER
    return name.endsWith("-benchmark") || name == "benchmark"
}

fun Project.hideJavadocTask() {
    // Most tasks named "javadoc" are unused
    // So, few tasks named "javadoc" are interesting to developers
    // So, we don't want "javadoc" to appear in the output of `./gradlew tasks`
    // So, we set the group to null for any task named "javadoc"
    project.tasks.all { task ->
        if (task.name == "javadoc") {
            task.group = null
        }
    }
}

fun Project.addToProjectMap(extension: AndroidXExtension) {
    afterEvaluate {
        if (extension.publish.shouldRelease()) {
            val group = extension.mavenGroup?.group
            if (group != null) {
                val module = "$group:${project.name}"
                @Suppress("UNCHECKED_CAST")
                val projectModules = getProjectsMap()
                projectModules[module] = project.path
            }
        }
    }
}

private fun Project.createCheckResourceApiTask(): DefaultTask {
    return project.tasks.createWithConfig("checkResourceApi",
            CheckResourceApiTask::class.java) {
        newApiFile = getGenerateResourceApiFile()
        oldApiFile = project.getCurrentApiLocation().resourceFile
    }
}

private fun Project.createCheckReleaseReadyTask(taskProviderList: List<TaskProvider<out Task>>) {
    project.tasks.register(AndroidXPlugin.CHECK_RELEASE_READY_TASK) {
        for (taskProvider in taskProviderList) {
            it.dependsOn(taskProvider)
        }
    }
}

private fun Project.createUpdateResourceApiTask(): DefaultTask {
    return project.tasks.createWithConfig("updateResourceApi", UpdateResourceApiTask::class.java) {
        newApiFile = getGenerateResourceApiFile()
        oldApiFile = getRequiredCompatibilityApiFileFromDir(File(project.projectDir, "api/"),
                project.version(), ApiType.RESOURCEAPI)
        destApiFile = project.getCurrentApiLocation().resourceFile
    }
}

@Suppress("UNCHECKED_CAST")
fun Project.getProjectsMap(): ConcurrentHashMap<String, String> {
    return project.rootProject.extra.get("projects") as ConcurrentHashMap<String, String>
}

private fun Project.configureResourceApiChecks(extension: LibraryExtension) {
    afterEvaluate {
        if (project.hasApiFolder()) {
            val checkResourceApiTask = project.createCheckResourceApiTask()
            val updateResourceApiTask = project.createUpdateResourceApiTask()

            extension.libraryVariants.all { libraryVariant ->
                if (libraryVariant.buildType.name == "debug") {
                    // Check and update resource api tasks rely compile to generate public.txt
                    checkResourceApiTask.dependsOn(libraryVariant.javaCompileProvider)
                    updateResourceApiTask.dependsOn(libraryVariant.javaCompileProvider)
                }
            }
            tasks.withType(UpdateApiTask::class.java).configureEach { task ->
                task.dependsOn(updateResourceApiTask)
            }
            rootProject.tasks.named(AndroidXPlugin.BUILD_ON_SERVER_TASK).configure { task ->
                task.dependsOn(checkResourceApiTask)
            }
        }
    }
}

private fun Project.getGenerateResourceApiFile(): File {
    return File(project.buildDir, "intermediates/public_res/debug" +
            "/packageDebugResources/public.txt")
}<|MERGE_RESOLUTION|>--- conflicted
+++ resolved
@@ -567,11 +567,7 @@
                     CREATE_LIBRARY_BUILD_INFO_FILES_TASK,
                     CreateLibraryBuildInfoFileTask::class.java
                 ) {
-<<<<<<< HEAD
-                    it.outputFile.set(File(project.getDistributionDirectory(),
-=======
                     it.outputFile.set(File(project.getBuildInfoDirectory(),
->>>>>>> 0ed9ab41
                         "${project.group}_${project.name}_build_info.txt"))
                 }
                 project.rootProject.tasks.named(CREATE_LIBRARY_BUILD_INFO_FILES_TASK).configure {
