/*
 * Copyright 2018 The Android Open Source Project
 *
 * Licensed under the Apache License, Version 2.0 (the "License");
 * you may not use this file except in compliance with the License.
 * You may obtain a copy of the License at
 *
 *      http://www.apache.org/licenses/LICENSE-2.0
 *
 * Unless required by applicable law or agreed to in writing, software
 * distributed under the License is distributed on an "AS IS" BASIS,
 * WITHOUT WARRANTIES OR CONDITIONS OF ANY KIND, either express or implied.
 * See the License for the specific language governing permissions and
 * limitations under the License.
 */

package androidx.build

import androidx.build.SupportConfig.BUILD_TOOLS_VERSION
import androidx.build.SupportConfig.CURRENT_SDK_VERSION
import androidx.build.SupportConfig.DEFAULT_MIN_SDK_VERSION
import androidx.build.SupportConfig.INSTRUMENTATION_RUNNER
import androidx.build.dependencyTracker.AffectedModuleDetector
import androidx.build.gradle.getByType
import androidx.build.gradle.isRoot
import androidx.build.jacoco.Jacoco
import androidx.build.license.CheckExternalDependencyLicensesTask
import androidx.build.license.configureExternalDependencyLicenseCheck
<<<<<<< HEAD
=======
import androidx.build.metalava.MetalavaTasks.configureAndroidProjectForMetalava
import androidx.build.metalava.MetalavaTasks.configureJavaProjectForMetalava
import androidx.build.metalava.UpdateApiTask
>>>>>>> d55bc89b
import com.android.build.gradle.AppExtension
import com.android.build.gradle.AppPlugin
import com.android.build.gradle.BaseExtension
import com.android.build.gradle.LibraryExtension
import com.android.build.gradle.LibraryPlugin
import org.gradle.api.JavaVersion.VERSION_1_7
import org.gradle.api.JavaVersion.VERSION_1_8
import org.gradle.api.Plugin
import org.gradle.api.Project
import org.gradle.api.plugins.JavaLibraryPlugin
import org.gradle.api.plugins.JavaPlugin
import org.gradle.api.plugins.JavaPluginConvention
import org.gradle.api.tasks.bundling.Jar
import org.gradle.kotlin.dsl.getPlugin
import org.gradle.kotlin.dsl.withType

/**
 * A plugin which enables all of the Gradle customizations for AndroidX.
 * This plugin reacts to other plugins being added and adds required and optional functionality.
 */
class AndroidXPlugin : Plugin<Project> {
    override fun apply(project: Project) {
        // This has to be first due to bad behavior by DiffAndDocs which is triggered on the root
        // project. It calls evaluationDependsOn on each subproject. This eagerly causes evaluation
        // *during* the root build.gradle evaluation. The subproject then applies this plugin (while
        // we're still halfway through applying it on the root). The check licenses code runs on the
        // subproject which then looks for the root project task to add itself as a dependency of.
        // Without the root project having created the task prior to DiffAndDocs running this fails.
        // TODO do not use evaluationDependsOn in DiffAndDocs to break this cycle!
        project.configureExternalDependencyLicenseCheck()

        if (project.isRoot) {
            project.configureRootProject()
        }

        project.plugins.all {
            when (it) {
                is JavaPlugin,
                is JavaLibraryPlugin -> {
                    project.configureErrorProneForJava()
                    project.configureSourceJarForJava()

                    project.convention.getPlugin<JavaPluginConvention>().apply {
                        sourceCompatibility = VERSION_1_7
                        targetCompatibility = VERSION_1_7
                    }
                }
                is LibraryPlugin -> {
                    val extension = project.extensions.getByType<LibraryExtension>()
                    project.configureSourceJarForAndroid(extension)
                    project.configureAndroidCommonOptions(extension)
                    project.configureAndroidLibraryOptions(extension)
                    project.configureVersionFileWriter(extension)
<<<<<<< HEAD
                }
                is AppPlugin -> {
                    val extension = project.extensions.getByType<AppExtension>()
                    project.configureAndroidCommonOptions(extension)
                    project.configureAndroidApplicationOptions(extension)
=======
                    project.configureResourceApiChecks(extension)
                    project.addCreateLibraryBuildInfoFileTask(androidXExtension)
                    val verifyDependencyVersionsTask = project.createVerifyDependencyVersionsTask()
                    val checkReleaseReadyTasks = mutableListOf<TaskProvider<out Task>>()
                    if (verifyDependencyVersionsTask != null) {
                        checkReleaseReadyTasks.add(verifyDependencyVersionsTask)
                    }
                    if (checkReleaseReadyTasks.isNotEmpty()) {
                        project.createCheckReleaseReadyTask(checkReleaseReadyTasks)
                    }
                    extension.libraryVariants.all { libraryVariant ->
                        verifyDependencyVersionsTask?.configure { task ->
                            task.dependsOn(libraryVariant.javaCompileProvider)
                        }
                        libraryVariant.javaCompileProvider.configure { task ->
                            task.options.compilerArgs.add("-Werror")
                            task.options.compilerArgs.add("-Xlint:unchecked")
                        }
                    }
                    project.configureLint(extension.lintOptions, androidXExtension)
                    project.configureAndroidProjectForDokka(extension, androidXExtension)
                    project.configureAndroidProjectForMetalava(extension, androidXExtension)
                    project.addToProjectMap(androidXExtension)
                }
                is AppPlugin -> {
                    project.extensions.getByType<AppExtension>().apply {
                        configureAndroidCommonOptions(project, androidXExtension)
                        configureAndroidApplicationOptions(project)
                    }
                }
                is KotlinBasePluginWrapper -> {
                    project.tasks.withType(KotlinCompile::class.java).configureEach { compile ->
                        compile.kotlinOptions.allWarningsAsErrors = true
                    }
>>>>>>> d55bc89b
                }
            }
        }

        // Disable timestamps and ensure filesystem-independent archive ordering to maximize
        // cross-machine byte-for-byte reproducibility of artifacts.
        project.tasks.withType<Jar> {
            isReproducibleFileOrder = true
            isPreserveFileTimestamps = false
        }
    }

    private fun Project.configureRootProject() {
<<<<<<< HEAD
        val buildOnServerTask = tasks.create(BUILD_ON_SERVER_TASK)
        val buildTestApksTask = tasks.create(BUILD_TEST_APKS)
=======
        if (isRunningOnBuildServer()) {
            gradle.startParameter.showStacktrace = ShowStacktrace.ALWAYS
        }
        val createAggregateBuildInfoFilesTask =
            tasks.register(CREATE_AGGREGATE_BUILD_INFO_FILES_TASK,
                CreateAggregateLibraryBuildInfoFileTask::class.java)
        val createLibraryBuildInfoFilesTask =
            tasks.register(CREATE_LIBRARY_BUILD_INFO_FILES_TASK)

        extra.set("versionChecker", GMavenVersionChecker(logger))
        val createArchiveTask = Release.getGlobalFullZipTask(this)

        val buildOnServerTask = tasks.create(BUILD_ON_SERVER_TASK, BuildOnServer::class.java)
        buildOnServerTask.dependsOn(createArchiveTask)
        buildOnServerTask.dependsOn(createAggregateBuildInfoFilesTask)
        buildOnServerTask.dependsOn(createLibraryBuildInfoFilesTask)

        val partiallyDejetifyArchiveTask = partiallyDejetifyArchiveTask(
            createArchiveTask.get().archiveFile)
        if (partiallyDejetifyArchiveTask != null)
            buildOnServerTask.dependsOn(partiallyDejetifyArchiveTask)

        val projectModules = ConcurrentHashMap<String, String>()
        extra.set("projects", projectModules)
>>>>>>> d55bc89b
        tasks.all { task ->
            if (task.name.startsWith(Release.DIFF_TASK_PREFIX) ||
                    "distDocs" == task.name ||
                    "dejetifyArchive" == task.name ||
                    CheckExternalDependencyLicensesTask.TASK_NAME == task.name) {
                buildOnServerTask.dependsOn(task)
            }
        }
        subprojects { project ->
            if (project.path == ":docs-fake") {
                return@subprojects
            }
            project.tasks.all { task ->
                // TODO remove androidTest from buildOnServer once test runners do not
                // expect them anymore. (wait for master)
                if ("assembleAndroidTest" == task.name ||
                        "assembleDebug" == task.name ||
                        ERROR_PRONE_TASK == task.name ||
                        "lintDebug" == task.name) {
                    buildOnServerTask.dependsOn(task)
                }
                if ("assembleAndroidTest" == task.name ||
                        "assembleDebug" == task.name) {
                    buildTestApksTask.dependsOn(task)
                }
            }
        }

        val createCoverageJarTask = Jacoco.createCoverageJarTask(this)
        buildOnServerTask.dependsOn(createCoverageJarTask)
        buildTestApksTask.dependsOn(createCoverageJarTask)

        Release.createGlobalArchiveTask(this)

        val allDocsTask = DiffAndDocs.configureDiffAndDocs(this, projectDir,
                DacOptions("androidx", "ANDROIDX_DATA"),
                listOf(RELEASE_RULE))
        buildOnServerTask.dependsOn(allDocsTask)

        val jacocoUberJar = Jacoco.createUberJarTask(this)
        buildOnServerTask.dependsOn(jacocoUberJar)

        project.createClockLockTasks()

        AffectedModuleDetector.configure(gradle, this)
    }

    private fun Project.configureAndroidCommonOptions(extension: BaseExtension) {
        extension.compileSdkVersion(CURRENT_SDK_VERSION)
        extension.buildToolsVersion = BUILD_TOOLS_VERSION

        // Expose the compilation SDK for use as the target SDK in test manifests.
        extension.defaultConfig.addManifestPlaceholders(
                mapOf("target-sdk-version" to CURRENT_SDK_VERSION))

        extension.defaultConfig.testInstrumentationRunner = INSTRUMENTATION_RUNNER
        extension.testOptions.unitTests.isReturnDefaultValues = true

        extension.defaultConfig.minSdkVersion(DEFAULT_MIN_SDK_VERSION)
        afterEvaluate {
            val minSdkVersion = extension.defaultConfig.minSdkVersion.apiLevel
            check(minSdkVersion >= DEFAULT_MIN_SDK_VERSION) {
                "minSdkVersion $minSdkVersion lower than the default of $DEFAULT_MIN_SDK_VERSION"
            }
<<<<<<< HEAD
=======
            project.configurations.all { configuration ->
                configuration.resolutionStrategy.eachDependency { dep ->
                    val target = dep.target
                    val version = target.version
                    // Enforce the ban on declaring dependencies with version ranges.
                    if (version != null && Version.isDependencyRange(version)) {
                        throw IllegalArgumentException(
                                "Dependency ${dep.target} declares its version as " +
                                        "version range ${dep.target.version} however the use of " +
                                        "version ranges is not allowed, please update the " +
                                        "dependency to list a fixed version.")
                    }
                }
            }

            if (androidXExtension.compilationTarget != CompilationTarget.DEVICE) {
                throw IllegalStateException(
                    "Android libraries must use a compilation target of DEVICE")
            }
>>>>>>> d55bc89b
        }

        // Use a local debug keystore to avoid build server issues.
        extension.signingConfigs.getByName("debug").storeFile = SupportConfig.getKeystore(this)

        // Disable generating BuildConfig.java
        extension.variants.all {
            it.generateBuildConfig.enabled = false
        }

        configureErrorProneForAndroid(extension.variants)

        // Enable code coverage for debug builds only if we are not running inside the IDE, since
        // enabling coverage reports breaks the method parameter resolution in the IDE debugger.
        extension.buildTypes.getByName("debug").isTestCoverageEnabled =
                !hasProperty("android.injected.invoked.from.ide") &&
                !isBenchmark()
    }

<<<<<<< HEAD
    private fun Project.configureAndroidLibraryOptions(extension: LibraryExtension) {
        extension.compileOptions.apply {
            setSourceCompatibility(VERSION_1_7)
            setTargetCompatibility(VERSION_1_7)
=======
    private fun ApkVariant.configureApkCopy(
        project: Project,
        extension: TestedExtension,
        testApk: Boolean
    ) {
        packageApplicationProvider.configure { packageTask ->
            AffectedModuleDetector.configureTaskGuard(packageTask)
            packageTask.doLast {
                // Skip copying AndroidTest apks if they have no source code (no tests to run).
                if (testApk && !hasAndroidTestSourceCode(project, extension)) return@doLast

                project.copy {
                    it.from(packageTask.outputDirectory)
                    it.include("*.apk")
                    it.into(File(project.getDistributionDirectory(), "apks"))
                    it.rename { fileName ->
                        if (fileName.contains("media-compat-test") ||
                            fileName.contains("media2-test")) {
                            // Exclude media-compat-test-* and media2-test-* modules from
                            // existing support library presubmit tests.
                            fileName.replace("-debug-androidTest", "")
                        } else if (fileName.contains("-benchmark-debug-androidTest")) {
                            // Exclude '-benchmark' modules from correctness tests, and
                            // remove '-debug' from the APK name, since it's incorrect
                            fileName.replace("-debug-androidTest", "-androidBenchmark")
                        } else {
                            // multiple modules may have the same name so prefix the name with
                            // the module's path to ensure it is unique.
                            // e.g. palette-v7-debug-androidTest.apk becomes
                            // support-palette-v7_palette-v7-debug-androidTest.apk
                            "${project.path.replace(':', '-').substring(1)}_$fileName"
                        }
                    }
                }
            }
>>>>>>> d55bc89b
        }

        afterEvaluate {
            // Java 8 is only fully supported on API 24+ and not all Java 8 features are
            // binary compatible with API < 24
            val compilesAgainstJava8 = extension.compileOptions.sourceCompatibility > VERSION_1_7 ||
                    extension.compileOptions.targetCompatibility > VERSION_1_7
            val minSdkLessThan24 = extension.defaultConfig.minSdkVersion.apiLevel < 24
            if (compilesAgainstJava8 && minSdkLessThan24) {
                throw IllegalArgumentException(
                        "Libraries can only support Java 8 if minSdkVersion is 24 or higher")
            }
        }
    }

<<<<<<< HEAD
    private fun Project.configureAndroidApplicationOptions(extension: AppExtension) {
        extension.defaultConfig.apply {
            targetSdkVersion(CURRENT_SDK_VERSION)
=======
    private fun LibraryExtension.configureAndroidLibraryOptions(
        project: Project,
        androidXExtension: AndroidXExtension
    ) {

        project.configurations.all { config ->
            val isTestConfig = config.name.toLowerCase().contains("test")

            config.dependencyConstraints.configureEach { dependencyConstraint ->
                dependencyConstraint.apply {
                    // Remove strict constraints on test dependencies and listenablefuture:1.0
                    if (isTestConfig ||
                        group == "com.google.guava" &&
                        name == "listenablefuture" &&
                        version == "1.0") {
                        version { versionConstraint ->
                            versionConstraint.strictly("")
                        }
                    }
                }
            }
        }

        project.afterEvaluate {
            verifyJava7Targeting(project.version as String, compileOptions.sourceCompatibility)

            libraryVariants.all { libraryVariant ->
                if (libraryVariant.buildType.name == "debug") {
                    libraryVariant.javaCompileProvider.configure { javaCompile ->
                        if (androidXExtension.failOnDeprecationWarnings) {
                            javaCompile.options.compilerArgs.add("-Xlint:deprecation")
                        }
                    }
                }
            }
        }
    }
>>>>>>> d55bc89b

            versionCode = 1
            versionName = "1.0"
        }

        extension.compileOptions.apply {
            setSourceCompatibility(VERSION_1_8)
            setTargetCompatibility(VERSION_1_8)
        }

        extension.lintOptions.apply {
            isAbortOnError = true

            val baseline = lintBaseline
            if (baseline.exists()) {
                baseline(baseline)
            }
        }
<<<<<<< HEAD
=======

        val buildTestApksTask = project.rootProject.tasks.named(BUILD_TEST_APKS)
        applicationVariants.all { variant ->
            if (variant.buildType.name == "debug") {
                buildTestApksTask.configure {
                    it.dependsOn(variant.assembleProvider)
                }
            }
            variant.configureApkCopy(project, this, false)
        }
    }

    private fun Project.createVerifyDependencyVersionsTask():
            TaskProvider<VerifyDependencyVersionsTask>? {
        /**
         * Ignore -PuseMaxDepVersions when verifying dependency versions because it is a
         * hypothetical build which is only intended to check for forward compatibility.
         */
        if (project.hasProperty(USE_MAX_DEP_VERSIONS)) {
            return null
        }

        return project.tasks.register("verifyDependencyVersions",
                VerifyDependencyVersionsTask::class.java)
    }

    // Task that creates a json file of a project's dependencies
    private fun Project.addCreateLibraryBuildInfoFileTask(extension: AndroidXExtension) {
        afterEvaluate {
            if (extension.publish.shouldRelease()) {
                // Only generate build info files for published libraries.
                val task = project.tasks.register(
                    CREATE_LIBRARY_BUILD_INFO_FILES_TASK,
                    CreateLibraryBuildInfoFileTask::class.java
                ) {
                    it.outputFile.set(File(project.getDistributionDirectory(),
                        "${project.group}_${project.name}_build_info.txt"))
                }
                project.rootProject.tasks.named(CREATE_LIBRARY_BUILD_INFO_FILES_TASK).configure {
                    it.dependsOn(task)
                }
                addTaskToAggregateBuildInfoFileTask(task)
            }
        }
    }

    private fun Project.addTaskToAggregateBuildInfoFileTask(
        task: TaskProvider<CreateLibraryBuildInfoFileTask>
    ) {
        project.rootProject.tasks.named(CREATE_AGGREGATE_BUILD_INFO_FILES_TASK).configure {
            var aggregateLibraryBuildInfoFileTask: CreateAggregateLibraryBuildInfoFileTask = it
                    as CreateAggregateLibraryBuildInfoFileTask
            aggregateLibraryBuildInfoFileTask.dependsOn(task)
            aggregateLibraryBuildInfoFileTask.libraryBuildInfoFiles.add(
                task.flatMap { it.outputFile }
            )
        }
    }

    private fun Project.configureJacoco() {
        project.apply(plugin = "jacoco")
        project.configure<JacocoPluginExtension> {
            toolVersion = Jacoco.VERSION
        }

        project.tasks.withType(JacocoReport::class.java).configureEach { task ->
            task.reports {
                it.xml.isEnabled = true
                it.html.isEnabled = false
                it.csv.isEnabled = false

                it.xml.destination = File(getHostTestCoverageDirectory(),
                    "${project.path.replace(':', '-').substring(1)}.xml")
            }
        }
>>>>>>> d55bc89b
    }

    companion object {
        const val BUILD_ON_SERVER_TASK = "buildOnServer"
        const val BUILD_TEST_APKS = "buildTestApks"
<<<<<<< HEAD
=======
        const val CHECK_RELEASE_READY_TASK = "checkReleaseReady"
        const val CHECK_SAME_VERSION_LIBRARY_GROUPS = "checkSameVersionLibraryGroups"
        const val CREATE_LIBRARY_BUILD_INFO_FILES_TASK = "createLibraryBuildInfoFiles"
        const val CREATE_AGGREGATE_BUILD_INFO_FILES_TASK = "createAggregateBuildInfoFiles"
>>>>>>> d55bc89b
    }
}

fun Project.isBenchmark(): Boolean {
    // benchmark convention is to end name with "-benchmark"
<<<<<<< HEAD
    return name.endsWith("-benchmark")
=======
    // Note: also match benchmark/src/androidTest, so it gets the BENCHMARK_INSTRUMENTATION_RUNNER
    return name.endsWith("-benchmark") || name == "benchmark"
}

fun Project.hideJavadocTask() {
    // Most tasks named "javadoc" are unused
    // So, few tasks named "javadoc" are interesting to developers
    // So, we don't want "javadoc" to appear in the output of `./gradlew tasks`
    // So, we set the group to null for any task named "javadoc"
    project.tasks.all { task ->
        if (task.name == "javadoc") {
            task.group = null
        }
    }
}

fun Project.addToProjectMap(extension: AndroidXExtension) {
    afterEvaluate {
        if (extension.publish.shouldRelease()) {
            val group = extension.mavenGroup?.group
            if (group != null) {
                val module = "$group:${project.name}"
                @Suppress("UNCHECKED_CAST")
                val projectModules = getProjectsMap()
                projectModules[module] = project.path
            }
        }
    }
}

private fun Project.createCheckResourceApiTask(): DefaultTask {
    return project.tasks.createWithConfig("checkResourceApi",
            CheckResourceApiTask::class.java) {
        newApiFile = getGenerateResourceApiFile()
        oldApiFile = project.getCurrentApiLocation().resourceFile
    }
}

private fun Project.createCheckReleaseReadyTask(taskProviderList: List<TaskProvider<out Task>>) {
    project.tasks.register(AndroidXPlugin.CHECK_RELEASE_READY_TASK) {
        for (taskProvider in taskProviderList) {
            it.dependsOn(taskProvider)
        }
    }
}

private fun Project.createUpdateResourceApiTask(): DefaultTask {
    return project.tasks.createWithConfig("updateResourceApi", UpdateResourceApiTask::class.java) {
        newApiFile = getGenerateResourceApiFile()
        oldApiFile = getLastReleasedApiFileFromDir(File(project.projectDir, "api/"),
                project.version(), true, false, ApiType.RESOURCEAPI)
        destApiFile = project.getCurrentApiLocation().resourceFile
    }
}

@Suppress("UNCHECKED_CAST")
fun Project.getProjectsMap(): ConcurrentHashMap<String, String> {
    return project.rootProject.extra.get("projects") as ConcurrentHashMap<String, String>
}

private fun Project.configureResourceApiChecks(extension: LibraryExtension) {
    afterEvaluate {
        if (project.hasApiFolder()) {
            val checkResourceApiTask = project.createCheckResourceApiTask()
            val updateResourceApiTask = project.createUpdateResourceApiTask()

            extension.libraryVariants.all { libraryVariant ->
                if (libraryVariant.buildType.name == "debug") {
                    // Check and update resource api tasks rely compile to generate public.txt
                    checkResourceApiTask.dependsOn(libraryVariant.javaCompileProvider)
                    updateResourceApiTask.dependsOn(libraryVariant.javaCompileProvider)
                }
            }
            tasks.withType(UpdateApiTask::class.java).configureEach { task ->
                task.dependsOn(updateResourceApiTask)
            }
            rootProject.tasks.named(AndroidXPlugin.BUILD_ON_SERVER_TASK).configure { task ->
                task.dependsOn(checkResourceApiTask)
            }
        }
    }
}

private fun Project.getGenerateResourceApiFile(): File {
    return File(project.buildDir, "intermediates/public_res/debug" +
            "/packageDebugResources/public.txt")
>>>>>>> d55bc89b
}<|MERGE_RESOLUTION|>--- conflicted
+++ resolved
@@ -16,37 +16,70 @@
 
 package androidx.build
 
+import androidx.benchmark.gradle.LockClocksTask
+import androidx.benchmark.gradle.UnlockClocksTask
+import androidx.build.SupportConfig.BENCHMARK_INSTRUMENTATION_RUNNER
 import androidx.build.SupportConfig.BUILD_TOOLS_VERSION
-import androidx.build.SupportConfig.CURRENT_SDK_VERSION
+import androidx.build.SupportConfig.COMPILE_SDK_VERSION
 import androidx.build.SupportConfig.DEFAULT_MIN_SDK_VERSION
 import androidx.build.SupportConfig.INSTRUMENTATION_RUNNER
+import androidx.build.SupportConfig.TARGET_SDK_VERSION
+import androidx.build.checkapi.ApiType
+import androidx.build.checkapi.getCurrentApiLocation
+import androidx.build.checkapi.getLastReleasedApiFileFromDir
+import androidx.build.checkapi.hasApiFolder
 import androidx.build.dependencyTracker.AffectedModuleDetector
+import androidx.build.dokka.Dokka.configureAndroidProjectForDokka
+import androidx.build.dokka.Dokka.configureJavaProjectForDokka
+import androidx.build.dokka.DokkaPublicDocs
+import androidx.build.dokka.DokkaSourceDocs
+import androidx.build.gmaven.GMavenVersionChecker
 import androidx.build.gradle.getByType
 import androidx.build.gradle.isRoot
 import androidx.build.jacoco.Jacoco
 import androidx.build.license.CheckExternalDependencyLicensesTask
 import androidx.build.license.configureExternalDependencyLicenseCheck
-<<<<<<< HEAD
-=======
 import androidx.build.metalava.MetalavaTasks.configureAndroidProjectForMetalava
 import androidx.build.metalava.MetalavaTasks.configureJavaProjectForMetalava
 import androidx.build.metalava.UpdateApiTask
->>>>>>> d55bc89b
 import com.android.build.gradle.AppExtension
 import com.android.build.gradle.AppPlugin
-import com.android.build.gradle.BaseExtension
 import com.android.build.gradle.LibraryExtension
 import com.android.build.gradle.LibraryPlugin
+import com.android.build.gradle.TestedExtension
+import com.android.build.gradle.api.ApkVariant
+import org.gradle.api.DefaultTask
+import org.gradle.api.JavaVersion
 import org.gradle.api.JavaVersion.VERSION_1_7
 import org.gradle.api.JavaVersion.VERSION_1_8
 import org.gradle.api.Plugin
 import org.gradle.api.Project
+import org.gradle.api.Task
+import org.gradle.api.logging.configuration.ShowStacktrace
 import org.gradle.api.plugins.JavaLibraryPlugin
 import org.gradle.api.plugins.JavaPlugin
 import org.gradle.api.plugins.JavaPluginConvention
+import org.gradle.api.tasks.TaskProvider
 import org.gradle.api.tasks.bundling.Jar
+import org.gradle.api.tasks.bundling.Zip
+import org.gradle.api.tasks.testing.Test
+import org.gradle.kotlin.dsl.apply
+import org.gradle.kotlin.dsl.configure
+import org.gradle.kotlin.dsl.extra
 import org.gradle.kotlin.dsl.getPlugin
-import org.gradle.kotlin.dsl.withType
+import org.gradle.testing.jacoco.plugins.JacocoPluginExtension
+import org.gradle.testing.jacoco.tasks.JacocoReport
+import org.jetbrains.kotlin.gradle.dsl.KotlinProjectExtension
+import org.jetbrains.kotlin.gradle.plugin.KotlinBasePluginWrapper
+import org.jetbrains.kotlin.gradle.tasks.KotlinCompile
+import java.io.File
+import java.util.concurrent.ConcurrentHashMap
+
+/**
+ * Setting this property indicates that a build is being performed to check for forward
+ * compatibility.
+ */
+const val USE_MAX_DEP_VERSIONS = "useMaxDepVersions"
 
 /**
  * A plugin which enables all of the Gradle customizations for AndroidX.
@@ -63,35 +96,61 @@
         // TODO do not use evaluationDependsOn in DiffAndDocs to break this cycle!
         project.configureExternalDependencyLicenseCheck()
 
+        val androidXExtension =
+            project.extensions.create("androidx", AndroidXExtension::class.java, project)
+
+        // This has to be first due to bad behavior by DiffAndDocs. It fails if this configuration
+        // is called after DiffAndDocs.configureDiffAndDocs. b/129762955
+        project.configureMavenArtifactUpload(androidXExtension)
+
         if (project.isRoot) {
             project.configureRootProject()
         }
 
-        project.plugins.all {
-            when (it) {
+        project.plugins.all { plugin ->
+            when (plugin) {
                 is JavaPlugin,
                 is JavaLibraryPlugin -> {
                     project.configureErrorProneForJava()
                     project.configureSourceJarForJava()
-
-                    project.convention.getPlugin<JavaPluginConvention>().apply {
-                        sourceCompatibility = VERSION_1_7
-                        targetCompatibility = VERSION_1_7
+                    val convention = project.convention.getPlugin<JavaPluginConvention>()
+                    convention.apply {
+                        sourceCompatibility = VERSION_1_8
+                        targetCompatibility = VERSION_1_8
+                    }
+                    project.afterEvaluate {
+                        verifyJava7Targeting(
+                            project.version as String,
+                            convention.sourceCompatibility
+                        )
+                    }
+
+                    project.hideJavadocTask()
+                    val verifyDependencyVersionsTask = project.createVerifyDependencyVersionsTask()
+                    verifyDependencyVersionsTask?.configure { task ->
+                        task.dependsOn(project.tasks.named(JavaPlugin.COMPILE_JAVA_TASK_NAME))
+                    }
+                    project.addCreateLibraryBuildInfoFileTask(androidXExtension)
+                    if (verifyDependencyVersionsTask != null) {
+                        project.createCheckReleaseReadyTask(listOf(verifyDependencyVersionsTask))
+                    }
+                    project.configureNonAndroidProjectForLint(androidXExtension)
+                    project.configureJavaProjectForDokka(androidXExtension)
+                    project.configureJavaProjectForMetalava(androidXExtension)
+                    project.configureJacoco()
+                    project.addToProjectMap(androidXExtension)
+                    // workaround for b/120487939
+                    project.configurations.all { configuration ->
+                        configuration.resolutionStrategy.preferProjectModules()
                     }
                 }
                 is LibraryPlugin -> {
-                    val extension = project.extensions.getByType<LibraryExtension>()
+                    val extension = project.extensions.getByType<LibraryExtension>().apply {
+                        configureAndroidCommonOptions(project, androidXExtension)
+                        configureAndroidLibraryOptions(project, androidXExtension)
+                    }
                     project.configureSourceJarForAndroid(extension)
-                    project.configureAndroidCommonOptions(extension)
-                    project.configureAndroidLibraryOptions(extension)
                     project.configureVersionFileWriter(extension)
-<<<<<<< HEAD
-                }
-                is AppPlugin -> {
-                    val extension = project.extensions.getByType<AppExtension>()
-                    project.configureAndroidCommonOptions(extension)
-                    project.configureAndroidApplicationOptions(extension)
-=======
                     project.configureResourceApiChecks(extension)
                     project.addCreateLibraryBuildInfoFileTask(androidXExtension)
                     val verifyDependencyVersionsTask = project.createVerifyDependencyVersionsTask()
@@ -126,24 +185,44 @@
                     project.tasks.withType(KotlinCompile::class.java).configureEach { compile ->
                         compile.kotlinOptions.allWarningsAsErrors = true
                     }
->>>>>>> d55bc89b
                 }
             }
         }
 
         // Disable timestamps and ensure filesystem-independent archive ordering to maximize
         // cross-machine byte-for-byte reproducibility of artifacts.
-        project.tasks.withType<Jar> {
-            isReproducibleFileOrder = true
-            isPreserveFileTimestamps = false
+        project.tasks.withType(Jar::class.java).configureEach { task ->
+            task.isReproducibleFileOrder = true
+            task.isPreserveFileTimestamps = false
+        }
+
+        // copy host side test results to DIST
+        project.tasks.withType(Test::class.java) { task ->
+            val report = task.reports.junitXml
+            if (report.isEnabled) {
+                val zipTask = project.tasks.register(
+                    "zipResultsOf${task.name.capitalize()}",
+                    Zip::class.java
+                ) {
+                    it.destinationDirectory.set(project.getHostTestResultDirectory())
+                    // first one is always :, drop it.
+                    it.archiveFileName.set(
+                        "${project.path.split(":").joinToString("_").substring(1)}.zip")
+                }
+                if (isRunningOnBuildServer()) {
+                    task.ignoreFailures = true
+                }
+                task.finalizedBy(zipTask)
+                task.doFirst {
+                    zipTask.configure {
+                        it.from(report.destination)
+                    }
+                }
+            }
         }
     }
 
     private fun Project.configureRootProject() {
-<<<<<<< HEAD
-        val buildOnServerTask = tasks.create(BUILD_ON_SERVER_TASK)
-        val buildTestApksTask = tasks.create(BUILD_TEST_APKS)
-=======
         if (isRunningOnBuildServer()) {
             gradle.startParameter.showStacktrace = ShowStacktrace.ALWAYS
         }
@@ -168,40 +247,53 @@
 
         val projectModules = ConcurrentHashMap<String, String>()
         extra.set("projects", projectModules)
->>>>>>> d55bc89b
         tasks.all { task ->
             if (task.name.startsWith(Release.DIFF_TASK_PREFIX) ||
                     "distDocs" == task.name ||
-                    "dejetifyArchive" == task.name ||
                     CheckExternalDependencyLicensesTask.TASK_NAME == task.name) {
                 buildOnServerTask.dependsOn(task)
             }
         }
         subprojects { project ->
-            if (project.path == ":docs-fake") {
+            if (project.path == ":docs-runner") {
+                project.tasks.all { task ->
+                    if (DokkaPublicDocs.ARCHIVE_TASK_NAME == task.name ||
+                        DokkaSourceDocs.ARCHIVE_TASK_NAME == task.name) {
+                        buildOnServerTask.dependsOn(task)
+                    }
+                }
                 return@subprojects
             }
             project.tasks.all { task ->
-                // TODO remove androidTest from buildOnServer once test runners do not
-                // expect them anymore. (wait for master)
                 if ("assembleAndroidTest" == task.name ||
                         "assembleDebug" == task.name ||
                         ERROR_PRONE_TASK == task.name ||
-                        "lintDebug" == task.name) {
+                        "jar" == task.name ||
+                    "verifyDependencyVersions" == task.name ||
+                        ("lintDebug" == task.name &&
+                        !project.rootProject.hasProperty(USE_MAX_DEP_VERSIONS))) {
                     buildOnServerTask.dependsOn(task)
                 }
-                if ("assembleAndroidTest" == task.name ||
-                        "assembleDebug" == task.name) {
-                    buildTestApksTask.dependsOn(task)
+            }
+        }
+
+        if (partiallyDejetifyArchiveTask != null) {
+            project(":jetifier-standalone").afterEvaluate { standAloneProject ->
+                partiallyDejetifyArchiveTask.configure {
+                    it.dependsOn(standAloneProject.tasks.named("installDist"))
+                }
+                createArchiveTask.configure {
+                    it.dependsOn(standAloneProject.tasks.named("dist"))
                 }
             }
         }
 
         val createCoverageJarTask = Jacoco.createCoverageJarTask(this)
         buildOnServerTask.dependsOn(createCoverageJarTask)
-        buildTestApksTask.dependsOn(createCoverageJarTask)
-
-        Release.createGlobalArchiveTask(this)
+
+        tasks.register(BUILD_TEST_APKS) {
+            it.dependsOn(createCoverageJarTask)
+        }
 
         val allDocsTask = DiffAndDocs.configureDiffAndDocs(this, projectDir,
                 DacOptions("androidx", "ANDROIDX_DATA"),
@@ -210,31 +302,74 @@
 
         val jacocoUberJar = Jacoco.createUberJarTask(this)
         buildOnServerTask.dependsOn(jacocoUberJar)
-
-        project.createClockLockTasks()
+        val checkSameVersionLibraryGroupsTask = tasks.register(
+            CHECK_SAME_VERSION_LIBRARY_GROUPS,
+            CheckSameVersionLibraryGroupsTask::class.java)
+        buildOnServerTask.dependsOn(checkSameVersionLibraryGroupsTask)
+
+        val adbPath = getSdkPath(project.projectDir).path + "/platform-tools/adb"
+        tasks.register("lockClocks", LockClocksTask::class.java).configure {
+            it.adbPath.set(adbPath)
+        }
+        tasks.register("unlockClocks", UnlockClocksTask::class.java).configure {
+            it.adbPath.set(adbPath)
+        }
 
         AffectedModuleDetector.configure(gradle, this)
-    }
-
-    private fun Project.configureAndroidCommonOptions(extension: BaseExtension) {
-        extension.compileSdkVersion(CURRENT_SDK_VERSION)
-        extension.buildToolsVersion = BUILD_TOOLS_VERSION
-
-        // Expose the compilation SDK for use as the target SDK in test manifests.
-        extension.defaultConfig.addManifestPlaceholders(
-                mapOf("target-sdk-version" to CURRENT_SDK_VERSION))
-
-        extension.defaultConfig.testInstrumentationRunner = INSTRUMENTATION_RUNNER
-        extension.testOptions.unitTests.isReturnDefaultValues = true
-
-        extension.defaultConfig.minSdkVersion(DEFAULT_MIN_SDK_VERSION)
-        afterEvaluate {
-            val minSdkVersion = extension.defaultConfig.minSdkVersion.apiLevel
+
+        // If useMaxDepVersions is set, iterate through all the project and substitute any androidx
+        // artifact dependency with the local tip of tree version of the library.
+        if (hasProperty(USE_MAX_DEP_VERSIONS)) {
+            // This requires evaluating all sub-projects to create the module:project map
+            // and project dependencies.
+            evaluationDependsOnChildren()
+            subprojects { project ->
+                project.configurations.all { configuration ->
+                    project.afterEvaluate {
+                        val androidXExtension =
+                            project.extensions.getByType(AndroidXExtension::class.java)
+                        // Substitute only for debug configurations/tasks only because we can not
+                        // change release dependencies after evaluation. Test hooks, buildOnServer
+                        // and buildTestApks use the debug configurations as well.
+                        if (androidXExtension.publish.shouldRelease() &&
+                            configuration.name.toLowerCase().contains("debug")
+                        ) {
+                            configuration.resolutionStrategy.dependencySubstitution.apply {
+                                for (e in projectModules) {
+                                    substitute(module(e.key)).with(project(e.value))
+                                }
+                            }
+                        }
+                    }
+                }
+            }
+        }
+    }
+
+    private fun TestedExtension.configureAndroidCommonOptions(
+        project: Project,
+        androidXExtension: AndroidXExtension
+    ) {
+        compileOptions.apply {
+            sourceCompatibility = VERSION_1_8
+            targetCompatibility = VERSION_1_8
+        }
+
+        // Force AGP to use our version of JaCoCo
+        jacoco.version = Jacoco.VERSION
+        compileSdkVersion(COMPILE_SDK_VERSION)
+        buildToolsVersion = BUILD_TOOLS_VERSION
+        defaultConfig.targetSdkVersion(TARGET_SDK_VERSION)
+        defaultConfig.testInstrumentationRunner =
+            if (project.isBenchmark()) BENCHMARK_INSTRUMENTATION_RUNNER else INSTRUMENTATION_RUNNER
+        testOptions.unitTests.isReturnDefaultValues = true
+
+        defaultConfig.minSdkVersion(DEFAULT_MIN_SDK_VERSION)
+        project.afterEvaluate {
+            val minSdkVersion = defaultConfig.minSdkVersion.apiLevel
             check(minSdkVersion >= DEFAULT_MIN_SDK_VERSION) {
                 "minSdkVersion $minSdkVersion lower than the default of $DEFAULT_MIN_SDK_VERSION"
             }
-<<<<<<< HEAD
-=======
             project.configurations.all { configuration ->
                 configuration.resolutionStrategy.eachDependency { dep ->
                     val target = dep.target
@@ -254,32 +389,65 @@
                 throw IllegalStateException(
                     "Android libraries must use a compilation target of DEVICE")
             }
->>>>>>> d55bc89b
-        }
-
+        }
+
+        val debugSigningConfig = signingConfigs.getByName("debug")
         // Use a local debug keystore to avoid build server issues.
-        extension.signingConfigs.getByName("debug").storeFile = SupportConfig.getKeystore(this)
+        debugSigningConfig.storeFile = SupportConfig.getKeystore(project)
+        buildTypes.all { buildType ->
+            // Sign all the builds (including release) with debug key
+            buildType.signingConfig = debugSigningConfig
+        }
 
         // Disable generating BuildConfig.java
-        extension.variants.all {
-            it.generateBuildConfig.enabled = false
-        }
-
-        configureErrorProneForAndroid(extension.variants)
+        // TODO remove after https://issuetracker.google.com/72050365
+        variants.all { variant ->
+            variant.generateBuildConfigProvider.configure {
+                it.enabled = false
+            }
+        }
+
+        project.configureErrorProneForAndroid(variants)
 
         // Enable code coverage for debug builds only if we are not running inside the IDE, since
         // enabling coverage reports breaks the method parameter resolution in the IDE debugger.
-        extension.buildTypes.getByName("debug").isTestCoverageEnabled =
-                !hasProperty("android.injected.invoked.from.ide") &&
-                !isBenchmark()
-    }
-
-<<<<<<< HEAD
-    private fun Project.configureAndroidLibraryOptions(extension: LibraryExtension) {
-        extension.compileOptions.apply {
-            setSourceCompatibility(VERSION_1_7)
-            setTargetCompatibility(VERSION_1_7)
-=======
+        buildTypes.getByName("debug").isTestCoverageEnabled =
+                !project.hasProperty("android.injected.invoked.from.ide") &&
+                !project.isBenchmark()
+
+        // Set the officially published version to be the release version with minimum dependency
+        // versions.
+        defaultPublishConfig(Release.DEFAULT_PUBLISH_CONFIG)
+
+        // workaround for b/120487939
+        project.configurations.all { configuration ->
+            // Gradle seems to crash on androidtest configurations
+            // preferring project modules...
+            if (!configuration.name.toLowerCase().contains("androidtest")) {
+                configuration.resolutionStrategy.preferProjectModules()
+            }
+        }
+
+        Jacoco.registerClassFilesTask(project, this)
+
+        val buildTestApksTask = project.rootProject.tasks.named(BUILD_TEST_APKS)
+        testVariants.all { variant ->
+            buildTestApksTask.configure {
+                it.dependsOn(variant.assembleProvider)
+            }
+            variant.configureApkCopy(project, this, true)
+        }
+    }
+
+    private fun hasAndroidTestSourceCode(project: Project, extension: TestedExtension): Boolean {
+        val javaSourceSet = extension.sourceSets.findByName("androidTest") ?: return false
+        val hasJava = !javaSourceSet.java.sourceFiles.isEmpty
+        val kotlinExtension =
+            project.extensions.findByType(KotlinProjectExtension::class.java) ?: return hasJava
+        val kotlinSourceSet = kotlinExtension.sourceSets.findByName("androidTest") ?: return hasJava
+        return hasJava || kotlinSourceSet.kotlin.files.isNotEmpty()
+    }
+
     private fun ApkVariant.configureApkCopy(
         project: Project,
         extension: TestedExtension,
@@ -315,27 +483,19 @@
                     }
                 }
             }
->>>>>>> d55bc89b
-        }
-
-        afterEvaluate {
-            // Java 8 is only fully supported on API 24+ and not all Java 8 features are
-            // binary compatible with API < 24
-            val compilesAgainstJava8 = extension.compileOptions.sourceCompatibility > VERSION_1_7 ||
-                    extension.compileOptions.targetCompatibility > VERSION_1_7
-            val minSdkLessThan24 = extension.defaultConfig.minSdkVersion.apiLevel < 24
-            if (compilesAgainstJava8 && minSdkLessThan24) {
-                throw IllegalArgumentException(
-                        "Libraries can only support Java 8 if minSdkVersion is 24 or higher")
-            }
-        }
-    }
-
-<<<<<<< HEAD
-    private fun Project.configureAndroidApplicationOptions(extension: AppExtension) {
-        extension.defaultConfig.apply {
-            targetSdkVersion(CURRENT_SDK_VERSION)
-=======
+        }
+    }
+
+    private fun verifyJava7Targeting(libraryVersion: String, javaVersion: JavaVersion) {
+        if (javaVersion == VERSION_1_7) {
+            if (libraryVersion.contains("alpha")) {
+                throw IllegalStateException("You moved a library that was targeting " +
+                        "Java 7 to alpha version. Please remove " +
+                        "`sourceCompatibility = VERSION_1_7` from build.gradle")
+            }
+        }
+    }
+
     private fun LibraryExtension.configureAndroidLibraryOptions(
         project: Project,
         androidXExtension: AndroidXExtension
@@ -373,27 +533,21 @@
             }
         }
     }
->>>>>>> d55bc89b
-
+
+    private fun AppExtension.configureAndroidApplicationOptions(project: Project) {
+        defaultConfig.apply {
             versionCode = 1
             versionName = "1.0"
         }
 
-        extension.compileOptions.apply {
-            setSourceCompatibility(VERSION_1_8)
-            setTargetCompatibility(VERSION_1_8)
-        }
-
-        extension.lintOptions.apply {
+        lintOptions.apply {
             isAbortOnError = true
 
-            val baseline = lintBaseline
+            val baseline = project.lintBaseline
             if (baseline.exists()) {
                 baseline(baseline)
             }
         }
-<<<<<<< HEAD
-=======
 
         val buildTestApksTask = project.rootProject.tasks.named(BUILD_TEST_APKS)
         applicationVariants.all { variant ->
@@ -469,27 +623,20 @@
                     "${project.path.replace(':', '-').substring(1)}.xml")
             }
         }
->>>>>>> d55bc89b
     }
 
     companion object {
         const val BUILD_ON_SERVER_TASK = "buildOnServer"
         const val BUILD_TEST_APKS = "buildTestApks"
-<<<<<<< HEAD
-=======
         const val CHECK_RELEASE_READY_TASK = "checkReleaseReady"
         const val CHECK_SAME_VERSION_LIBRARY_GROUPS = "checkSameVersionLibraryGroups"
         const val CREATE_LIBRARY_BUILD_INFO_FILES_TASK = "createLibraryBuildInfoFiles"
         const val CREATE_AGGREGATE_BUILD_INFO_FILES_TASK = "createAggregateBuildInfoFiles"
->>>>>>> d55bc89b
     }
 }
 
 fun Project.isBenchmark(): Boolean {
     // benchmark convention is to end name with "-benchmark"
-<<<<<<< HEAD
-    return name.endsWith("-benchmark")
-=======
     // Note: also match benchmark/src/androidTest, so it gets the BENCHMARK_INSTRUMENTATION_RUNNER
     return name.endsWith("-benchmark") || name == "benchmark"
 }
@@ -576,5 +723,4 @@
 private fun Project.getGenerateResourceApiFile(): File {
     return File(project.buildDir, "intermediates/public_res/debug" +
             "/packageDebugResources/public.txt")
->>>>>>> d55bc89b
 }