/*
 * Copyright 2018 The Android Open Source Project
 *
 * Licensed under the Apache License, Version 2.0 (the "License");
 * you may not use this file except in compliance with the License.
 * You may obtain a copy of the License at
 *
 *      http://www.apache.org/licenses/LICENSE-2.0
 *
 * Unless required by applicable law or agreed to in writing, software
 * distributed under the License is distributed on an "AS IS" BASIS,
 * WITHOUT WARRANTIES OR CONDITIONS OF ANY KIND, either express or implied.
 * See the License for the specific language governing permissions and
 * limitations under the License.
 */

package androidx.build

import androidx.build.SupportConfig.BUILD_TOOLS_VERSION
import androidx.build.SupportConfig.COMPILE_SDK_VERSION
import androidx.build.SupportConfig.DEFAULT_MIN_SDK_VERSION
import androidx.build.SupportConfig.INSTRUMENTATION_RUNNER
import androidx.build.SupportConfig.TARGET_SDK_VERSION
import androidx.build.checkapi.ApiType
import androidx.build.checkapi.getCurrentApiLocation
import androidx.build.checkapi.getLastReleasedApiFileFromDir
import androidx.build.checkapi.hasApiFolder
import androidx.build.dependencyTracker.AffectedModuleDetector
<<<<<<< HEAD
import androidx.build.dokka.Dokka
=======
import androidx.build.dokka.Dokka.configureAndroidProjectForDokka
import androidx.build.dokka.Dokka.configureJavaProjectForDokka
import androidx.build.dokka.DokkaPublicDocs
import androidx.build.dokka.DokkaSourceDocs
import androidx.build.gmaven.GMavenVersionChecker
>>>>>>> 04abd831
import androidx.build.gradle.getByType
import androidx.build.gradle.isRoot
import androidx.build.jacoco.Jacoco
import androidx.build.license.CheckExternalDependencyLicensesTask
import androidx.build.license.configureExternalDependencyLicenseCheck
import androidx.build.metalava.Metalava.configureAndroidProjectForMetalava
import androidx.build.metalava.Metalava.configureJavaProjectForMetalava
import com.android.build.gradle.AppExtension
import com.android.build.gradle.AppPlugin
import com.android.build.gradle.LibraryExtension
import com.android.build.gradle.LibraryPlugin
<<<<<<< HEAD
=======
import com.android.build.gradle.TestedExtension
import com.android.build.gradle.api.ApkVariant
import com.android.build.gradle.internal.tasks.factory.dependsOn
>>>>>>> 04abd831
import org.gradle.api.DefaultTask
import org.gradle.api.JavaVersion.VERSION_1_7
import org.gradle.api.JavaVersion.VERSION_1_8
import org.gradle.api.Plugin
import org.gradle.api.Project
import org.gradle.api.Task
import org.gradle.api.artifacts.ComponentModuleMetadataDetails
import org.gradle.api.logging.configuration.ShowStacktrace
import org.gradle.api.plugins.JavaLibraryPlugin
import org.gradle.api.plugins.JavaPlugin
import org.gradle.api.plugins.JavaPluginConvention
import org.gradle.api.tasks.bundling.Jar
<<<<<<< HEAD
import org.gradle.api.tasks.compile.JavaCompile
=======
import org.gradle.api.tasks.bundling.Zip
import org.gradle.api.tasks.testing.Test
import org.gradle.kotlin.dsl.apply
import org.gradle.kotlin.dsl.configure
>>>>>>> 04abd831
import org.gradle.kotlin.dsl.extra
import org.gradle.kotlin.dsl.get
import org.gradle.kotlin.dsl.getPlugin
import org.gradle.kotlin.dsl.withType
import org.gradle.testing.jacoco.plugins.JacocoPluginExtension
import org.gradle.testing.jacoco.tasks.JacocoReport
import org.jetbrains.kotlin.gradle.dsl.KotlinProjectExtension
import java.io.File
import java.util.concurrent.ConcurrentHashMap

/**
 * A plugin which enables all of the Gradle customizations for AndroidX.
 * This plugin reacts to other plugins being added and adds required and optional functionality.
 */
class AndroidXPlugin : Plugin<Project> {
    override fun apply(project: Project) {
        // This has to be first due to bad behavior by DiffAndDocs which is triggered on the root
        // project. It calls evaluationDependsOn on each subproject. This eagerly causes evaluation
        // *during* the root build.gradle evaluation. The subproject then applies this plugin (while
        // we're still halfway through applying it on the root). The check licenses code runs on the
        // subproject which then looks for the root project task to add itself as a dependency of.
        // Without the root project having created the task prior to DiffAndDocs running this fails.
        // TODO do not use evaluationDependsOn in DiffAndDocs to break this cycle!
        project.configureExternalDependencyLicenseCheck()

        val androidXExtension =
            project.extensions.create("androidx", AndroidXExtension::class.java, project)
        // This has to be first due to bad behavior by DiffAndDocs. It fails if this configuration
        // is called after DiffAndDocs.configureDiffAndDocs. b/129762955
        project.configureMavenArtifactUpload(androidXExtension)

        if (project.isRoot) {
            project.configureRootProject()
        }

        project.plugins.all {
            when (it) {
                is JavaPlugin,
                is JavaLibraryPlugin -> {
                    project.configureErrorProneForJava()
                    project.configureSourceJarForJava()
                    project.convention.getPlugin<JavaPluginConvention>().apply {
                        sourceCompatibility = VERSION_1_7
                        targetCompatibility = VERSION_1_7
                    }
                    project.hideJavadocTask()
                    val verifyDependencyVersionsTask = project.createVerifyDependencyVersionsTask()
<<<<<<< HEAD
                    val compileJavaTask = project.properties["compileJava"] as JavaCompile
                    verifyDependencyVersionsTask.dependsOn(compileJavaTask)
=======
                    verifyDependencyVersionsTask.configure { task ->
                        task.dependsOn(project.tasks.named(JavaPlugin.COMPILE_JAVA_TASK_NAME))
                    }
                    project.addCreateLibraryBuildInfoFileTask(androidXExtension)
>>>>>>> 04abd831
                    project.createCheckReleaseReadyTask(listOf(verifyDependencyVersionsTask))
                    project.configureNonAndroidProjectForLint(androidXExtension)
                    project.configureJavaProjectForDokka(androidXExtension)
                    project.configureJavaProjectForMetalava(androidXExtension)
                    project.configureJacoco()
                    project.addToProjectMap(androidXExtension)
                    // workaround for b/120487939
                    project.configurations.all { configuration ->
                        configuration.resolutionStrategy.preferProjectModules()
                    }
                }
                is LibraryPlugin -> {
                    val extension = project.extensions.getByType<LibraryExtension>()
                    project.configureSourceJarForAndroid(extension)
                    project.configureAndroidCommonOptions(extension, androidXExtension)
                    project.configureAndroidLibraryOptions(extension, androidXExtension)
                    project.configureVersionFileWriter(extension)
                    project.configureResourceApiChecks()
                    project.addCreateLibraryBuildInfoFileTask(androidXExtension)
                    val verifyDependencyVersionsTask = project.createVerifyDependencyVersionsTask()
<<<<<<< HEAD
                    val checkNoWarningsTask = project.tasks.create(CHECK_NO_WARNINGS_TASK)
=======
                    val checkNoWarningsTask = project.tasks.register(CHECK_NO_WARNINGS_TASK)
>>>>>>> 04abd831
                    project.createCheckReleaseReadyTask(listOf(verifyDependencyVersionsTask,
                        checkNoWarningsTask))
                    extension.libraryVariants.all { libraryVariant ->
                        val javaCompileTask = libraryVariant
                            .javaCompileProvider.get()
                        verifyDependencyVersionsTask.dependsOn(javaCompileTask)
                        checkNoWarningsTask.dependsOn(javaCompileTask)
                        project.gradle.taskGraph.whenReady {
                            if (it.hasTask(checkNoWarningsTask)) {
                                javaCompileTask.options.compilerArgs.add("-Werror")
                            }
                        }
                    }
                    project.configureLint(extension.lintOptions, androidXExtension)
                    project.configureAndroidProjectForDokka(extension, androidXExtension)
                    project.configureAndroidProjectForMetalava(extension, androidXExtension)
                    project.addToProjectMap(androidXExtension)
                }
                is AppPlugin -> {
                    val extension = project.extensions.getByType<AppExtension>()
                    project.configureAndroidCommonOptions(extension, androidXExtension)
                    project.configureAndroidApplicationOptions(extension)
                }
            }
        }

        // Disable timestamps and ensure filesystem-independent archive ordering to maximize
        // cross-machine byte-for-byte reproducibility of artifacts.
        project.tasks.withType<Jar> {
            isReproducibleFileOrder = true
            isPreserveFileTimestamps = false
        }

        // copy host side test results to DIST
        project.tasks.withType(Test::class.java) { task ->
            val report = task.reports.junitXml
            if (report.isEnabled) {
                val zipTask = project.tasks.register(
                    "zipResultsOf${task.name.capitalize()}",
                    Zip::class.java
                ) {
                    it.destinationDirectory.set(project.getHostTestResultDirectory())
                    // first one is always :, drop it.
                    it.archiveFileName.set(
                        "${project.path.split(":").joinToString("_").substring(1)}.zip")
                }
                if (isRunningOnBuildServer()) {
                    task.ignoreFailures = true
                }
                task.finalizedBy(zipTask)
                task.doFirst {
                    zipTask.configure {
                        it.from(report.destination)
                    }
                }
            }
        }
    }

    private fun Project.configureRootProject() {
        if (isRunningOnBuildServer()) {
            gradle.startParameter.showStacktrace = ShowStacktrace.ALWAYS
        }
        val createLibraryBuildInfoFilesTask =
            tasks.register(CREATE_LIBRARY_BUILD_INFO_FILES_TASK)
        val buildOnServerTask = tasks.create(BUILD_ON_SERVER_TASK)
        buildOnServerTask.dependsOn(createLibraryBuildInfoFilesTask)
        val buildTestApksTask = tasks.create(BUILD_TEST_APKS)
<<<<<<< HEAD
        var projectModules = ConcurrentHashMap<String, String>()
        project.extra.set("projects", projectModules)
=======
        val projectModules = ConcurrentHashMap<String, String>()
        extra.set("projects", projectModules)
>>>>>>> 04abd831
        tasks.all { task ->
            if (task.name.startsWith(Release.DIFF_TASK_PREFIX) ||
                    "distDocs" == task.name ||
                    Dokka.ARCHIVE_TASK_NAME == task.name ||
                    "partiallyDejetifyArchive" == task.name ||
                    "dejetifyArchive" == task.name ||
                    CheckExternalDependencyLicensesTask.TASK_NAME == task.name) {
                buildOnServerTask.dependsOn(task)
            }
        }
        subprojects { project ->
            if (project.path == ":docs-fake") {
                return@subprojects
            }
            project.tasks.all { task ->
                if ("assembleAndroidTest" == task.name ||
                        "assembleDebug" == task.name ||
                        ERROR_PRONE_TASK == task.name ||
                    "verifyDependencyVersions" == task.name ||
                        ("lintDebug" == task.name &&
                        !project.rootProject.hasProperty("useMaxDepVersions"))) {
                    buildOnServerTask.dependsOn(task)
                }
                if ("assembleAndroidTest" == task.name ||
                        "assembleDebug" == task.name) {
                    buildTestApksTask.dependsOn(task)
                }
            }
        }

        val createCoverageJarTask = Jacoco.createCoverageJarTask(this)
        buildOnServerTask.dependsOn(createCoverageJarTask)
        buildTestApksTask.dependsOn(createCoverageJarTask)

        extra.set("versionChecker", GMavenVersionChecker(logger))
        Release.createGlobalArchiveTask(this)
        val allDocsTask = DiffAndDocs.configureDiffAndDocs(this, projectDir,
                DacOptions("androidx", "ANDROIDX_DATA"),
                listOf(RELEASE_RULE))
        buildOnServerTask.dependsOn(allDocsTask)

        val jacocoUberJar = Jacoco.createUberJarTask(this)
        buildOnServerTask.dependsOn(jacocoUberJar)
        val checkSameVersionLibraryGroupsTask = tasks.register(
            CHECK_SAME_VERSION_LIBRARY_GROUPS,
            CheckSameVersionLibraryGroupsTask::class.java)
        buildOnServerTask.dependsOn(checkSameVersionLibraryGroupsTask)

        createClockLockTasks()

        AffectedModuleDetector.configure(gradle, this)

        // If useMaxDepVersions is set, iterate through all the project and substitute any androidx
        // artifact dependency with the local tip of tree version of the library.
        if (hasProperty("useMaxDepVersions")) {
            // This requires evaluating all sub-projects to create the module:project map
            // and project dependencies.
            evaluationDependsOnChildren()
            subprojects { project ->
                project.configurations.all { configuration ->
                    project.afterEvaluate {
                        val androidXExtension =
                            project.extensions.getByType(AndroidXExtension::class.java)
                        // Substitute only for debug configurations/tasks only because we can not
                        // change release dependencies after evaluation. Test hooks, buildOnServer
                        // and buildTestApks use the debug configurations as well.
                        if (androidXExtension.publish && configuration.name
                                .toLowerCase().contains("debug")
                        ) {
                            configuration.resolutionStrategy.dependencySubstitution.apply {
                                for (e in projectModules) {
                                    substitute(module(e.key)).with(project(e.value))
                                }
                            }
                        }
                    }
                }
            }
        }
    }

    private fun Project.configureAndroidCommonOptions(
        extension: TestedExtension,
        androidXExtension: AndroidXExtension
    ) {
        // Force AGP to use our version of JaCoCo
        extension.jacoco.version = Jacoco.VERSION
        extension.compileSdkVersion(COMPILE_SDK_VERSION)
        extension.buildToolsVersion = BUILD_TOOLS_VERSION
        // Expose the compilation SDK for use as the target SDK in test manifests.
        extension.defaultConfig.addManifestPlaceholders(
                mapOf("target-sdk-version" to TARGET_SDK_VERSION))

        extension.defaultConfig.testInstrumentationRunner = INSTRUMENTATION_RUNNER
        extension.testOptions.unitTests.isReturnDefaultValues = true

        extension.defaultConfig.minSdkVersion(DEFAULT_MIN_SDK_VERSION)
        afterEvaluate {
            val minSdkVersion = extension.defaultConfig.minSdkVersion.apiLevel
            check(minSdkVersion >= DEFAULT_MIN_SDK_VERSION) {
                "minSdkVersion $minSdkVersion lower than the default of $DEFAULT_MIN_SDK_VERSION"
            }
            project.configurations.all { configuration ->
                configuration.resolutionStrategy.eachDependency { dep ->
                    val target = dep.target
                    // Enforce the ban on declaring dependencies with version ranges.
                    if (isDependencyRange(target.version)) {
                        throw IllegalArgumentException(
                                "Dependency ${dep.target} declares its version as " +
                                        "version range ${dep.target.version} however the use of " +
                                        "version ranges is not allowed, please update the " +
                                        "dependency to list a fixed version.")
                    }
                }
            }

            if (androidXExtension.compilationTarget != CompilationTarget.DEVICE) {
                throw IllegalStateException(
                    "Android libraries must use a compilation target of DEVICE")
            }
        }

        // Use a local debug keystore to avoid build server issues.
        extension.signingConfigs.getByName("debug").storeFile = SupportConfig.getKeystore(this)

        // Disable generating BuildConfig.java
        extension.variants.all {
            it.generateBuildConfig.enabled = false
        }

        configureErrorProneForAndroid(extension.variants)

        // Enable code coverage for debug builds only if we are not running inside the IDE, since
        // enabling coverage reports breaks the method parameter resolution in the IDE debugger.
        extension.buildTypes.getByName("debug").isTestCoverageEnabled =
                !hasProperty("android.injected.invoked.from.ide") &&
                !isBenchmark()

        // Set the officially published version to be the release version with minimum dependency
        // versions.
        extension.defaultPublishConfig(Release.DEFAULT_PUBLISH_CONFIG)

        // workaround for b/120487939
        configurations.all { configuration ->
            // Gradle seems to crash on androidtest configurations
            // preferring project modules...
            if (!configuration.name.toLowerCase().contains("androidtest")) {
                configuration.resolutionStrategy.preferProjectModules()
            }
        }

        Jacoco.registerClassFilesTask(project, extension)

        extension.testVariants.all { variant ->
            variant.configureApkCopy(project, extension, true)
        }
    }

    private fun hasAndroidTestSourceCode(project: Project, extension: TestedExtension): Boolean {
        val javaSourceSet = extension.sourceSets.findByName("androidTest") ?: return false
        val hasJava = !javaSourceSet.java.sourceFiles.isEmpty
        val kotlinExtension =
            project.extensions.findByType(KotlinProjectExtension::class.java) ?: return hasJava
        val kotlinSourceSet = kotlinExtension.sourceSets.findByName("androidTest") ?: return hasJava
        return hasJava || kotlinSourceSet.kotlin.files.isNotEmpty()
    }

    private fun ApkVariant.configureApkCopy(
        project: Project,
        extension: TestedExtension,
        testApk: Boolean
    ) {
        packageApplicationProvider.configure { packageTask ->
            AffectedModuleDetector.configureTaskGuard(packageTask)
            packageTask.doLast {
                // Skip copying AndroidTest apks if they have no source code (no tests to run).
                if (testApk && !hasAndroidTestSourceCode(project, extension)) return@doLast

                project.copy {
                    it.from(packageTask.outputDirectory)
                    it.include("*.apk")
                    it.into(project.getDistributionDirectory())
                    it.rename { fileName ->
                        if (fileName.contains("media-compat-test") ||
                            fileName.contains("media2-test")) {
                            // Exclude media-compat-test-* and media2-test-* modules from
                            // existing support library presubmit tests.
                            fileName.replace("-debug-androidTest", "")
                        } else if (fileName.contains("-benchmark-debug-androidTest")) {
                            // Exclude '-benchmark' modules from correctness tests, and
                            // remove '-debug' from the APK name, since it's incorrect
                            fileName.replace("-debug-androidTest", "-androidBenchmark")
                        } else {
                            // multiple modules may have the same name so prefix the name with
                            // the module's path to ensure it is unique.
                            // e.g. palette-v7-debug-androidTest.apk becomes
                            // support-palette-v7_palette-v7-debug-androidTest.apk
                            "${project.path.replace(':', '-').substring(1)}_$fileName"
                        }
                    }
                }
            }
        }
    }

    private fun Project.configureAndroidLibraryOptions(
        extension: LibraryExtension,
        androidXExtension: AndroidXExtension
    ) {
        extension.compileOptions.apply {
            sourceCompatibility = VERSION_1_7
            targetCompatibility = VERSION_1_7
        }

        project.configurations.all { config ->
            // Remove strict constraints on listenablefuture:1.0
            config.dependencyConstraints.configureEach { dependencyConstraint ->
                dependencyConstraint.apply {
                    if (group == "com.google.guava" &&
                        name == "listenablefuture" &&
                        version == "1.0") {
                        version { versionConstraint ->
                            versionConstraint.strictly("")
                        }
                    }
                }
            }
        }

        afterEvaluate {
            // Java 8 is only fully supported on API 24+ and not all Java 8 features are
            // binary compatible with API < 24
            val compilesAgainstJava8 = extension.compileOptions.sourceCompatibility > VERSION_1_7 ||
                    extension.compileOptions.targetCompatibility > VERSION_1_7
            val minSdkLessThan24 = extension.defaultConfig.minSdkVersion.apiLevel < 24
            if (compilesAgainstJava8 && minSdkLessThan24) {
                throw IllegalArgumentException(
                        "Libraries can only support Java 8 if minSdkVersion is 24 or higher")
            }

            extension.libraryVariants.all { libraryVariant ->
                if (libraryVariant.buildType.name == "debug") {
                    libraryVariant.javaCompileProvider.configure { javaCompile ->
                        if (androidXExtension.failOnUncheckedWarnings) {
                            javaCompile.options.compilerArgs.add("-Xlint:unchecked")
                        }
                        if (androidXExtension.failOnDeprecationWarnings) {
                            javaCompile.options.compilerArgs.add("-Xlint:deprecation")
                        }
                    }
                }
            }
        }
    }

    private fun Project.configureAndroidApplicationOptions(extension: AppExtension) {
        extension.defaultConfig.apply {
            targetSdkVersion(TARGET_SDK_VERSION)

            versionCode = 1
            versionName = "1.0"
        }

        extension.compileOptions.apply {
            sourceCompatibility = VERSION_1_8
            targetCompatibility = VERSION_1_8
        }

        extension.lintOptions.apply {
            isAbortOnError = true

            val baseline = lintBaseline
            if (baseline.exists()) {
                baseline(baseline)
            }
        }

        extension.applicationVariants.all { variant ->
            variant.configureApkCopy(project, extension, false)
        }
    }

    private fun Project.createVerifyDependencyVersionsTask(): DefaultTask {
        return project.tasks.create("verifyDependencyVersions",
                VerifyDependencyVersionsTask::class.java)
    }

<<<<<<< HEAD
=======
    // Task that creates a json file of a project's dependencies
    private fun Project.addCreateLibraryBuildInfoFileTask(extension: AndroidXExtension) {
        afterEvaluate {
            if (extension.publish) { // Only generate build info files for published libraries.
                val task = project.tasks.register(
                    "createLibraryBuildInfoFile",
                    CreateLibraryBuildInfoFileTask::class.java
                )
                project.rootProject.tasks.getByName(CREATE_LIBRARY_BUILD_INFO_FILES_TASK)
                    .dependsOn(task)
            }
        }
    }

    private fun Project.configureJacoco() {
        project.apply(plugin = "jacoco")
        project.configure<JacocoPluginExtension> {
            toolVersion = Jacoco.VERSION
        }

        project.tasks.withType<JacocoReport> {
            reports {
                it.xml.isEnabled = true
                it.html.isEnabled = false
                it.csv.isEnabled = false

                it.xml.destination = File(getHostTestCoverageDirectory(),
                    "${project.path.replace(':', '-').substring(1)}.xml")
            }
        }
    }

>>>>>>> 04abd831
    companion object {
        const val BUILD_ON_SERVER_TASK = "buildOnServer"
        const val BUILD_TEST_APKS = "buildTestApks"
        const val CHECK_RELEASE_READY_TASK = "checkReleaseReady"
        const val CHECK_NO_WARNINGS_TASK = "checkNoWarnings"
        const val CHECK_SAME_VERSION_LIBRARY_GROUPS = "checkSameVersionLibraryGroups"
        const val CREATE_LIBRARY_BUILD_INFO_FILES_TASK = "createLibraryBuildInfoFiles"
    }
}

fun Project.isBenchmark(): Boolean {
    // benchmark convention is to end name with "-benchmark"
    return name.endsWith("-benchmark")
}

fun Project.hideJavadocTask() {
    // Most tasks named "javadoc" are unused
    // So, few tasks named "javadoc" are interesting to developers
    // So, we don't want "javadoc" to appear in the output of `./gradlew tasks`
    // So, we set the group to null for any task named "javadoc"
    project.tasks.all { task ->
        if (task.name == "javadoc") {
            task.group = null
        }
    }
}

fun Project.addToProjectMap(extension: AndroidXExtension) {
    afterEvaluate {
        if (extension.publish) {
            val group = extension.mavenGroup?.group
            if (group != null) {
                val module = "$group:${project.name}"
                @Suppress("UNCHECKED_CAST")
                val projectModules = getProjectsMap()
                projectModules[module] = project.path
            }
        }
    }
}

private fun isDependencyRange(version: String?): Boolean {
    return ((version!!.startsWith("[") || version.startsWith("(")) &&
            (version.endsWith("]") || version.endsWith(")")) ||
            version.endsWith("+"))
}

private fun Project.createCheckResourceApiTask(): DefaultTask {
    return project.tasks.createWithConfig("checkResourceApi",
            CheckResourceApiTask::class.java) {
        newApiFile = getGenerateResourceApiFile()
        oldApiFile = project.getCurrentApiLocation().resourceFile
    }
}

private fun Project.createCheckReleaseReadyTask(taskList: List<Task>) {
    val checkReleaseReadyTask = project.tasks.create(AndroidXPlugin.CHECK_RELEASE_READY_TASK)
    for (task in taskList) {
        checkReleaseReadyTask.dependsOn(task)
    }
}

private fun Project.createUpdateResourceApiTask(): DefaultTask {
    return project.tasks.createWithConfig("updateResourceApi", UpdateResourceApiTask::class.java) {
        newApiFile = getGenerateResourceApiFile()
        oldApiFile = getLastReleasedApiFileFromDir(File(project.projectDir, "api/"),
                project.version(), true, false, ApiType.RESOURCEAPI)
        destApiFile = project.getCurrentApiLocation().resourceFile
    }
}

fun Project.getProjectsMap(): ConcurrentHashMap<String, String> {
    return project.rootProject.extra.get("projects") as ConcurrentHashMap<String, String>
}

private fun Project.configureResourceApiChecks() {
    project.afterEvaluate {
        if (project.hasApiFolder()) {
            val checkResourceApiTask = project.createCheckResourceApiTask()
            val updateResourceApiTask = project.createUpdateResourceApiTask()
            project.tasks.all { task ->
                if (task.name == "assembleRelease") {
                    checkResourceApiTask.dependsOn(task)
                    updateResourceApiTask.dependsOn(task)
                } else if (task.name == "updateApi") {
                    task.dependsOn(updateResourceApiTask)
                }
            }
            project.rootProject.tasks.all { task ->
                if (task.name == AndroidXPlugin.BUILD_ON_SERVER_TASK) {
                    task.dependsOn(checkResourceApiTask)
                }
            }
        }
    }
}

private fun Project.getGenerateResourceApiFile(): File {
    return File(project.buildDir, "intermediates/public_res/release" +
            "/packageReleaseResources/public.txt")
}<|MERGE_RESOLUTION|>--- conflicted
+++ resolved
@@ -26,15 +26,11 @@
 import androidx.build.checkapi.getLastReleasedApiFileFromDir
 import androidx.build.checkapi.hasApiFolder
 import androidx.build.dependencyTracker.AffectedModuleDetector
-<<<<<<< HEAD
-import androidx.build.dokka.Dokka
-=======
 import androidx.build.dokka.Dokka.configureAndroidProjectForDokka
 import androidx.build.dokka.Dokka.configureJavaProjectForDokka
 import androidx.build.dokka.DokkaPublicDocs
 import androidx.build.dokka.DokkaSourceDocs
 import androidx.build.gmaven.GMavenVersionChecker
->>>>>>> 04abd831
 import androidx.build.gradle.getByType
 import androidx.build.gradle.isRoot
 import androidx.build.jacoco.Jacoco
@@ -46,12 +42,9 @@
 import com.android.build.gradle.AppPlugin
 import com.android.build.gradle.LibraryExtension
 import com.android.build.gradle.LibraryPlugin
-<<<<<<< HEAD
-=======
 import com.android.build.gradle.TestedExtension
 import com.android.build.gradle.api.ApkVariant
 import com.android.build.gradle.internal.tasks.factory.dependsOn
->>>>>>> 04abd831
 import org.gradle.api.DefaultTask
 import org.gradle.api.JavaVersion.VERSION_1_7
 import org.gradle.api.JavaVersion.VERSION_1_8
@@ -63,17 +56,13 @@
 import org.gradle.api.plugins.JavaLibraryPlugin
 import org.gradle.api.plugins.JavaPlugin
 import org.gradle.api.plugins.JavaPluginConvention
+import org.gradle.api.tasks.TaskProvider
 import org.gradle.api.tasks.bundling.Jar
-<<<<<<< HEAD
-import org.gradle.api.tasks.compile.JavaCompile
-=======
 import org.gradle.api.tasks.bundling.Zip
 import org.gradle.api.tasks.testing.Test
 import org.gradle.kotlin.dsl.apply
 import org.gradle.kotlin.dsl.configure
->>>>>>> 04abd831
 import org.gradle.kotlin.dsl.extra
-import org.gradle.kotlin.dsl.get
 import org.gradle.kotlin.dsl.getPlugin
 import org.gradle.kotlin.dsl.withType
 import org.gradle.testing.jacoco.plugins.JacocoPluginExtension
@@ -119,15 +108,10 @@
                     }
                     project.hideJavadocTask()
                     val verifyDependencyVersionsTask = project.createVerifyDependencyVersionsTask()
-<<<<<<< HEAD
-                    val compileJavaTask = project.properties["compileJava"] as JavaCompile
-                    verifyDependencyVersionsTask.dependsOn(compileJavaTask)
-=======
                     verifyDependencyVersionsTask.configure { task ->
                         task.dependsOn(project.tasks.named(JavaPlugin.COMPILE_JAVA_TASK_NAME))
                     }
                     project.addCreateLibraryBuildInfoFileTask(androidXExtension)
->>>>>>> 04abd831
                     project.createCheckReleaseReadyTask(listOf(verifyDependencyVersionsTask))
                     project.configureNonAndroidProjectForLint(androidXExtension)
                     project.configureJavaProjectForDokka(androidXExtension)
@@ -148,21 +132,19 @@
                     project.configureResourceApiChecks()
                     project.addCreateLibraryBuildInfoFileTask(androidXExtension)
                     val verifyDependencyVersionsTask = project.createVerifyDependencyVersionsTask()
-<<<<<<< HEAD
-                    val checkNoWarningsTask = project.tasks.create(CHECK_NO_WARNINGS_TASK)
-=======
                     val checkNoWarningsTask = project.tasks.register(CHECK_NO_WARNINGS_TASK)
->>>>>>> 04abd831
                     project.createCheckReleaseReadyTask(listOf(verifyDependencyVersionsTask,
                         checkNoWarningsTask))
                     extension.libraryVariants.all { libraryVariant ->
-                        val javaCompileTask = libraryVariant
-                            .javaCompileProvider.get()
-                        verifyDependencyVersionsTask.dependsOn(javaCompileTask)
-                        checkNoWarningsTask.dependsOn(javaCompileTask)
-                        project.gradle.taskGraph.whenReady {
-                            if (it.hasTask(checkNoWarningsTask)) {
-                                javaCompileTask.options.compilerArgs.add("-Werror")
+                        verifyDependencyVersionsTask.configure { task ->
+                            task.dependsOn(libraryVariant.javaCompileProvider)
+                        }
+                        checkNoWarningsTask.dependsOn(libraryVariant.javaCompileProvider)
+                        project.gradle.taskGraph.whenReady { executionGraph ->
+                            if (executionGraph.hasTask(checkNoWarningsTask.get())) {
+                                libraryVariant.javaCompileProvider.configure { task ->
+                                    task.options.compilerArgs.add("-Werror")
+                                }
                             }
                         }
                     }
@@ -221,25 +203,24 @@
         val buildOnServerTask = tasks.create(BUILD_ON_SERVER_TASK)
         buildOnServerTask.dependsOn(createLibraryBuildInfoFilesTask)
         val buildTestApksTask = tasks.create(BUILD_TEST_APKS)
-<<<<<<< HEAD
-        var projectModules = ConcurrentHashMap<String, String>()
-        project.extra.set("projects", projectModules)
-=======
         val projectModules = ConcurrentHashMap<String, String>()
         extra.set("projects", projectModules)
->>>>>>> 04abd831
         tasks.all { task ->
             if (task.name.startsWith(Release.DIFF_TASK_PREFIX) ||
                     "distDocs" == task.name ||
-                    Dokka.ARCHIVE_TASK_NAME == task.name ||
                     "partiallyDejetifyArchive" == task.name ||
-                    "dejetifyArchive" == task.name ||
                     CheckExternalDependencyLicensesTask.TASK_NAME == task.name) {
                 buildOnServerTask.dependsOn(task)
             }
         }
         subprojects { project ->
-            if (project.path == ":docs-fake") {
+            if (project.path == ":docs-runner") {
+                project.tasks.all { task ->
+                    if (DokkaPublicDocs.ARCHIVE_TASK_NAME == task.name ||
+                        DokkaSourceDocs.ARCHIVE_TASK_NAME == task.name) {
+                        buildOnServerTask.dependsOn(task)
+                    }
+                }
                 return@subprojects
             }
             project.tasks.all { task ->
@@ -354,8 +335,11 @@
         extension.signingConfigs.getByName("debug").storeFile = SupportConfig.getKeystore(this)
 
         // Disable generating BuildConfig.java
+        // TODO remove after https://issuetracker.google.com/72050365
         extension.variants.all {
-            it.generateBuildConfig.enabled = false
+            it.generateBuildConfigProvider.configure {
+                it.enabled = false
+            }
         }
 
         configureErrorProneForAndroid(extension.variants)
@@ -510,13 +494,12 @@
         }
     }
 
-    private fun Project.createVerifyDependencyVersionsTask(): DefaultTask {
-        return project.tasks.create("verifyDependencyVersions",
+    private fun Project.createVerifyDependencyVersionsTask():
+            TaskProvider<VerifyDependencyVersionsTask> {
+        return project.tasks.register("verifyDependencyVersions",
                 VerifyDependencyVersionsTask::class.java)
     }
 
-<<<<<<< HEAD
-=======
     // Task that creates a json file of a project's dependencies
     private fun Project.addCreateLibraryBuildInfoFileTask(extension: AndroidXExtension) {
         afterEvaluate {
@@ -549,7 +532,6 @@
         }
     }
 
->>>>>>> 04abd831
     companion object {
         const val BUILD_ON_SERVER_TASK = "buildOnServer"
         const val BUILD_TEST_APKS = "buildTestApks"
@@ -605,10 +587,11 @@
     }
 }
 
-private fun Project.createCheckReleaseReadyTask(taskList: List<Task>) {
-    val checkReleaseReadyTask = project.tasks.create(AndroidXPlugin.CHECK_RELEASE_READY_TASK)
-    for (task in taskList) {
-        checkReleaseReadyTask.dependsOn(task)
+private fun Project.createCheckReleaseReadyTask(taskProviderList: List<TaskProvider<out Task>>) {
+    project.tasks.register(AndroidXPlugin.CHECK_RELEASE_READY_TASK) {
+        for (taskProvider in taskProviderList) {
+            it.dependsOn(taskProvider)
+        }
     }
 }
 
