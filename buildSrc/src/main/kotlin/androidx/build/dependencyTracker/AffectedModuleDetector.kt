/*
 * Copyright 2018 The Android Open Source Project
 *
 * Licensed under the Apache License, Version 2.0 (the "License");
 * you may not use this file except in compliance with the License.
 * You may obtain a copy of the License at
 *
 *      http://www.apache.org/licenses/LICENSE-2.0
 *
 * Unless required by applicable law or agreed to in writing, software
 * distributed under the License is distributed on an "AS IS" BASIS,
 * WITHOUT WARRANTIES OR CONDITIONS OF ANY KIND, either express or implied.
 * See the License for the specific language governing permissions and
 * limitations under the License.
 */

package androidx.build.dependencyTracker

import androidx.build.dependencyTracker.AffectedModuleDetector.Companion.ENABLE_ARG
import androidx.build.getDistributionDirectory
import androidx.build.gradle.isRoot
import androidx.build.isRunningOnBuildServer
import com.android.annotations.VisibleForTesting
import org.gradle.BuildAdapter
import org.gradle.api.GradleException
import org.gradle.api.Project
import org.gradle.api.Task
import org.gradle.api.invocation.Gradle
import org.gradle.api.logging.Logger

/**
<<<<<<< HEAD
=======
 * The subsets we allow the projects to be partitioned into.
 * This is to allow more granular testing. Specifically, to enable running large tests on
 * CHANGED_PROJECTS, while still only running small and medium tests on DEPENDENT_PROJECTS.
 *
 * The ProjectSubset specifies which projects we are interested in testing.
 * The AffectedModuleDetector determines the minimum set of projects that must be built in
 * order to run all the tests along with their runtime dependencies.
 *
 * The subsets are:
 *  CHANGED_PROJECTS -- The containing projects for any files that were changed in this CL.
 *
 *  DEPENDENT_PROJECTS -- Any projects that have a dependency on any of the projects
 *      in the CHANGED_PROJECTS set.
 *
 *  ALL_AFFECTED_PROJECTS -- The union of CHANGED_PROJECTS and DEPENDENT_PROJECTS,
 *      which encompasses all projects that could possibly break due to the changes.
 */
internal enum class ProjectSubset { DEPENDENT_PROJECTS, CHANGED_PROJECTS, ALL_AFFECTED_PROJECTS }

/**
>>>>>>> 04abd831
 * A utility class that can discover which files are changed based on git history.
 *
 * To enable this, you need to pass [ENABLE_ARG] into the build as a command line parameter
 * (-P<name>)
 *
 * Currently, it checks git logs to find last merge CL to discover where the anchor CL is.
 *
 * Eventually, we'll move to the props passed down by the build system when it is available.
 *
 * Since this needs to check project dependency graph to work, it cannot be accessed before
 * all projects are loaded. Doing so will throw an exception.
 */
abstract class AffectedModuleDetector {
    /**
     * Returns whether this project was affected by current changes..
     */
    abstract fun shouldInclude(project: Project): Boolean

    companion object {
        private const val ROOT_PROP_NAME = "affectedModuleDetector"
        private const val LOG_FILE_NAME = "affected_module_detector_log.txt"
        private const val ENABLE_ARG = "androidx.enableAffectedModuleDetection"
        @JvmStatic
        fun configure(gradle: Gradle, rootProject: Project) {
            val enabled = rootProject.hasProperty(ENABLE_ARG)
            val inBuildServer = isRunningOnBuildServer()
            if (!enabled && !inBuildServer) {
                setInstance(rootProject, AcceptAll())
                return
            }
            val logger = ToStringLogger.createWithLifecycle(gradle) { log ->
                val distDir = rootProject.getDistributionDirectory()
                distDir.let {
                    val outputFile = it.resolve(LOG_FILE_NAME)
                    outputFile.writeText(log)
                    println("wrote dependency log to ${outputFile.absolutePath}")
                }
            }
            logger.info("setup: enabled: $enabled, inBuildServer: $inBuildServer")
            gradle.addBuildListener(object : BuildAdapter() {
                override fun projectsEvaluated(gradle: Gradle?) {
                    logger.lifecycle("projects evaluated")
                    AffectedModuleDetectorImpl(
                            rootProject = rootProject,
                            logger = logger,
                            ignoreUnknownProjects = false
                    ).also {
                        if (!enabled) {
                            logger.info("swapping with accept all")
                            // doing it just for testing
                            setInstance(rootProject, AcceptAll(it, logger))
                        } else {
                            logger.info("using real detector")
                            setInstance(rootProject, it)
                        }
                    }
                }
            })
        }

        private fun setInstance(
            rootProject: Project,
            detector: AffectedModuleDetector
        ) {
            if (!rootProject.isRoot) {
                throw IllegalArgumentException("this should've been the root project")
            }
            rootProject.extensions.add(ROOT_PROP_NAME, detector)
        }

        private fun getInstance(project: Project): AffectedModuleDetector? {
            val extensions = project.rootProject.extensions
            return extensions.getByName(ROOT_PROP_NAME) as? AffectedModuleDetector
        }

        private fun getOrThrow(project: Project): AffectedModuleDetector {
            return getInstance(project) ?: throw GradleException(
                    """
                        Tried to get affected module detector too early.
                        You cannot access it until all projects are evaluated.
                    """.trimIndent())
        }

        /**
         * Call this method to configure the given task to execute only if the owner project
         * is affected by current changes
         */
        @Throws(GradleException::class)
        @JvmStatic
        fun configureTaskGuard(task: Task) {
            task.onlyIf {
                getOrThrow(task.project).shouldInclude(task.project)
            }
        }
    }
}

/**
 * Implementation that accepts everything without checking.
 */
private class AcceptAll(
    private val wrapped: AffectedModuleDetector? = null,
    private val logger: Logger? = null
) : AffectedModuleDetector() {
    override fun shouldInclude(project: Project): Boolean {
        val wrappedResult = wrapped?.shouldInclude(project)
        logger?.info("[AcceptAll] wrapper returned $wrappedResult but i'll return true")
        return true
    }
}

/**
 * Real implementation that checks git logs to decide what is affected.
 *
 * If any file outside a module is changed, we assume everything has changed.
 *
 * When a file in a module is changed, all modules that depend on it are considered as changed.
 */
@VisibleForTesting
internal class AffectedModuleDetectorImpl constructor(
    private val rootProject: Project,
    private val logger: Logger?,
        // used for debugging purposes when we want to ignore non module files
    private val ignoreUnknownProjects: Boolean = false,
<<<<<<< HEAD
=======
    private val projectSubset: ProjectSubset = ProjectSubset.ALL_AFFECTED_PROJECTS,
    private val cobuiltTestPaths: Set<Set<String>> = COBUILT_TEST_PATHS,
>>>>>>> 04abd831
    private val injectedGitClient: GitClient? = null
) : AffectedModuleDetector() {
    private val git by lazy {
        injectedGitClient ?: GitClientImpl(rootProject.projectDir, logger)
    }

    private val dependencyTracker by lazy {
        DependencyTracker(rootProject, logger)
    }

    private val allProjects by lazy {
        rootProject.subprojects.toSet()
    }

    private val projectGraph by lazy {
        ProjectGraph(rootProject, logger)
    }

    val affectedProjects by lazy {
        findLocallyAffectedProjects()
    }

    override fun shouldInclude(project: Project): Boolean {
        return (project.isRoot || affectedProjects.contains(project)).also {
            logger?.info("checking whether i should include ${project.path} and my answer is $it")
        }
    }

    /**
     * Finds all modules that are affected by current changes.
     *
     * If it cannot determine the containing module for a file (e.g. buildSrc or root), it
     * defaults to all projects unless [ignoreUnknownProjects] is set to true. However,
     * with param changedProjects, it only returns the dumb-test (see companion object below).
     * This is because we run all tests including @large on the changed set. So when we must
     * build all, we only want to run @small and @medium tests in the test runner for
     * DEPENDENT_PROJECTS.
     *
     * Also detects modules whose tests are codependent at runtime.
     */
    private fun findLocallyAffectedProjects(): Set<Project> {
        val lastMergeSha = git.findPreviousMergeCL() ?: return allProjects
        val changedFiles = git.findChangedFilesSince(
                sha = lastMergeSha,
                includeUncommitted = true)

        val alwaysBuild = ALWAYS_BUILD.map { path ->
            rootProject.project(path)
        }.toSet()

        if (changedFiles.isEmpty()) {
            logger?.info("Cannot find any changed files after last merge, will run all")
            return when (projectSubset) {
                ProjectSubset.DEPENDENT_PROJECTS -> allProjects
                ProjectSubset.CHANGED_PROJECTS -> alwaysBuild
                ProjectSubset.ALL_AFFECTED_PROJECTS -> allProjects
            }
        }
        val containingProjects = changedFiles
                .map(::findContainingProject)
                .let {
                    if (ignoreUnknownProjects) {
                        it.filterNotNull()
                    } else {
                        it
                    }
                }
        if (containingProjects.any { it == null }) {
            logger?.info("couldn't find containing file for some projects, returning ALL")
            logger?.info(
                    """
                        if i was going to check for what i've found, i would've returned
                        ${expandToDependants(containingProjects.filterNotNull())}
                    """.trimIndent()
            )
            return when (projectSubset) {
                ProjectSubset.DEPENDENT_PROJECTS -> allProjects
                ProjectSubset.CHANGED_PROJECTS -> alwaysBuild
                ProjectSubset.ALL_AFFECTED_PROJECTS -> allProjects
            }
<<<<<<< HEAD
        }
        // expand the list to all of their dependants
        return expandToDependants(containingProjects + alwaysBuild)
=======
        }

        val cobuiltTestProjects = lookupProjectSetsFromPaths(cobuiltTestPaths)

        val affectedProjects = when (projectSubset) {
            ProjectSubset.DEPENDENT_PROJECTS
                -> expandToDependents(containingProjects) - containingProjects.filterNotNull()
            ProjectSubset.CHANGED_PROJECTS
                -> containingProjects.filterNotNull().toSet()
            else -> expandToDependents(containingProjects)
        }

        return alwaysBuild + affectedProjects +
                getAffectedCobuiltProjects(affectedProjects, cobuiltTestProjects)
    }

    private fun lookupProjectSetsFromPaths(allSets: Set<Set<String>>): Set<Set<Project>> {
        return allSets.map { setPaths ->
            setPaths.map { path ->
                rootProject.project(path)
            }.toSet()
        }.toSet()
    }

    private fun getAffectedCobuiltProjects(
        affectedProjects: Set<Project>,
        allCobuiltSets: Set<Set<Project>>
    ): Set<Project> {
        val cobuilts = mutableSetOf<Project>()
        affectedProjects.forEach { project ->
            allCobuiltSets.forEach { cobuiltSet ->
                if (cobuiltSet.any {
                        project == it
                    }) {
                    cobuilts.addAll(cobuiltSet)
                }
            }
        }
        return cobuilts
>>>>>>> 04abd831
    }

    private fun expandToDependants(containingProjects: List<Project?>): Set<Project> {
        return containingProjects.flatMapTo(mutableSetOf()) {
            dependencyTracker.findAllDependants(it!!)
        }
    }

    private fun findContainingProject(filePath: String): Project? {
        return projectGraph.findContainingProject(filePath).also {
            logger?.info("search result for $filePath resulted in ${it?.path}")
        }
    }

    companion object {
<<<<<<< HEAD
        // list of projects that should always be built
        private val ALWAYS_BUILD = arrayOf("dumb-test", "wear", "media-compat-test", "media2-test")
=======
        // dummy test to ensure no failure due to "no instrumentation. We can eventually remove
        // if we resolve b/127819369
        private val ALWAYS_BUILD = setOf(":dumb-tests")
        // Some tests are codependent even if their modules are not. Enable manual bundling of tests
        private val COBUILT_TEST_PATHS = setOf(
            // Install media tests together per b/128577735
            setOf(
                ":support-media-compat-test-client",
                ":support-media-compat-test-service",
                ":support-media-compat-test-client-previous",
                ":support-media-compat-test-service-previous"
            ),
            setOf(
                ":support-media2-test-client",
                ":support-media2-test-service"
            )
        )
>>>>>>> 04abd831
    }
}<|MERGE_RESOLUTION|>--- conflicted
+++ resolved
@@ -20,7 +20,6 @@
 import androidx.build.getDistributionDirectory
 import androidx.build.gradle.isRoot
 import androidx.build.isRunningOnBuildServer
-import com.android.annotations.VisibleForTesting
 import org.gradle.BuildAdapter
 import org.gradle.api.GradleException
 import org.gradle.api.Project
@@ -29,8 +28,6 @@
 import org.gradle.api.logging.Logger
 
 /**
-<<<<<<< HEAD
-=======
  * The subsets we allow the projects to be partitioned into.
  * This is to allow more granular testing. Specifically, to enable running large tests on
  * CHANGED_PROJECTS, while still only running small and medium tests on DEPENDENT_PROJECTS.
@@ -51,11 +48,15 @@
 internal enum class ProjectSubset { DEPENDENT_PROJECTS, CHANGED_PROJECTS, ALL_AFFECTED_PROJECTS }
 
 /**
->>>>>>> 04abd831
  * A utility class that can discover which files are changed based on git history.
  *
  * To enable this, you need to pass [ENABLE_ARG] into the build as a command line parameter
  * (-P<name>)
+ *
+ * Passing [DEPENDENT_PROJECTS_ARG] will result in only DEPENDENT_PROJECTS being returned (see enum)
+ * Passing [CHANGED_PROJECTS_ARG] will behave likewise.
+ *
+ * If neither of those are passed, [ALL_AFFECTED_PROJECTS] is returned.
  *
  * Currently, it checks git logs to find last merge CL to discover where the anchor CL is.
  *
@@ -74,9 +75,17 @@
         private const val ROOT_PROP_NAME = "affectedModuleDetector"
         private const val LOG_FILE_NAME = "affected_module_detector_log.txt"
         private const val ENABLE_ARG = "androidx.enableAffectedModuleDetection"
+        private const val DEPENDENT_PROJECTS_ARG = "androidx.dependentProjects"
+        private const val CHANGED_PROJECTS_ARG = "androidx.changedProjects"
         @JvmStatic
         fun configure(gradle: Gradle, rootProject: Project) {
             val enabled = rootProject.hasProperty(ENABLE_ARG)
+            val subset = when {
+                rootProject.hasProperty(DEPENDENT_PROJECTS_ARG) -> ProjectSubset.DEPENDENT_PROJECTS
+                rootProject.hasProperty(CHANGED_PROJECTS_ARG)
+                    -> ProjectSubset.CHANGED_PROJECTS
+                else -> ProjectSubset.ALL_AFFECTED_PROJECTS
+            }
             val inBuildServer = isRunningOnBuildServer()
             if (!enabled && !inBuildServer) {
                 setInstance(rootProject, AcceptAll())
@@ -97,7 +106,8 @@
                     AffectedModuleDetectorImpl(
                             rootProject = rootProject,
                             logger = logger,
-                            ignoreUnknownProjects = false
+                            ignoreUnknownProjects = false,
+                            projectSubset = subset
                     ).also {
                         if (!enabled) {
                             logger.info("swapping with accept all")
@@ -170,17 +180,13 @@
  *
  * When a file in a module is changed, all modules that depend on it are considered as changed.
  */
-@VisibleForTesting
 internal class AffectedModuleDetectorImpl constructor(
     private val rootProject: Project,
     private val logger: Logger?,
         // used for debugging purposes when we want to ignore non module files
     private val ignoreUnknownProjects: Boolean = false,
-<<<<<<< HEAD
-=======
     private val projectSubset: ProjectSubset = ProjectSubset.ALL_AFFECTED_PROJECTS,
     private val cobuiltTestPaths: Set<Set<String>> = COBUILT_TEST_PATHS,
->>>>>>> 04abd831
     private val injectedGitClient: GitClient? = null
 ) : AffectedModuleDetector() {
     private val git by lazy {
@@ -210,7 +216,11 @@
     }
 
     /**
-     * Finds all modules that are affected by current changes.
+     * By default, finds all modules that are affected by current changes
+     *
+     * With param dependentProjects, finds only modules dependent on directly changed modules
+     *
+     * With param changedProjects, finds only directly changed modules
      *
      * If it cannot determine the containing module for a file (e.g. buildSrc or root), it
      * defaults to all projects unless [ignoreUnknownProjects] is set to true. However,
@@ -249,11 +259,11 @@
                     }
                 }
         if (containingProjects.any { it == null }) {
-            logger?.info("couldn't find containing file for some projects, returning ALL")
+            logger?.info("couldn't find containing file for some projects, returning all projects")
             logger?.info(
                     """
                         if i was going to check for what i've found, i would've returned
-                        ${expandToDependants(containingProjects.filterNotNull())}
+                        ${expandToDependents(containingProjects.filterNotNull())}
                     """.trimIndent()
             )
             return when (projectSubset) {
@@ -261,11 +271,6 @@
                 ProjectSubset.CHANGED_PROJECTS -> alwaysBuild
                 ProjectSubset.ALL_AFFECTED_PROJECTS -> allProjects
             }
-<<<<<<< HEAD
-        }
-        // expand the list to all of their dependants
-        return expandToDependants(containingProjects + alwaysBuild)
-=======
         }
 
         val cobuiltTestProjects = lookupProjectSetsFromPaths(cobuiltTestPaths)
@@ -305,12 +310,11 @@
             }
         }
         return cobuilts
->>>>>>> 04abd831
-    }
-
-    private fun expandToDependants(containingProjects: List<Project?>): Set<Project> {
+    }
+
+    private fun expandToDependents(containingProjects: List<Project?>): Set<Project> {
         return containingProjects.flatMapTo(mutableSetOf()) {
-            dependencyTracker.findAllDependants(it!!)
+            dependencyTracker.findAllDependents(it!!)
         }
     }
 
@@ -321,10 +325,6 @@
     }
 
     companion object {
-<<<<<<< HEAD
-        // list of projects that should always be built
-        private val ALWAYS_BUILD = arrayOf("dumb-test", "wear", "media-compat-test", "media2-test")
-=======
         // dummy test to ensure no failure due to "no instrumentation. We can eventually remove
         // if we resolve b/127819369
         private val ALWAYS_BUILD = setOf(":dumb-tests")
@@ -342,6 +342,5 @@
                 ":support-media2-test-service"
             )
         )
->>>>>>> 04abd831
     }
 }