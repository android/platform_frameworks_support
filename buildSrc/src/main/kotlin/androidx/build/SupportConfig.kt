/*
 * Copyright 2017 The Android Open Source Project
 *
 * Licensed under the Apache License, Version 2.0 (the "License");
 * you may not use this file except in compliance with the License.
 * You may obtain a copy of the License at
 *
 *      http://www.apache.org/licenses/LICENSE-2.0
 *
 * Unless required by applicable law or agreed to in writing, software
 * distributed under the License is distributed on an "AS IS" BASIS,
 * WITHOUT WARRANTIES OR CONDITIONS OF ANY KIND, either express or implied.
 * See the License for the specific language governing permissions and
 * limitations under the License.
 */

package androidx.build

import org.gradle.api.Project
import org.gradle.api.plugins.ExtraPropertiesExtension
import java.io.File

object SupportConfig {
    const val DEFAULT_MIN_SDK_VERSION = 14
    const val INSTRUMENTATION_RUNNER = "androidx.test.runner.AndroidJUnitRunner"
    const val BUILD_TOOLS_VERSION = "28.0.2"
    const val CURRENT_SDK_VERSION = 28

    fun getKeystore(project: Project): File {
        val supportRoot = (project.rootProject.property("ext") as ExtraPropertiesExtension)
                .get("supportRootFolder") as File
        return File(supportRoot, "development/keystore/debug.keystore")
    }
<<<<<<< HEAD
=======

    @JvmStatic
    fun getSupportRoot(project: Project): File {
        val extension = (project.rootProject.property("ext") as ExtraPropertiesExtension)
        val file = extension.get("supportRootFolder") as File
        return file
    }

    @JvmStatic
    fun getPrebuiltsRootPath(project: Project): String {
        val reposProperties = (project.rootProject.property("ext") as ExtraPropertiesExtension)
            .get("repos") as Map<*, *>
        return reposProperties["prebuiltsRoot"].toString()
    }

    @JvmStatic
    fun getSupportRepoPath(project: Project): String {
        return project.getRepositoryDirectory().absolutePath
    }

    @JvmStatic
    fun getAGPVersion(project: Project): String {
        val studioProperties = (project.rootProject.property("ext") as ExtraPropertiesExtension)
            .let { it.get("build_versions") as Map<*, *> }
            .let { it["studio"] as Map<*, *> }
        return studioProperties["agp"].toString()
    }
>>>>>>> d55bc89b
}<|MERGE_RESOLUTION|>--- conflicted
+++ resolved
@@ -23,16 +23,36 @@
 object SupportConfig {
     const val DEFAULT_MIN_SDK_VERSION = 14
     const val INSTRUMENTATION_RUNNER = "androidx.test.runner.AndroidJUnitRunner"
-    const val BUILD_TOOLS_VERSION = "28.0.2"
-    const val CURRENT_SDK_VERSION = 28
+    const val BENCHMARK_INSTRUMENTATION_RUNNER = "androidx.benchmark.AndroidBenchmarkRunner"
+    const val BUILD_TOOLS_VERSION = "28.0.3"
 
+    /**
+     * The Android SDK version to use for compilation.
+     * <p>
+     * Either an integer value or a pre-release platform code, prefixed with "android-" (ex.
+     * "android-28" or "android-Q") as you would see within the SDK's platforms directory.
+     */
+    const val COMPILE_SDK_VERSION = "android-29"
+
+    /**
+     * The Android SDK version to use for targetSdkVersion meta-data.
+     * <p>
+     * Either an integer value (ex. 28), a pre-release platform code (ex. "Q") as you would see
+     * within the SDK's platforms directory as android-<version>, or a released platform version
+     * code as you would see within Build.VERSIONS.VERSION_CODE (ex. "HONEYCOMB" or "P").
+     * <p>
+     * <strong>Note:</strong> This must be set to an integer value or released platform version in
+     * order for tests to run on devices running released versions of the Android OS. If this is
+     * set to a pre-release version, tests will only be able to run on pre-release devices.
+     */
+    const val TARGET_SDK_VERSION = 28
+
+    @JvmStatic
     fun getKeystore(project: Project): File {
         val supportRoot = (project.rootProject.property("ext") as ExtraPropertiesExtension)
                 .get("supportRootFolder") as File
         return File(supportRoot, "development/keystore/debug.keystore")
     }
-<<<<<<< HEAD
-=======
 
     @JvmStatic
     fun getSupportRoot(project: Project): File {
@@ -60,5 +80,4 @@
             .let { it["studio"] as Map<*, *> }
         return studioProperties["agp"].toString()
     }
->>>>>>> d55bc89b
 }