/*
 * Copyright 2018 The Android Open Source Project
 *
 * Licensed under the Apache License, Version 2.0 (the "License");
 * you may not use this file except in compliance with the License.
 * You may obtain a copy of the License at
 *
 *      http://www.apache.org/licenses/LICENSE-2.0
 *
 * Unless required by applicable law or agreed to in writing, software
 * distributed under the License is distributed on an "AS IS" BASIS,
 * WITHOUT WARRANTIES OR CONDITIONS OF ANY KIND, either express or implied.
 * See the License for the specific language governing permissions and
 * limitations under the License.
 */

// This file creates tasks for generating documentation from source code using Dokka
// TODO: after DiffAndDocs and Doclava are fully obsoleted and removed, rename this from Dokka to just Docs
package androidx.build.dokka

<<<<<<< HEAD
=======
import androidx.build.AndroidXExtension
>>>>>>> 04abd831
import androidx.build.DiffAndDocs
import androidx.build.Release
import androidx.build.SupportLibraryExtension
import androidx.build.getBuildId
import androidx.build.getDistributionDirectory
<<<<<<< HEAD
import androidx.build.java.JavaCompileInputs
import com.android.build.gradle.LibraryExtension
import org.gradle.api.Project
import org.gradle.api.plugins.JavaPluginConvention
=======
import com.android.build.gradle.LibraryExtension
import org.gradle.api.Project
import org.gradle.api.plugins.JavaBasePlugin
>>>>>>> 04abd831
import org.gradle.api.tasks.bundling.Zip
import org.gradle.kotlin.dsl.apply
import org.gradle.kotlin.dsl.getPlugin
import org.jetbrains.dokka.gradle.DokkaPlugin
import org.jetbrains.dokka.gradle.DokkaTask
import org.jetbrains.dokka.gradle.PackageOptions
import java.io.File

object Dokka {
<<<<<<< HEAD
    private val RUNNER_TASK_NAME = "dokka"
    public val ARCHIVE_TASK_NAME: String = "distDokkaDocs" // TODO(b/72330103) make "generateDocs" be the only archive task once Doclava is fully removed
    private val ALTERNATE_ARCHIVE_TASK_NAME: String = "generateDocs"

    private val hiddenPackages = listOf(
        "androidx.core.internal",
        "androidx.preference.internal",
        "androidx.wear.internal.widget.drawer",
        "androidx.webkit.internal",
        "androidx.work.impl",
        "androidx.work.impl.background",
        "androidx.work.impl.background.systemalarm",
        "androidx.work.impl.background.systemjob",
        "androidx.work.impl.constraints",
        "androidx.work.impl.constraints.controllers",
        "androidx.work.impl.constraints.trackers",
        "androidx.work.impl.model",
        "androidx.work.impl.utils",
        "androidx.work.impl.utils.futures",
        "androidx.work.impl.utils.taskexecutor"
    )

    fun getDocsTask(project: Project): DokkaTask {
        return project.rootProject.getOrCreateDocsTask()
    }

    @Synchronized
    fun Project.getOrCreateDocsTask(): DokkaTask {
        val runnerProject = this
        if (runnerProject.tasks.findByName(Dokka.RUNNER_TASK_NAME) == null) {
            project.apply<DokkaPlugin>()
            val docsTask = project.tasks.getByName(Dokka.RUNNER_TASK_NAME) as DokkaTask
=======
    fun generatorTaskNameForType(docsType: String): String {
        return "dokka${docsType}Docs"
    }
    fun archiveTaskNameForType(docsType: String): String {
        return "dist${docsType}DokkaDocs"
    }
    fun createDocsTask(
        docsType: String, // "public" or "tipOfTree"
        project: Project,
        hiddenPackages: List<String>
    ) {
        val taskName = generatorTaskNameForType(docsType)
        val archiveTaskName = archiveTaskNameForType(docsType)
        project.apply<DokkaAndroidPlugin>()
        // We don't use the `dokka` task, but it normally appears in `./gradlew tasks`
        // so replace it with a new task that doesn't show up and doesn't do anything
        project.tasks.replace("dokka")
        if (project.name != "support" && project.name != "docs-runner") {
            throw Exception("Illegal project passed to createDocsTask: " + project.name)
        }
        val docsTask = project.tasks.create(taskName, DokkaAndroidTask::class.java) { docsTask ->
            docsTask.description = "Generates $docsType Kotlin documentation in the style of " +
                    "d.android.com"
            docsTask.moduleName = project.name
            docsTask.outputDirectory = File(project.buildDir, taskName).absolutePath
>>>>>>> 04abd831
            docsTask.outputFormat = "dac"
            for (hiddenPackage in hiddenPackages) {
                val opts = PackageOptions()
                opts.prefix = hiddenPackage
                opts.suppress = true
                docsTask.perPackageOptions.add(opts)
            }
<<<<<<< HEAD
            val archiveTask = project.tasks.create(ARCHIVE_TASK_NAME, Zip::class.java) { task ->
                task.dependsOn(docsTask)
                task.description =
                        "Generates documentation artifact for pushing to developer.android.com"
                task.from(docsTask.outputDirectory)
                task.baseName = "android-support-dokka-docs"
                task.version = getBuildId()
                task.destinationDir = project.getDistributionDirectory()
            }
            if (project.tasks.findByName(ALTERNATE_ARCHIVE_TASK_NAME) == null) {
                project.tasks.create(ALTERNATE_ARCHIVE_TASK_NAME)
            }
            project.tasks.getByName(ALTERNATE_ARCHIVE_TASK_NAME).dependsOn(archiveTask)
=======
        }

        project.tasks.create(archiveTaskName, Zip::class.java) { zipTask ->
            zipTask.dependsOn(docsTask)
            zipTask.from(docsTask.outputDirectory) { copySpec ->
                copySpec.into("reference/kotlin")
            }
            zipTask.archiveBaseName.set(taskName)
            zipTask.archiveVersion.set(getBuildId())
            zipTask.destinationDirectory.set(project.getDistributionDirectory())
            zipTask.description = "Zips $docsType Kotlin documentation (generated via " +
                "Dokka in the style of d.android.com) into ${zipTask.archivePath}"
            zipTask.group = JavaBasePlugin.DOCUMENTATION_GROUP
>>>>>>> 04abd831
        }
        return runnerProject.tasks.getByName(Dokka.RUNNER_TASK_NAME) as DokkaTask
    }

    fun Project.configureAndroidProjectForDokka(
        library: LibraryExtension,
        extension: AndroidXExtension
    ) {
<<<<<<< HEAD
        if (extension.toolingProject) {
            project.logger.info("Project ${project.name} is tooling project; ignoring API tasks.")
            return
        }
        library.libraryVariants.all { variant ->
            if (variant.name == Release.DEFAULT_PUBLISH_CONFIG) {
                project.afterEvaluate({
                    val inputs = JavaCompileInputs.fromLibraryVariant(library, variant)
                    registerInputs(inputs, project)
                })
            }
        }
        DiffAndDocs.get(project).registerPrebuilts(extension)
    }

    fun registerJavaProject(
        project: Project,
        extension: SupportLibraryExtension
    ) {
        if (extension.toolingProject) {
            project.logger.info("Project ${project.name} is tooling project; ignoring API tasks.")
            return
        }
        val javaPluginConvention = project.convention.getPlugin<JavaPluginConvention>()
        val mainSourceSet = javaPluginConvention.sourceSets.getByName("main")
        project.afterEvaluate({
            val inputs = JavaCompileInputs.fromSourceSet(mainSourceSet, project)
            registerInputs(inputs, project)
        })
        DiffAndDocs.get(project).registerPrebuilts(extension)
    }

    fun registerInputs(inputs: JavaCompileInputs, project: Project) {
        val docsTask = getDocsTask(project)
        docsTask.sourceDirs += inputs.sourcePaths
        docsTask.classpath =
                docsTask.classpath.plus(inputs.dependencyClasspath).plus(inputs.bootClasspath)
        docsTask.dependsOn(inputs.dependencyClasspath)
=======
        afterEvaluate {
            if (name != "docs-runner") {
                DiffAndDocs.get(this).registerAndroidProject(library, extension)
            }

            DokkaPublicDocs.registerProject(this, extension)
            DokkaSourceDocs.registerAndroidProject(this, library, extension)
        }
    }

    fun Project.configureJavaProjectForDokka(extension: AndroidXExtension) {
        afterEvaluate {
            if (name != "docs-runner") {
                DiffAndDocs.get(this).registerJavaProject(this, extension)
            }
            DokkaPublicDocs.registerProject(this, extension)
            DokkaSourceDocs.registerJavaProject(this, extension)
        }
>>>>>>> 04abd831
    }
}<|MERGE_RESOLUTION|>--- conflicted
+++ resolved
@@ -14,72 +14,25 @@
  * limitations under the License.
  */
 
-// This file creates tasks for generating documentation from source code using Dokka
+// This file creates tasks for generating documentation using Dokka
 // TODO: after DiffAndDocs and Doclava are fully obsoleted and removed, rename this from Dokka to just Docs
 package androidx.build.dokka
 
-<<<<<<< HEAD
-=======
 import androidx.build.AndroidXExtension
->>>>>>> 04abd831
 import androidx.build.DiffAndDocs
-import androidx.build.Release
-import androidx.build.SupportLibraryExtension
 import androidx.build.getBuildId
 import androidx.build.getDistributionDirectory
-<<<<<<< HEAD
-import androidx.build.java.JavaCompileInputs
-import com.android.build.gradle.LibraryExtension
-import org.gradle.api.Project
-import org.gradle.api.plugins.JavaPluginConvention
-=======
 import com.android.build.gradle.LibraryExtension
 import org.gradle.api.Project
 import org.gradle.api.plugins.JavaBasePlugin
->>>>>>> 04abd831
 import org.gradle.api.tasks.bundling.Zip
 import org.gradle.kotlin.dsl.apply
-import org.gradle.kotlin.dsl.getPlugin
-import org.jetbrains.dokka.gradle.DokkaPlugin
-import org.jetbrains.dokka.gradle.DokkaTask
+import org.jetbrains.dokka.gradle.DokkaAndroidPlugin
+import org.jetbrains.dokka.gradle.DokkaAndroidTask
 import org.jetbrains.dokka.gradle.PackageOptions
 import java.io.File
 
 object Dokka {
-<<<<<<< HEAD
-    private val RUNNER_TASK_NAME = "dokka"
-    public val ARCHIVE_TASK_NAME: String = "distDokkaDocs" // TODO(b/72330103) make "generateDocs" be the only archive task once Doclava is fully removed
-    private val ALTERNATE_ARCHIVE_TASK_NAME: String = "generateDocs"
-
-    private val hiddenPackages = listOf(
-        "androidx.core.internal",
-        "androidx.preference.internal",
-        "androidx.wear.internal.widget.drawer",
-        "androidx.webkit.internal",
-        "androidx.work.impl",
-        "androidx.work.impl.background",
-        "androidx.work.impl.background.systemalarm",
-        "androidx.work.impl.background.systemjob",
-        "androidx.work.impl.constraints",
-        "androidx.work.impl.constraints.controllers",
-        "androidx.work.impl.constraints.trackers",
-        "androidx.work.impl.model",
-        "androidx.work.impl.utils",
-        "androidx.work.impl.utils.futures",
-        "androidx.work.impl.utils.taskexecutor"
-    )
-
-    fun getDocsTask(project: Project): DokkaTask {
-        return project.rootProject.getOrCreateDocsTask()
-    }
-
-    @Synchronized
-    fun Project.getOrCreateDocsTask(): DokkaTask {
-        val runnerProject = this
-        if (runnerProject.tasks.findByName(Dokka.RUNNER_TASK_NAME) == null) {
-            project.apply<DokkaPlugin>()
-            val docsTask = project.tasks.getByName(Dokka.RUNNER_TASK_NAME) as DokkaTask
-=======
     fun generatorTaskNameForType(docsType: String): String {
         return "dokka${docsType}Docs"
     }
@@ -105,29 +58,16 @@
                     "d.android.com"
             docsTask.moduleName = project.name
             docsTask.outputDirectory = File(project.buildDir, taskName).absolutePath
->>>>>>> 04abd831
             docsTask.outputFormat = "dac"
+            docsTask.outlineRoot = "androidx/"
+            docsTask.dacRoot = "/reference/kotlin"
+            docsTask.moduleName = ""
             for (hiddenPackage in hiddenPackages) {
                 val opts = PackageOptions()
                 opts.prefix = hiddenPackage
                 opts.suppress = true
                 docsTask.perPackageOptions.add(opts)
             }
-<<<<<<< HEAD
-            val archiveTask = project.tasks.create(ARCHIVE_TASK_NAME, Zip::class.java) { task ->
-                task.dependsOn(docsTask)
-                task.description =
-                        "Generates documentation artifact for pushing to developer.android.com"
-                task.from(docsTask.outputDirectory)
-                task.baseName = "android-support-dokka-docs"
-                task.version = getBuildId()
-                task.destinationDir = project.getDistributionDirectory()
-            }
-            if (project.tasks.findByName(ALTERNATE_ARCHIVE_TASK_NAME) == null) {
-                project.tasks.create(ALTERNATE_ARCHIVE_TASK_NAME)
-            }
-            project.tasks.getByName(ALTERNATE_ARCHIVE_TASK_NAME).dependsOn(archiveTask)
-=======
         }
 
         project.tasks.create(archiveTaskName, Zip::class.java) { zipTask ->
@@ -141,55 +81,13 @@
             zipTask.description = "Zips $docsType Kotlin documentation (generated via " +
                 "Dokka in the style of d.android.com) into ${zipTask.archivePath}"
             zipTask.group = JavaBasePlugin.DOCUMENTATION_GROUP
->>>>>>> 04abd831
         }
-        return runnerProject.tasks.getByName(Dokka.RUNNER_TASK_NAME) as DokkaTask
     }
 
     fun Project.configureAndroidProjectForDokka(
         library: LibraryExtension,
         extension: AndroidXExtension
     ) {
-<<<<<<< HEAD
-        if (extension.toolingProject) {
-            project.logger.info("Project ${project.name} is tooling project; ignoring API tasks.")
-            return
-        }
-        library.libraryVariants.all { variant ->
-            if (variant.name == Release.DEFAULT_PUBLISH_CONFIG) {
-                project.afterEvaluate({
-                    val inputs = JavaCompileInputs.fromLibraryVariant(library, variant)
-                    registerInputs(inputs, project)
-                })
-            }
-        }
-        DiffAndDocs.get(project).registerPrebuilts(extension)
-    }
-
-    fun registerJavaProject(
-        project: Project,
-        extension: SupportLibraryExtension
-    ) {
-        if (extension.toolingProject) {
-            project.logger.info("Project ${project.name} is tooling project; ignoring API tasks.")
-            return
-        }
-        val javaPluginConvention = project.convention.getPlugin<JavaPluginConvention>()
-        val mainSourceSet = javaPluginConvention.sourceSets.getByName("main")
-        project.afterEvaluate({
-            val inputs = JavaCompileInputs.fromSourceSet(mainSourceSet, project)
-            registerInputs(inputs, project)
-        })
-        DiffAndDocs.get(project).registerPrebuilts(extension)
-    }
-
-    fun registerInputs(inputs: JavaCompileInputs, project: Project) {
-        val docsTask = getDocsTask(project)
-        docsTask.sourceDirs += inputs.sourcePaths
-        docsTask.classpath =
-                docsTask.classpath.plus(inputs.dependencyClasspath).plus(inputs.bootClasspath)
-        docsTask.dependsOn(inputs.dependencyClasspath)
-=======
         afterEvaluate {
             if (name != "docs-runner") {
                 DiffAndDocs.get(this).registerAndroidProject(library, extension)
@@ -208,6 +106,5 @@
             DokkaPublicDocs.registerProject(this, extension)
             DokkaSourceDocs.registerJavaProject(this, extension)
         }
->>>>>>> 04abd831
     }
 }