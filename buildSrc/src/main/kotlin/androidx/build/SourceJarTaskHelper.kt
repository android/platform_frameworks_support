/*
 * Copyright 2017 The Android Open Source Project
 *
 * Licensed under the Apache License, Version 2.0 (the "License");
 * you may not use this file except in compliance with the License.
 * You may obtain a copy of the License at
 *
 *      http://www.apache.org/licenses/LICENSE-2.0
 *
 * Unless required by applicable law or agreed to in writing, software
 * distributed under the License is distributed on an "AS IS" BASIS,
 * WITHOUT WARRANTIES OR CONDITIONS OF ANY KIND, either express or implied.
 * See the License for the specific language governing permissions and
 * limitations under the License.
 */

package androidx.build

import com.android.build.gradle.LibraryExtension
import com.android.builder.core.BuilderConstants
import org.gradle.api.Project
import org.gradle.api.plugins.JavaPluginConvention
import org.gradle.api.tasks.bundling.Jar
import org.gradle.kotlin.dsl.getPlugin

/**
 * Sets up a source jar task for an Android library project.
 */
fun Project.configureSourceJarForAndroid(extension: LibraryExtension) {
    extension.libraryVariants.all { variant ->
        if (variant.buildType.name != BuilderConstants.RELEASE) {
            return@all // Skip non-release builds.
        }

<<<<<<< HEAD
        val sourceJar = tasks.create("sourceJar${variant.name.capitalize()}", Jar::class.java) {
            it.classifier = "sources"
=======
        val sourceJar = tasks.register("sourceJar${variant.name.capitalize()}", Jar::class.java) {
            it.archiveClassifier.set("sources")
>>>>>>> 04abd831
            it.from(extension.sourceSets.getByName("main").java.srcDirs)
        }
        artifacts.add("archives", sourceJar)
    }
}

/**
 * Sets up a source jar task for a Java library project.
 */
fun Project.configureSourceJarForJava() {
<<<<<<< HEAD
    val sourceJar = tasks.create("sourceJar", Jar::class.java) {
        it.classifier = "sources"
=======
    val sourceJar = tasks.register("sourceJar", Jar::class.java) {
        it.archiveClassifier.set("sources")
>>>>>>> 04abd831

        val convention = convention.getPlugin<JavaPluginConvention>()
        it.from(convention.sourceSets.getByName("main").allSource.srcDirs)
    }
    artifacts.add("archives", sourceJar)
}<|MERGE_RESOLUTION|>--- conflicted
+++ resolved
@@ -32,13 +32,8 @@
             return@all // Skip non-release builds.
         }
 
-<<<<<<< HEAD
-        val sourceJar = tasks.create("sourceJar${variant.name.capitalize()}", Jar::class.java) {
-            it.classifier = "sources"
-=======
         val sourceJar = tasks.register("sourceJar${variant.name.capitalize()}", Jar::class.java) {
             it.archiveClassifier.set("sources")
->>>>>>> 04abd831
             it.from(extension.sourceSets.getByName("main").java.srcDirs)
         }
         artifacts.add("archives", sourceJar)
@@ -49,13 +44,8 @@
  * Sets up a source jar task for a Java library project.
  */
 fun Project.configureSourceJarForJava() {
-<<<<<<< HEAD
-    val sourceJar = tasks.create("sourceJar", Jar::class.java) {
-        it.classifier = "sources"
-=======
     val sourceJar = tasks.register("sourceJar", Jar::class.java) {
         it.archiveClassifier.set("sources")
->>>>>>> 04abd831
 
         val convention = convention.getPlugin<JavaPluginConvention>()
         it.from(convention.sourceSets.getByName("main").allSource.srcDirs)
