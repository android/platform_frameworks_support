--- conflicted
+++ resolved
@@ -16,56 +16,50 @@
 
 package androidx.build.metalava
 
-import com.android.build.gradle.BaseExtension
-import com.android.build.gradle.api.BaseVariant
-import org.gradle.api.attributes.Attribute
-import org.gradle.api.file.FileCollection
+import androidx.build.checkapi.ApiLocation
+import com.google.common.io.Files
+import org.gradle.api.DefaultTask
+import org.gradle.api.GradleException
+import org.gradle.api.logging.Logger
+import org.gradle.api.provider.ListProperty
+import org.gradle.api.provider.Property
+import org.gradle.api.tasks.Input
 import org.gradle.api.tasks.InputFiles
-import org.gradle.api.tasks.OutputFile
+import org.gradle.api.tasks.OutputFiles
 import org.gradle.api.tasks.TaskAction
 import java.io.File
 
-/** Generate an API signature text file from a set of source files. */
-open class UpdateApiTask : MetalavaTask() {
-    /** Text file to which API signatures will be written. */
-    @get:OutputFile
-    var apiTxtFile: File? = null
+/**
+ * Updates API signature text files.
+ * In practice, the values they will be updated to will match the APIs defined by the source code.
+ */
+abstract class UpdateApiTask : DefaultTask() {
+    /** Text file from which API signatures will be read. */
+    @get:Input
+    abstract val inputApiLocation: Property<ApiLocation>
 
-    /** Android's boot classpath. Obtained from [BaseExtension.getBootClasspath]. */
-    @get:InputFiles
-    var bootClasspath: Collection<File> = emptyList()
+    /** Text files to which API signatures will be written. */
+    abstract val outputApiLocations: ListProperty<ApiLocation>
 
-    /** Dependencies of [sourcePaths]. */
-    @get:InputFiles
-    var dependencyClasspath: FileCollection? = null
+    /** Whether to update restricted API files too */
+    @get:Input
+    var updateRestrictedAPIs = false
 
-    /** Source files for which API signatures will be generated. */
-    @get:InputFiles
-    var sourcePaths: Collection<File> = emptyList()
+    @InputFiles
+    fun getTaskInputs(): List<File>? {
+        return inputApiLocation.get().files()
+    }
 
-    /** Convenience method for setting [dependencyClasspath] and [sourcePaths] from a variant. */
-    fun setVariant(variant: BaseVariant) {
-        sourcePaths = variant.sourceSets.flatMap { it.javaDirectories }
-        dependencyClasspath = variant.compileConfiguration.incoming.artifactView { config ->
-            config.attributes { container ->
-                container.attribute(Attribute.of("artifactType", String::class.java), "jar")
-            }
-        }.artifacts.artifactFiles
+    @OutputFiles
+    fun getTaskOutputs(): List<File> {
+        if (updateRestrictedAPIs) {
+            return outputApiLocations.get().flatMap { it.files() }
+        }
+        return outputApiLocations.get().map { it.publicApiFile }
     }
 
     @TaskAction
     fun exec() {
-<<<<<<< HEAD
-        val dependencyClasspath = checkNotNull(
-                dependencyClasspath) { "Dependency classpath not set." }
-        val apiTxtFile = checkNotNull(apiTxtFile) { "Current API file not set." }
-        check(bootClasspath.isNotEmpty()) { "Android boot classpath not set." }
-        check(sourcePaths.isNotEmpty()) { "Source paths not set." }
-
-        runWithArgs(
-            "--classpath",
-            (bootClasspath + dependencyClasspath.files).joinToString(File.pathSeparator),
-=======
         var permitOverwriting = true
         for (outputApi in outputApiLocations.get()) {
             val version = outputApi.version()
@@ -92,18 +86,24 @@
             }
         }
     }
->>>>>>> d55bc89b
 
-            "--source-path",
-            sourcePaths.filter { it.exists() }.joinToString(File.pathSeparator),
-
-            "--api",
-            apiTxtFile.toString(),
-
-            "--no-banner",
-            "--compatible-output=no",
-            "--omit-common-packages=yes",
-            "--output-kotlin-nulls=yes"
-        )
+    fun copy(source: File, dest: File, permitOverwriting: Boolean, logger: Logger) {
+        val overwriting = (dest.exists() && source.readText() != dest.readText())
+        val changing = overwriting || !dest.exists()
+        if (changing) {
+            if (overwriting && !permitOverwriting) {
+                val message = "Modifying the API definition for a previously released artifact " +
+                        "having a final API version (version not ending in '-alpha') is not " +
+                        "allowed.\n\n" +
+                        "Previously declared definition is $dest\n" +
+                        "Current generated   definition is $source\n\n" +
+                        "Did you mean to increment the library version first?\n\n" +
+                        "If you have reason to overwrite the API files for the previous release " +
+                        "anyway, you can run `./gradlew updateApi -Pforce` to ignore this message"
+                throw GradleException(message)
+            }
+            Files.copy(source, dest)
+            logger.lifecycle("Copied $source to $dest")
+        }
     }
 }