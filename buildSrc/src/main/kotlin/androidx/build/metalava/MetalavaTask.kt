/*
 * Copyright 2018 The Android Open Source Project
 *
 * Licensed under the Apache License, Version 2.0 (the "License");
 * you may not use this file except in compliance with the License.
 * You may obtain a copy of the License at
 *
 *      http://www.apache.org/licenses/LICENSE-2.0
 *
 * Unless required by applicable law or agreed to in writing, software
 * distributed under the License is distributed on an "AS IS" BASIS,
 * WITHOUT WARRANTIES OR CONDITIONS OF ANY KIND, either express or implied.
 * See the License for the specific language governing permissions and
 * limitations under the License.
 */

package androidx.build.metalava

import org.gradle.api.DefaultTask
import org.gradle.api.artifacts.Configuration
import org.gradle.api.tasks.Classpath

/** Base class for invoking Metalava. */
abstract class MetalavaTask : DefaultTask() {
    /** Configuration containing Metalava and its dependencies. */
    @get:Classpath
    lateinit var configuration: Configuration

<<<<<<< HEAD
    protected fun runWithArgs(vararg args: String) {
        project.javaexec {
            it.classpath = checkNotNull(configuration) { "Configuration not set." }
            it.main = "com.android.tools.metalava.Driver"
            it.args = args.toList()
        }
=======
    /** Android's boot classpath. Obtained from [BaseExtension.getBootClasspath]. */
    @get:InputFiles
    var bootClasspath: Collection<File> = emptyList()

    /** Dependencies of [sourcePaths]. */
    @get:InputFiles
    var dependencyClasspath: FileCollection? = null

    /** Source files against which API signatures will be validated. */
    @get:InputFiles
    var sourcePaths: Collection<File> = emptyList()

    protected fun runWithArgs(args: List<String>) {
        project.runMetalavaWithArgs(configuration, args)
>>>>>>> d55bc89b
    }
}<|MERGE_RESOLUTION|>--- conflicted
+++ resolved
@@ -16,9 +16,12 @@
 
 package androidx.build.metalava
 
+import java.io.File
 import org.gradle.api.DefaultTask
 import org.gradle.api.artifacts.Configuration
+import org.gradle.api.file.FileCollection
 import org.gradle.api.tasks.Classpath
+import org.gradle.api.tasks.InputFiles
 
 /** Base class for invoking Metalava. */
 abstract class MetalavaTask : DefaultTask() {
@@ -26,14 +29,6 @@
     @get:Classpath
     lateinit var configuration: Configuration
 
-<<<<<<< HEAD
-    protected fun runWithArgs(vararg args: String) {
-        project.javaexec {
-            it.classpath = checkNotNull(configuration) { "Configuration not set." }
-            it.main = "com.android.tools.metalava.Driver"
-            it.args = args.toList()
-        }
-=======
     /** Android's boot classpath. Obtained from [BaseExtension.getBootClasspath]. */
     @get:InputFiles
     var bootClasspath: Collection<File> = emptyList()
@@ -48,6 +43,5 @@
 
     protected fun runWithArgs(args: List<String>) {
         project.runMetalavaWithArgs(configuration, args)
->>>>>>> d55bc89b
     }
 }