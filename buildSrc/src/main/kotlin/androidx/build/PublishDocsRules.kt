/*
 * Copyright 2018 The Android Open Source Project
 *
 * Licensed under the Apache License, Version 2.0 (the "License");
 * you may not use this file except in compliance with the License.
 * You may obtain a copy of the License at
 *
 *      http://www.apache.org/licenses/LICENSE-2.0
 *
 * Unless required by applicable law or agreed to in writing, software
 * distributed under the License is distributed on an "AS IS" BASIS,
 * WITHOUT WARRANTIES OR CONDITIONS OF ANY KIND, either express or implied.
 * See the License for the specific language governing permissions and
 * limitations under the License.
 */

package androidx.build

import androidx.build.ArtifactsPredicate.All
import androidx.build.ArtifactsPredicate.Benchmark
import androidx.build.ArtifactsPredicate.Exact
import androidx.build.ArtifactsPredicate.Group
import androidx.build.Strategy.Ignore
import androidx.build.Strategy.Prebuilts
import androidx.build.Strategy.TipOfTree

val RELEASE_RULE = docsRules("public", false) {
    prebuilts(LibraryGroups.ACTIVITY, "1.0.0-alpha04")
    prebuilts(LibraryGroups.ANNOTATION, "1.1.0-alpha01")
    ignore(LibraryGroups.APPCOMPAT, "appcompat-resources")
    prebuilts(LibraryGroups.APPCOMPAT, "1.1.0-alpha02")
    prebuilts(LibraryGroups.ARCH_CORE, "2.0.0")
    prebuilts(LibraryGroups.ASYNCLAYOUTINFLATER, "1.0.0")
    prebuilts(LibraryGroups.BIOMETRIC, "biometric", "1.0.0-alpha03")
    prebuilts(LibraryGroups.BROWSER, "1.0.0")
    ignore(LibraryGroups.CAR, "car-moderator")
    prebuilts(LibraryGroups.CAR, "car-cluster", "1.0.0-alpha5")
    prebuilts(LibraryGroups.CAR, "car", "1.0.0-alpha5")
            .addStubs("car/stubs/android.car.jar")
    prebuilts(LibraryGroups.CARDVIEW, "1.0.0")
    prebuilts(LibraryGroups.COLLECTION, "1.1.0-alpha02")
    prebuilts(LibraryGroups.CONCURRENT, "1.0.0-alpha03")
    prebuilts(LibraryGroups.CONTENTPAGER, "1.0.0")
    prebuilts(LibraryGroups.COORDINATORLAYOUT, "1.1.0-alpha01")
    prebuilts(LibraryGroups.CORE, "core", "1.1.0-alpha04")
    prebuilts(LibraryGroups.CORE, "core-ktx", "1.1.0-alpha04")
    prebuilts(LibraryGroups.CURSORADAPTER, "1.0.0")
    prebuilts(LibraryGroups.CUSTOMVIEW, "1.0.0")
    prebuilts(LibraryGroups.DOCUMENTFILE, "1.0.0")
    prebuilts(LibraryGroups.DRAWERLAYOUT, "1.0.0")
    prebuilts(LibraryGroups.DYNAMICANIMATION, "dynamicanimation-ktx", "1.0.0-alpha01")
    prebuilts(LibraryGroups.DYNAMICANIMATION, "1.0.0")
    prebuilts(LibraryGroups.EMOJI, "1.0.0")
    prebuilts(LibraryGroups.ENTERPRISE, "1.0.0-alpha01")
    prebuilts(LibraryGroups.EXIFINTERFACE, "1.0.0")
    prebuilts(LibraryGroups.FRAGMENT, "1.1.0-alpha04")
    prebuilts(LibraryGroups.GRIDLAYOUT, "1.0.0")
    prebuilts(LibraryGroups.HEIFWRITER, "1.0.0")
    prebuilts(LibraryGroups.INTERPOLATOR, "1.0.0")
    prebuilts(LibraryGroups.LEANBACK, "1.1.0-alpha01")
    prebuilts(LibraryGroups.LEGACY, "1.0.0")
    ignore(LibraryGroups.LIFECYCLE, "lifecycle-savedstate-core")
    ignore(LibraryGroups.LIFECYCLE, "lifecycle-savedstate-fragment")
    ignore(LibraryGroups.LIFECYCLE, "lifecycle-viewmodel-savedstate")
    ignore(LibraryGroups.LIFECYCLE, "lifecycle-viewmodel-fragment")
    ignore(LibraryGroups.LIFECYCLE, "lifecycle-livedata-ktx")
    ignore(LibraryGroups.LIFECYCLE, "lifecycle-livedata-core-ktx")
    ignore(LibraryGroups.LIFECYCLE, "lifecycle-compiler")
    prebuilts(LibraryGroups.LIFECYCLE, "2.1.0-alpha02")
    prebuilts(LibraryGroups.LOADER, "1.1.0-alpha01")
    prebuilts(LibraryGroups.LOCALBROADCASTMANAGER, "1.1.0-alpha01")
    prebuilts(LibraryGroups.MEDIA, "media", "1.1.0-alpha01")
    // TODO: Rename media-widget to media2-widget after 1.0.0-alpha06
    prebuilts(LibraryGroups.MEDIA, "media-widget", "1.0.0-alpha06")
    ignore(LibraryGroups.MEDIA2, "media2-widget")
    ignore(LibraryGroups.MEDIA2, "media2-exoplayer")
    prebuilts(LibraryGroups.MEDIA2, "1.0.0-alpha03")
    prebuilts(LibraryGroups.MEDIAROUTER, "1.1.0-alpha01")
    ignore(LibraryGroups.NAVIGATION, "navigation-testing")
    prebuilts(LibraryGroups.NAVIGATION, "2.0.0-rc02")
    prebuilts(LibraryGroups.PAGING, "2.1.0")
    prebuilts(LibraryGroups.PALETTE, "1.0.0")
    prebuilts(LibraryGroups.PERCENTLAYOUT, "1.0.0")
    prebuilts(LibraryGroups.PERSISTENCE, "2.0.0")
    prebuilts(LibraryGroups.PREFERENCE, "preference-ktx", "1.1.0-alpha03")
    prebuilts(LibraryGroups.PREFERENCE, "1.1.0-alpha03")
    prebuilts(LibraryGroups.PRINT, "1.0.0")
    prebuilts(LibraryGroups.RECOMMENDATION, "1.0.0")
    prebuilts(LibraryGroups.RECYCLERVIEW, "recyclerview", "1.1.0-alpha02")
    prebuilts(LibraryGroups.RECYCLERVIEW, "recyclerview-selection", "1.1.0-alpha01")
    prebuilts(LibraryGroups.REMOTECALLBACK, "1.0.0-alpha01")
    prebuilts(LibraryGroups.ROOM, "2.1.0-alpha04")
    prebuilts(LibraryGroups.SLICE, "slice-builders", "1.0.0")
    prebuilts(LibraryGroups.SLICE, "slice-builders-ktx", "1.0.0-alpha6")
    prebuilts(LibraryGroups.SLICE, "slice-core", "1.0.0")
    // TODO: land prebuilts
//    prebuilts(LibraryGroups.SLICE, "slice-test", "1.0.0")
    ignore(LibraryGroups.SLICE, "slice-test")
    prebuilts(LibraryGroups.SLICE, "slice-view", "1.0.0")
    prebuilts(LibraryGroups.SLIDINGPANELAYOUT, "1.0.0")
    prebuilts(LibraryGroups.SWIPEREFRESHLAYOUT, "1.1.0-alpha01")
    prebuilts(LibraryGroups.TEXTCLASSIFIER, "1.0.0-alpha02")
    prebuilts(LibraryGroups.TRANSITION, "1.1.0-alpha01")
    prebuilts(LibraryGroups.TVPROVIDER, "1.0.0")
    prebuilts(LibraryGroups.VECTORDRAWABLE, "1.1.0-alpha01")
    prebuilts(LibraryGroups.VECTORDRAWABLE, "vectordrawable-animated", "1.1.0-alpha01")
    prebuilts(LibraryGroups.VIEWPAGER, "1.0.0")
    prebuilts(LibraryGroups.VIEWPAGER2, "1.0.0-alpha01")
    prebuilts(LibraryGroups.WEAR, "1.0.0")
            .addStubs("wear/wear_stubs/com.google.android.wearable-stubs.jar")
    prebuilts(LibraryGroups.WEBKIT, "1.0.0")
<<<<<<< HEAD
    prebuilts(LibraryGroups.ROOM, "2.1.0-alpha04")
    prebuilts(LibraryGroups.PERSISTENCE, "2.0.0")
    ignore(LibraryGroups.LIFECYCLE, "lifecycle-savedstate-core")
    ignore(LibraryGroups.LIFECYCLE, "lifecycle-savedstate-fragment")
    ignore(LibraryGroups.LIFECYCLE, "lifecycle-viewmodel-savedstate")
    ignore(LibraryGroups.LIFECYCLE, "lifecycle-viewmodel-fragment")
    ignore(LibraryGroups.LIFECYCLE, "lifecycle-livedata-ktx")
    ignore(LibraryGroups.LIFECYCLE, "lifecycle-livedata-core-ktx")
    ignore(LibraryGroups.LIFECYCLE, "lifecycle-compiler")
    prebuilts(LibraryGroups.LIFECYCLE, "2.1.0-alpha02")
    prebuilts(LibraryGroups.ARCH_CORE, "2.0.0")
    prebuilts(LibraryGroups.PAGING, "2.1.0")
    ignore(LibraryGroups.NAVIGATION, "navigation-testing")
    prebuilts(LibraryGroups.NAVIGATION, "1.0.0-beta02")
    prebuilts(LibraryGroups.WORKMANAGER, "1.0.0-rc01")
=======
    prebuilts(LibraryGroups.WORKMANAGER, "1.0.0-rc02")
>>>>>>> fee1e702
    default(Ignore)
}

val TIP_OF_TREE = docsRules("tipOfTree", true) {
    // TODO: remove once we'll figure out our strategy about it
    ignore(LibraryGroups.CONCURRENT)
    default(TipOfTree)
}

/**
 * Rules are resolved in addition order. So if you have two rules that specify how docs should be
 * built for a module, first defined rule wins.
 */
fun docsRules(
    name: String,
    offline: Boolean,
    init: PublishDocsRulesBuilder.() -> Unit
): PublishDocsRules {
    val f = PublishDocsRulesBuilder(name, offline)
    f.init()
    return f.build()
}

class PublishDocsRulesBuilder(private val name: String, private val offline: Boolean) {

    private val rules: MutableList<DocsRule> = mutableListOf(DocsRule(Benchmark, Ignore))
    /**
     * docs for projects within [groupName] will be built from sources.
     */
    fun tipOfTree(groupName: String) {
        rules.add(DocsRule(Group(groupName), TipOfTree))
    }

    /**
     * docs for a project with the given [groupName] and [name] will be built from sources.
     */
    fun tipOfTree(groupName: String, name: String) {
        rules.add(DocsRule(Exact(groupName, name), TipOfTree))
    }

    /**
     * docs for a project with the given [groupName] and [name] will be built from a prebuilt with
     * the given [version].
     */
    fun prebuilts(groupName: String, moduleName: String, version: String): Prebuilts {
        val strategy = Prebuilts(Version(version))
        rules.add(DocsRule(Exact(groupName, moduleName), strategy))
        return strategy
    }

    /**
     * docs for projects within [groupName] will be built from prebuilts with the given [version]
     */
    fun prebuilts(groupName: String, version: String) = prebuilts(groupName, Version(version))

    /**
     * docs for projects within [groupName] will be built from prebuilts with the given [version]
     */
    fun prebuilts(groupName: String, version: Version): Prebuilts {
        val strategy = Prebuilts(version)
        rules.add(DocsRule(Group(groupName), strategy))
        return strategy
    }

    /**
     * defines a default strategy for building docs
     */
    fun default(strategy: Strategy) {
        rules.add(DocsRule(All, strategy))
    }

    /**
     * docs for projects within [groupName] won't be built
     */
    fun ignore(groupName: String) {
        rules.add(DocsRule(Group(groupName), Ignore))
    }

    /**
     * docs for a specified project won't be built
     */
    fun ignore(groupName: String, name: String) {
        rules.add(DocsRule(Exact(groupName, name), Ignore))
    }

    fun build() = PublishDocsRules(name, offline, rules)
}

sealed class ArtifactsPredicate {
    abstract fun apply(inGroup: String, inName: String): Boolean
    object All : ArtifactsPredicate() {
        override fun apply(inGroup: String, inName: String) = true
    }
    class Group(val group: String) : ArtifactsPredicate() {
        override fun apply(inGroup: String, inName: String) = inGroup == group
        override fun toString() = "\"$group\""
    }
    class Exact(val group: String, val name: String) : ArtifactsPredicate() {
        override fun apply(inGroup: String, inName: String) = group == inGroup && name == inName
        override fun toString() = "\"$group\", \"$name\""
    }

    object Benchmark : ArtifactsPredicate() {
        override fun apply(inGroup: String, inName: String) = inName.endsWith("-benchmark")
    }
}

data class DocsRule(val predicate: ArtifactsPredicate, val strategy: Strategy) {
    override fun toString(): String {
        if (predicate is All) {
            return "default($strategy)"
        }
        return when (strategy) {
            is Prebuilts -> "prebuilts($predicate, \"${strategy.version}\")"
            is Ignore -> "ignore($predicate)"
            is TipOfTree -> "tipOfTree($predicate)"
        }
    }
}

sealed class Strategy {
    object TipOfTree : Strategy()
    object Ignore : Strategy()
    class Prebuilts(val version: Version) : Strategy() {
        var stubs: MutableList<String>? = null
        fun addStubs(path: String) {
            if (stubs == null) {
                stubs = mutableListOf()
            }
            stubs!!.add(path)
        }

        override fun toString() = "Prebuilts(\"$version\")"
        fun dependency(extension: SupportLibraryExtension): String {
            return "${extension.mavenGroup}:${extension.project.name}:$version"
        }
    }
}

class PublishDocsRules(val name: String, val offline: Boolean, private val rules: List<DocsRule>) {
    fun resolve(extension: SupportLibraryExtension): DocsRule? {
        val mavenGroup = extension.mavenGroup
        return if (mavenGroup == null) null else resolve(mavenGroup, extension.project.name)
    }

    fun resolve(groupName: String, moduleName: String): DocsRule {
        return rules.find { it.predicate.apply(groupName, moduleName) } ?: throw Error()
    }
}<|MERGE_RESOLUTION|>--- conflicted
+++ resolved
@@ -109,25 +109,7 @@
     prebuilts(LibraryGroups.WEAR, "1.0.0")
             .addStubs("wear/wear_stubs/com.google.android.wearable-stubs.jar")
     prebuilts(LibraryGroups.WEBKIT, "1.0.0")
-<<<<<<< HEAD
-    prebuilts(LibraryGroups.ROOM, "2.1.0-alpha04")
-    prebuilts(LibraryGroups.PERSISTENCE, "2.0.0")
-    ignore(LibraryGroups.LIFECYCLE, "lifecycle-savedstate-core")
-    ignore(LibraryGroups.LIFECYCLE, "lifecycle-savedstate-fragment")
-    ignore(LibraryGroups.LIFECYCLE, "lifecycle-viewmodel-savedstate")
-    ignore(LibraryGroups.LIFECYCLE, "lifecycle-viewmodel-fragment")
-    ignore(LibraryGroups.LIFECYCLE, "lifecycle-livedata-ktx")
-    ignore(LibraryGroups.LIFECYCLE, "lifecycle-livedata-core-ktx")
-    ignore(LibraryGroups.LIFECYCLE, "lifecycle-compiler")
-    prebuilts(LibraryGroups.LIFECYCLE, "2.1.0-alpha02")
-    prebuilts(LibraryGroups.ARCH_CORE, "2.0.0")
-    prebuilts(LibraryGroups.PAGING, "2.1.0")
-    ignore(LibraryGroups.NAVIGATION, "navigation-testing")
-    prebuilts(LibraryGroups.NAVIGATION, "1.0.0-beta02")
-    prebuilts(LibraryGroups.WORKMANAGER, "1.0.0-rc01")
-=======
     prebuilts(LibraryGroups.WORKMANAGER, "1.0.0-rc02")
->>>>>>> fee1e702
     default(Ignore)
 }
 
