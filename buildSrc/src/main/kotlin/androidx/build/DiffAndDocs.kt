/*
 * Copyright 2018 The Android Open Source Project
 *
 * Licensed under the Apache License, Version 2.0 (the "License");
 * you may not use this file except in compliance with the License.
 * You may obtain a copy of the License at
 *
 *      http://www.apache.org/licenses/LICENSE-2.0
 *
 * Unless required by applicable law or agreed to in writing, software
 * distributed under the License is distributed on an "AS IS" BASIS,
 * WITHOUT WARRANTIES OR CONDITIONS OF ANY KIND, either express or implied.
 * See the License for the specific language governing permissions and
 * limitations under the License.
 */

package androidx.build

import androidx.build.Strategy.Prebuilts
import androidx.build.Strategy.TipOfTree
import androidx.build.checkapi.ApiXmlConversionTask
import androidx.build.checkapi.CheckApiTasks
import androidx.build.checkapi.hasApiTasks
import androidx.build.checkapi.initializeApiChecksForProject
import androidx.build.doclava.ChecksConfig
import androidx.build.doclava.DEFAULT_DOCLAVA_CONFIG
import androidx.build.doclava.DoclavaTask
import androidx.build.docs.ConcatenateFilesTask
import androidx.build.docs.GenerateDocsTask
import androidx.build.jdiff.JDiffTask
import com.android.build.gradle.AppExtension
import com.android.build.gradle.LibraryExtension
import com.android.build.gradle.api.BaseVariant
import org.gradle.api.GradleException
import org.gradle.api.Project
import org.gradle.api.Task
import org.gradle.api.artifacts.Configuration
import org.gradle.api.artifacts.ResolveException
import org.gradle.api.file.FileCollection
import org.gradle.api.file.FileTree
import org.gradle.api.plugins.JavaBasePlugin
import org.gradle.api.tasks.TaskContainer
import org.gradle.api.tasks.bundling.Zip
import org.gradle.api.tasks.compile.JavaCompile
import org.gradle.api.tasks.javadoc.Javadoc
import java.io.File
import java.net.URLClassLoader
import java.time.LocalDateTime
import java.time.format.DateTimeFormatter
import javax.tools.ToolProvider
import kotlin.collections.set

private const val DOCLAVA_DEPENDENCY = "com.android:doclava:1.0.6"

private const val JDIFF_DEPENDENCY = "com.android:jdiff:1.1.0"
private const val XML_PARSER_APIS_DEPENDENCY = "xerces:xmlParserAPIs:2.6.2"
private const val XERCES_IMPL_DEPENDENCY = "xerces:xercesImpl:2.6.2"

data class DacOptions(val libraryroot: String, val dataname: String)

object DiffAndDocs {
    private lateinit var anchorTask: Task
    private var docsProject: Project? = null

    private lateinit var rules: List<PublishDocsRules>
    private val docsTasks: MutableMap<String, GenerateDocsTask> = mutableMapOf()
    private lateinit var aggregateOldApiTxtsTask: ConcatenateFilesTask
    private lateinit var aggregateNewApiTxtsTask: ConcatenateFilesTask
    private lateinit var generateDiffsTask: JDiffTask

    /**
     * Initialization that should happen only once (and on the root project)
     */
    @JvmStatic
    fun configureDiffAndDocs(
        root: Project,
        supportRootFolder: File,
        dacOptions: DacOptions,
        additionalRules: List<PublishDocsRules> = emptyList()
    ): Task {
        val doclavaConfiguration = root.configurations.create("doclava")
        doclavaConfiguration.dependencies.add(root.dependencies.create(DOCLAVA_DEPENDENCY))

        // tools.jar required for com.sun.javadoc
        // TODO this breaks the ability to use JDK 9+ for compilation.
        doclavaConfiguration.dependencies.add(root.dependencies.create(root.files(
                (ToolProvider.getSystemToolClassLoader() as URLClassLoader).urLs)))

        rules = additionalRules + TIP_OF_TREE
        docsProject = root.findProject(":docs-fake")
        anchorTask = root.tasks.create("anchorDocsTask")
        val generateSdkApiTask = createGenerateSdkApiTask(root, doclavaConfiguration)
        val now = LocalDateTime.now()
        // The diff output assumes that each library is of the same version,
        // but our libraries may each be of different versions
        // So, we display the date as the new version
        val newVersion = now.format(DateTimeFormatter.ofPattern("yyyy-MM-dd"))
        val offlineOverride = root.processProperty("offlineDocs")

        rules.forEach {
            val offline = if (offlineOverride != null) {
                offlineOverride == "true"
            } else {
                it.offline
            }

            val task = createGenerateDocsTask(
                    project = root, generateSdkApiTask = generateSdkApiTask,
                    doclavaConfig = doclavaConfiguration,
                    supportRootFolder = supportRootFolder, dacOptions = dacOptions,
                    destDir = File(root.docsDir(), it.name),
                    taskName = "${it.name}DocsTask",
                    offline = offline)
            docsTasks[it.name] = task
            anchorTask.dependsOn(createDistDocsTask(root, task, it.name))
        }

        root.tasks.create("generateDocs").dependsOn(docsTasks[TIP_OF_TREE.name])

        val docletClasspath = doclavaConfiguration.resolve()

        aggregateOldApiTxtsTask = root.tasks.create("aggregateOldApiTxts",
                ConcatenateFilesTask::class.java)
        aggregateOldApiTxtsTask.Output = File(root.docsDir(), "previous.txt")

        val oldApisTask = root.tasks.createWithConfig("oldApisXml",
                ApiXmlConversionTask::class.java) {
            classpath = root.files(docletClasspath)
            dependsOn(doclavaConfiguration)

            inputApiFile = aggregateOldApiTxtsTask.Output
            dependsOn(aggregateOldApiTxtsTask)

            outputApiXmlFile = File(root.docsDir(), "previous.xml")
        }

        aggregateNewApiTxtsTask = root.tasks.create("aggregateNewApiTxts",
                ConcatenateFilesTask::class.java)
        aggregateNewApiTxtsTask.Output = File(root.docsDir(), newVersion)

        val newApisTask = root.tasks.createWithConfig("newApisXml",
                ApiXmlConversionTask::class.java) {
            classpath = root.files(docletClasspath)

            inputApiFile = aggregateNewApiTxtsTask.Output
            dependsOn(aggregateNewApiTxtsTask)

            outputApiXmlFile = File(root.docsDir(), "$newVersion.xml")
        }

        val jdiffConfiguration = root.configurations.create("jdiff")
        jdiffConfiguration.dependencies.add(root.dependencies.create(JDIFF_DEPENDENCY))
        jdiffConfiguration.dependencies.add(root.dependencies.create(XML_PARSER_APIS_DEPENDENCY))
        jdiffConfiguration.dependencies.add(root.dependencies.create(XERCES_IMPL_DEPENDENCY))

        generateDiffsTask = createGenerateDiffsTask(root,
                oldApisTask,
                newApisTask,
                jdiffConfiguration)

        docsTasks.values.forEach { docs -> generateDiffsTask.dependsOn(docs) }
        setupDocsProject()

        return anchorTask
    }

    private fun prebuiltSources(
        root: Project,
        mavenId: String,
        originName: String,
        originRule: DocsRule
    ): FileTree {
        val configName = "docs-temp_$mavenId"
        val configuration = root.configurations.create(configName)
        root.dependencies.add(configName, mavenId)

        val artifacts = try {
            configuration.resolvedConfiguration.resolvedArtifacts
        } catch (e: ResolveException) {
            root.logger.error("Failed to find prebuilts for $mavenId. " +
                    "A matching rule $originRule in docsRules(\"$originName\") " +
                    "in PublishDocsRules.kt requires it. You should either add a prebuilt, " +
                    "or add overriding \"ignore\" or \"tipOfTree\" rules")
            throw e
        }

        val artifact = artifacts.find { it.moduleVersion.id.toString() == mavenId }
                ?: throw GradleException()

        val folder = artifact.file.parentFile
        val tree = root.zipTree(File(folder, "${artifact.file.nameWithoutExtension}-sources.jar"))
                    .matching {
                        it.exclude("**/*.MF")
                        it.exclude("**/*.aidl")
                        it.exclude("**/*.html")
                        it.exclude("**/*.kt")
                        it.exclude("**/META-INF/**")
                    }
        root.configurations.remove(configuration)
        return tree
    }

    private fun setupDocsProject() {
        docsProject?.afterEvaluate { docs ->
            val appExtension = docs.extensions.findByType(AppExtension::class.java)
                    ?: throw GradleException("Android app plugin is missing on docsProject")

            rules.forEach { rule ->
                appExtension.productFlavors.create(rule.name) {
                    it.dimension = "library-group"
                }
            }
            appExtension.applicationVariants.all { v ->
                val task = docsTasks[v.flavorName]
                if (v.buildType.name == "release" && task != null) {
                    registerAndroidProjectForDocsTask(task, v)
                    task.exclude { fileTreeElement ->
                        fileTreeElement.path.endsWith(v.rFile())
                    }
                }
            }
        }

        docsProject?.rootProject?.subprojects
                ?.filter { docsProject != it }
                ?.forEach { docsProject?.evaluationDependsOn(it.path) }
    }

    private fun registerPrebuilts(extension: SupportLibraryExtension) =
            docsProject?.afterEvaluate { docs ->
        val depHandler = docs.dependencies
        val root = docs.rootProject
        rules.forEach { rule ->
            val resolvedRule = rule.resolve(extension)
            val strategy = resolvedRule?.strategy
            if (strategy is Prebuilts) {
                val dependency = strategy.dependency(extension)
                depHandler.add("${rule.name}Implementation", dependency)
                strategy.stubs?.forEach { path ->
                    depHandler.add("${rule.name}CompileOnly", root.files(path))
                }
                docsTasks[rule.name]!!.source(prebuiltSources(root, dependency,
                        rule.name, resolvedRule))
            }
        }
    }

    private fun tipOfTreeTasks(extension: SupportLibraryExtension, setup: (DoclavaTask) -> Unit) {
        rules.filter { rule -> rule.resolve(extension)?.strategy == TipOfTree }
                .mapNotNull { rule -> docsTasks[rule.name] }
                .forEach(setup)
    }

    /**
     * Registers a Java project to be included in docs generation, local API file generation, and
     * local API diff generation tasks.
     */
    fun registerJavaProject(project: Project, extension: SupportLibraryExtension) {
        val compileJava = project.properties["compileJava"] as JavaCompile

        registerPrebuilts(extension)

        tipOfTreeTasks(extension) { task ->
            registerJavaProjectForDocsTask(task, compileJava)
        }

        registerJavaProjectForDocsTask(generateDiffsTask, compileJava)
        if (!hasApiTasks(project, extension)) {
            return
        }

        val tasks = initializeApiChecksForProject(project,
                aggregateOldApiTxtsTask, aggregateNewApiTxtsTask)
        registerJavaProjectForDocsTask(tasks.generateApi, compileJava)
        setupApiVersioningInDocsTasks(extension, tasks)
        addCheckApiTasksToGraph(tasks)
    }

    /**
     * Registers an Android project to be included in global docs generation, local API file
     * generation, and local API diff generation tasks.
     */
    fun registerAndroidProject(
        project: Project,
        library: LibraryExtension,
        extension: SupportLibraryExtension
    ) {

        registerPrebuilts(extension)

        library.libraryVariants.all { variant ->
            if (variant.name == "release") {
                // include R.file generated for prebuilts
                rules.filter { it.resolve(extension)?.strategy is Prebuilts }.forEach { rule ->
                    docsTasks[rule.name]?.include { fileTreeElement ->
                        fileTreeElement.path.endsWith(variant.rFile())
                    }
                }

                tipOfTreeTasks(extension) { task ->
                    registerAndroidProjectForDocsTask(task, variant)
                }

                if (!hasApiTasks(project, extension)) {
                    return@all
                }
                val tasks = initializeApiChecksForProject(project, aggregateOldApiTxtsTask,
                        aggregateNewApiTxtsTask)
                registerAndroidProjectForDocsTask(tasks.generateApi, variant)
                setupApiVersioningInDocsTasks(extension, tasks)
                addCheckApiTasksToGraph(tasks)
            }
        }
    }

    private fun setupApiVersioningInDocsTasks(
        extension: SupportLibraryExtension,
        checkApiTasks: CheckApiTasks
    ) {
        rules.forEach { rules ->
            val project = extension.project
            val strategy = rules.resolve(extension)?.strategy
            val version = if (strategy is Prebuilts) {
                strategy.version
            } else {
                extension.project.version()
            }
            val docs = docsTasks[rules.name]!!
            // Track API change history.
            docs.addSinceFilesFrom(project.projectDir)
            // Associate current API surface with the Maven artifact.
            val artifact = "${project.group}:${project.name}:$version"
            docs.addArtifact(checkApiTasks.generateApi.apiFile!!.absolutePath, artifact)
            docs.dependsOn(checkApiTasks.generateApi)
        }
    }

    private fun addCheckApiTasksToGraph(tasks: CheckApiTasks) {
        docsTasks.values.forEach { docs -> docs.dependsOn(tasks.generateApi) }
        anchorTask.dependsOn(tasks.checkApi)
    }
}

/**
 * Registers a Java project on the given Javadocs task.
 * <p>
 * <ul>
 * <li>Sets up a dependency to ensure the project is compiled prior to running the task
 * <li>Adds the project's source files to the Javadoc task's source files
 * <li>Adds the project's compilation classpath (e.g. dependencies) to the task classpath to ensure
 *     that references in the source files may be resolved
 * <li>Adds the project's output artifacts to the task classpath to ensure that source references to
 *     generated code may be resolved
 * </ul>
 */
private fun registerJavaProjectForDocsTask(task: Javadoc, javaCompileTask: JavaCompile) {
    task.dependsOn(javaCompileTask)
    task.source(javaCompileTask.source)
    val project = task.project
    task.classpath += project.files(javaCompileTask.classpath) +
            project.files(javaCompileTask.destinationDir)
}

/**
 * Registers an Android project on the given Javadocs task.
 * <p>
 * @see #registerJavaProjectForDocsTask
 */
private fun registerAndroidProjectForDocsTask(task: Javadoc, releaseVariant: BaseVariant) {
    // This code makes a number of unsafe assumptions about Android Gradle Plugin,
    // and there's a good chance that this will break in the near future.
    @Suppress("DEPRECATION")
    task.dependsOn(releaseVariant.javaCompile)
    task.include { fileTreeElement ->
        fileTreeElement.name != "R.java" || fileTreeElement.path.endsWith(releaseVariant.rFile()) }
    @Suppress("DEPRECATION")
    task.source(releaseVariant.javaCompile.source)
    @Suppress("DEPRECATION")
    task.classpath += releaseVariant.getCompileClasspath(null) +
            task.project.files(releaseVariant.javaCompile.destinationDir)
}

/**
 * Generates API diffs.
 * <p>
 * By default, diffs are generated for the delta between current.txt and the
 * next most recent X.Y.Z.txt API file. Behavior may be changed by specifying
 * one or both of -PtoApi and -PfromApi.
 * <p>
 * If both fromApi and toApi are specified, diffs will be generated for
 * fromApi -> toApi. For example, 25.0.0 -> 26.0.0 diffs could be generated by
 * using:
 * <br><code>
 *   ./gradlew generateDiffs -PfromApi=25.0.0 -PtoApi=26.0.0
 * </code>
 * <p>
 * If only toApi is specified, it MUST be specified as X.Y.Z and diffs will be
 * generated for (release before toApi) -> toApi. For example, 24.2.0 -> 25.0.0
 * diffs could be generated by using:
 * <br><code>
 *   ./gradlew generateDiffs -PtoApi=25.0.0
 * </code>
 * <p>
 * If only fromApi is specified, diffs will be generated for fromApi -> current.
 * For example, lastApiReview -> current diffs could be generated by using:
 * <br><code>
 *   ./gradlew generateDiffs -PfromApi=lastApiReview
 * </code>
 * <p>
 */
private fun createGenerateDiffsTask(
    project: Project,
    oldApiTask: ApiXmlConversionTask,
    newApiTask: ApiXmlConversionTask,
    jdiffConfig: Configuration
): JDiffTask =
        project.tasks.createWithConfig("generateDiffs", JDiffTask::class.java) {
            // Base classpath is Android SDK, sub-projects add their own.
            classpath = androidJarFile(project)

            // JDiff properties.
            oldApiXmlFile = oldApiTask.outputApiXmlFile
            newApiXmlFile = newApiTask.outputApiXmlFile

            val newApi = newApiXmlFile.name.substringBeforeLast('.')
            val docsDir = File(project.rootProject.docsDir(), "public")

            newJavadocPrefix = "../../../../../reference/"
            destinationDir = File(docsDir, "online/sdk/support_api_diff/${project.name}/$newApi")

            // Javadoc properties.
            docletpath = jdiffConfig.resolve()
            title = "Support&nbsp;Library&nbsp;API&nbsp;Differences&nbsp;Report"

            exclude("**/R.java")
            dependsOn(oldApiTask, newApiTask, jdiffConfig)
            doLast {
                project.logger.lifecycle("generated diffs into $destinationDir")
            }
        }

// Generates a distribution artifact for online docs.
private fun createDistDocsTask(
    project: Project,
    generateDocs: DoclavaTask,
    ruleName: String = ""
<<<<<<< HEAD
): Zip = project.tasks.createWithConfig("dist${ruleName}Docs", Zip::class.java) {
    dependsOn(generateDocs)
    group = JavaBasePlugin.DOCUMENTATION_GROUP
    description = "Generates distribution artifact for d.android.com-style documentation."
    from(generateDocs.destinationDir)
    baseName = "android-support-$ruleName-docs"
    version = getBuildId()
    destinationDir = project.getDistributionDirectory()
    doLast {
        logger.lifecycle("'Wrote API reference to $archivePath")
=======
): TaskProvider<Zip> = project.tasks.register("dist${ruleName}Docs", Zip::class.java) {
    it.apply {
        dependsOn(generateDocs)
        from(generateDocs.map {
            it.destinationDir
        })
        val baseName = "androidx-$ruleName-docs"
        val buildId = getBuildId()
        archiveBaseName.set(baseName)
        archiveVersion.set(buildId)
        destinationDirectory.set(project.getDistributionDirectory())
        group = JavaBasePlugin.DOCUMENTATION_GROUP
        val filePath = "${project.getDistributionDirectory().canonicalPath}/"
        val fileName = "$baseName-$buildId.zip"
        val destinationFile = filePath + fileName
        description = "Zips $ruleName Java documentation (generated via Doclava in the " +
            "style of d.android.com) into $destinationFile"
        doLast {
            logger.lifecycle("'Wrote API reference to $destinationFile")
        }
>>>>>>> d55bc89b
    }
}

/**
 * Creates a task to generate an API file from the platform SDK's source and stub JARs.
 * <p>
 * This is useful for federating docs against the platform SDK when no API XML file is available.
 */
private fun createGenerateSdkApiTask(project: Project, doclavaConfig: Configuration): DoclavaTask =
        project.tasks.createWithConfig("generateSdkApi", DoclavaTask::class.java) {
            dependsOn(doclavaConfig)
            description = "Generates API files for the current SDK."
            setDocletpath(doclavaConfig.resolve())
            destinationDir = project.docsDir()
            classpath = androidJarFile(project)
            source(project.zipTree(androidSrcJarFile(project)))
            exclude("**/overview.html") // TODO https://issuetracker.google.com/issues/116699307
            apiFile = sdkApiFile(project)
            generateDocs = false
            coreJavadocOptions {
                addStringOption("stubpackages", "android.*")
            }
        }

private val GENERATEDOCS_HIDDEN = listOf(105, 106, 107, 111, 112, 113, 115, 116, 121)
private val GENERATE_DOCS_CONFIG = ChecksConfig(
        warnings = emptyList(),
        hidden = GENERATEDOCS_HIDDEN + DEFAULT_DOCLAVA_CONFIG.hidden,
        errors = ((101..122) - GENERATEDOCS_HIDDEN)
)

private fun createGenerateDocsTask(
    project: Project,
    generateSdkApiTask: DoclavaTask,
    doclavaConfig: Configuration,
    supportRootFolder: File,
    dacOptions: DacOptions,
    destDir: File,
    taskName: String = "generateDocs",
    offline: Boolean
): GenerateDocsTask =
        project.tasks.createWithConfig(taskName, GenerateDocsTask::class.java) {
            dependsOn(generateSdkApiTask, doclavaConfig)
            group = JavaBasePlugin.DOCUMENTATION_GROUP
            description = "Generates d.android.com-style documentation. To generate offline docs " +
                    "use \'-PofflineDocs=true\' parameter."

            setDocletpath(doclavaConfig.resolve())
            destinationDir = File(destDir, if (offline) "offline" else "online")
            classpath = androidJarFile(project)
            checksConfig = GENERATE_DOCS_CONFIG
            addSinceFilesFrom(supportRootFolder)

            coreJavadocOptions {
                addStringOption("templatedir",
                        "$supportRootFolder/../../external/doclava/res/assets/templates-sdk")
                addStringOption("samplesdir", "$supportRootFolder/samples")
                addMultilineMultiValueOption("federate").value = listOf(
                        listOf("Android", "https://developer.android.com")
                )
                addMultilineMultiValueOption("federationapi").value = listOf(
                        listOf("Android", generateSdkApiTask.apiFile?.absolutePath)
                )
                addMultilineMultiValueOption("hdf").value = listOf(
                        listOf("android.whichdoc", "online"),
                        listOf("android.hasSamples", "true"),
                        listOf("dac", "true")
                )

                // Specific to reference docs.
                if (!offline) {
                    addStringOption("toroot", "/")
                    addBooleanOption("devsite", true)
                    addBooleanOption("yamlV2", true)
                    addStringOption("dac_libraryroot", dacOptions.libraryroot)
                    addStringOption("dac_dataname", dacOptions.dataname)
                }
            }

            addArtifactsAndSince()
        }

private fun sdkApiFile(project: Project) = File(project.docsDir(), "release/sdk_current.txt")

fun <T : Task> TaskContainer.createWithConfig(
    name: String,
    taskClass: Class<T>,
    config: T.() -> Unit
) =
        create(name, taskClass) { task -> task.config() }

fun androidJarFile(project: Project): FileCollection =
        project.files(arrayOf(File(project.sdkPath(),
                "platforms/android-${SupportConfig.CURRENT_SDK_VERSION}/android.jar")))

private fun androidSrcJarFile(project: Project): File = File(project.sdkPath(),
        "platforms/android-${SupportConfig.CURRENT_SDK_VERSION}/android-stubs-src.jar")

private fun PublishDocsRules.resolve(extension: SupportLibraryExtension): DocsRule? {
    val mavenGroup = extension.mavenGroup
    return if (mavenGroup == null) null else resolve(mavenGroup, extension.project.name)
}

private fun Prebuilts.dependency(extension: SupportLibraryExtension) =
        "${extension.mavenGroup}:${extension.project.name}:$version"

private fun BaseVariant.rFile() = "${applicationId.replace('.', '/')}/R.java"

// Nasty part. Get rid of that eventually!
fun Project.docsDir(): File = properties["docsDir"] as File

private fun Project.sdkPath(): File = getSdkPath(rootProject.projectDir)

fun Project.processProperty(name: String) =
        if (hasProperty(name)) {
            properties[name] as String
        } else {
            null
        }<|MERGE_RESOLUTION|>--- conflicted
+++ resolved
@@ -18,19 +18,16 @@
 
 import androidx.build.Strategy.Prebuilts
 import androidx.build.Strategy.TipOfTree
-import androidx.build.checkapi.ApiXmlConversionTask
-import androidx.build.checkapi.CheckApiTasks
-import androidx.build.checkapi.hasApiTasks
-import androidx.build.checkapi.initializeApiChecksForProject
 import androidx.build.doclava.ChecksConfig
 import androidx.build.doclava.DEFAULT_DOCLAVA_CONFIG
 import androidx.build.doclava.DoclavaTask
-import androidx.build.docs.ConcatenateFilesTask
 import androidx.build.docs.GenerateDocsTask
-import androidx.build.jdiff.JDiffTask
+import androidx.build.gradle.isRoot
 import com.android.build.gradle.AppExtension
 import com.android.build.gradle.LibraryExtension
 import com.android.build.gradle.api.BaseVariant
+import com.android.build.gradle.api.SourceKind
+import com.google.common.base.Preconditions
 import org.gradle.api.GradleException
 import org.gradle.api.Project
 import org.gradle.api.Task
@@ -38,139 +35,169 @@
 import org.gradle.api.artifacts.ResolveException
 import org.gradle.api.file.FileCollection
 import org.gradle.api.file.FileTree
+import org.gradle.api.plugins.ExtraPropertiesExtension
 import org.gradle.api.plugins.JavaBasePlugin
 import org.gradle.api.tasks.TaskContainer
+import org.gradle.api.tasks.TaskProvider
 import org.gradle.api.tasks.bundling.Zip
 import org.gradle.api.tasks.compile.JavaCompile
 import org.gradle.api.tasks.javadoc.Javadoc
+import org.gradle.api.tasks.util.PatternSet
 import java.io.File
 import java.net.URLClassLoader
-import java.time.LocalDateTime
-import java.time.format.DateTimeFormatter
 import javax.tools.ToolProvider
 import kotlin.collections.set
 
 private const val DOCLAVA_DEPENDENCY = "com.android:doclava:1.0.6"
 
-private const val JDIFF_DEPENDENCY = "com.android:jdiff:1.1.0"
-private const val XML_PARSER_APIS_DEPENDENCY = "xerces:xmlParserAPIs:2.6.2"
-private const val XERCES_IMPL_DEPENDENCY = "xerces:xercesImpl:2.6.2"
-
 data class DacOptions(val libraryroot: String, val dataname: String)
 
-object DiffAndDocs {
-    private lateinit var anchorTask: Task
-    private var docsProject: Project? = null
-
-    private lateinit var rules: List<PublishDocsRules>
-    private val docsTasks: MutableMap<String, GenerateDocsTask> = mutableMapOf()
-    private lateinit var aggregateOldApiTxtsTask: ConcatenateFilesTask
-    private lateinit var aggregateNewApiTxtsTask: ConcatenateFilesTask
-    private lateinit var generateDiffsTask: JDiffTask
-
-    /**
-     * Initialization that should happen only once (and on the root project)
-     */
-    @JvmStatic
-    fun configureDiffAndDocs(
-        root: Project,
-        supportRootFolder: File,
-        dacOptions: DacOptions,
-        additionalRules: List<PublishDocsRules> = emptyList()
-    ): Task {
+/**
+ * Object used to manage configuration of documentation generation tasks.
+ *
+ * @property root the top-level AndroidX project.
+ * @property supportRootFolder the directory in which the top-level AndroidX project lives.
+ * @property dacOptions additional options for generating output compatible with d.android.com.
+ * @property additionalRules optional list of rule sets used to generate documentation.
+ * @constructor Creates a DiffAndDocs object and immediately creates related documentation tasks.
+ */
+class DiffAndDocs private constructor(
+    root: Project,
+    supportRootFolder: File,
+    dacOptions: DacOptions,
+    additionalRules: List<PublishDocsRules> = emptyList()
+) {
+    private val anchorTask: TaskProvider<Task>
+
+    /**
+     * Placeholder project used to generate top-level documentation.
+     */
+    private val docsProject: Project?
+
+    /**
+     * List of documentation rule sets.
+     */
+    private val rules: List<PublishDocsRules>
+
+    /**
+     * Map of documentation rule sets (by human-readable label) to documentation generation tasks.
+     */
+    private val docsTasks: MutableMap<String, TaskProvider<GenerateDocsTask>> = mutableMapOf()
+
+    init {
+        // Hack to force tools.jar (required by com.sun.javadoc) to be available on the Doclava
+        // run-time classpath. Note this breaks the ability to use JDK 9+ for compilation.
         val doclavaConfiguration = root.configurations.create("doclava")
         doclavaConfiguration.dependencies.add(root.dependencies.create(DOCLAVA_DEPENDENCY))
-
-        // tools.jar required for com.sun.javadoc
-        // TODO this breaks the ability to use JDK 9+ for compilation.
         doclavaConfiguration.dependencies.add(root.dependencies.create(root.files(
                 (ToolProvider.getSystemToolClassLoader() as URLClassLoader).urLs)))
 
+        // Pulls in the :fakeannotations project, which provides modified annotations required to
+        // generate SDK API stubs in Doclava from Metalava-generated platform SDK stubs.
+        val annotationConfiguration = root.configurations.create("annotation")
+        annotationConfiguration.dependencies.add(root.dependencies.project(
+            mapOf("path" to ":fakeannotations")))
+
         rules = additionalRules + TIP_OF_TREE
         docsProject = root.findProject(":docs-fake")
-        anchorTask = root.tasks.create("anchorDocsTask")
-        val generateSdkApiTask = createGenerateSdkApiTask(root, doclavaConfiguration)
-        val now = LocalDateTime.now()
-        // The diff output assumes that each library is of the same version,
-        // but our libraries may each be of different versions
-        // So, we display the date as the new version
-        val newVersion = now.format(DateTimeFormatter.ofPattern("yyyy-MM-dd"))
+        anchorTask = root.tasks.register("anchorDocsTask")
+        val generateSdkApiTask = createGenerateSdkApiTask(root, doclavaConfiguration,
+            annotationConfiguration)
         val offlineOverride = root.processProperty("offlineDocs")
 
-        rules.forEach {
+        // Associate each documentation generation rule set with a GenerateDocsTask.
+        rules.forEach { rule ->
             val offline = if (offlineOverride != null) {
                 offlineOverride == "true"
             } else {
-                it.offline
-            }
-
-            val task = createGenerateDocsTask(
-                    project = root, generateSdkApiTask = generateSdkApiTask,
-                    doclavaConfig = doclavaConfiguration,
-                    supportRootFolder = supportRootFolder, dacOptions = dacOptions,
-                    destDir = File(root.docsDir(), it.name),
-                    taskName = "${it.name}DocsTask",
-                    offline = offline)
-            docsTasks[it.name] = task
-            anchorTask.dependsOn(createDistDocsTask(root, task, it.name))
-        }
-
-        root.tasks.create("generateDocs").dependsOn(docsTasks[TIP_OF_TREE.name])
-
-        val docletClasspath = doclavaConfiguration.resolve()
-
-        aggregateOldApiTxtsTask = root.tasks.create("aggregateOldApiTxts",
-                ConcatenateFilesTask::class.java)
-        aggregateOldApiTxtsTask.Output = File(root.docsDir(), "previous.txt")
-
-        val oldApisTask = root.tasks.createWithConfig("oldApisXml",
-                ApiXmlConversionTask::class.java) {
-            classpath = root.files(docletClasspath)
-            dependsOn(doclavaConfiguration)
-
-            inputApiFile = aggregateOldApiTxtsTask.Output
-            dependsOn(aggregateOldApiTxtsTask)
-
-            outputApiXmlFile = File(root.docsDir(), "previous.xml")
-        }
-
-        aggregateNewApiTxtsTask = root.tasks.create("aggregateNewApiTxts",
-                ConcatenateFilesTask::class.java)
-        aggregateNewApiTxtsTask.Output = File(root.docsDir(), newVersion)
-
-        val newApisTask = root.tasks.createWithConfig("newApisXml",
-                ApiXmlConversionTask::class.java) {
-            classpath = root.files(docletClasspath)
-
-            inputApiFile = aggregateNewApiTxtsTask.Output
-            dependsOn(aggregateNewApiTxtsTask)
-
-            outputApiXmlFile = File(root.docsDir(), "$newVersion.xml")
-        }
-
-        val jdiffConfiguration = root.configurations.create("jdiff")
-        jdiffConfiguration.dependencies.add(root.dependencies.create(JDIFF_DEPENDENCY))
-        jdiffConfiguration.dependencies.add(root.dependencies.create(XML_PARSER_APIS_DEPENDENCY))
-        jdiffConfiguration.dependencies.add(root.dependencies.create(XERCES_IMPL_DEPENDENCY))
-
-        generateDiffsTask = createGenerateDiffsTask(root,
-                oldApisTask,
-                newApisTask,
-                jdiffConfiguration)
-
-        docsTasks.values.forEach { docs -> generateDiffsTask.dependsOn(docs) }
-        setupDocsProject()
-
-        return anchorTask
-    }
-
+                rule.offline
+            }
+
+            val generateDocsTask = createGenerateDocsTask(
+                project = root, generateSdkApiTask = generateSdkApiTask,
+                doclavaConfig = doclavaConfiguration,
+                supportRootFolder = supportRootFolder, dacOptions = dacOptions,
+                destDir = File(root.docsDir(), rule.name),
+                taskName = "${rule.name}DocsTask",
+                offline = offline)
+            docsTasks[rule.name] = generateDocsTask
+            val createDistDocsTask = createDistDocsTask(root, generateDocsTask, rule.name)
+            anchorTask.configure { task ->
+                task.dependsOn(createDistDocsTask)
+            }
+        }
+
+        root.tasks.register("generateDocs") { task ->
+            task.group = JavaBasePlugin.DOCUMENTATION_GROUP
+            task.description = "Generates documentation (both Java and Kotlin) from tip-of-tree " +
+                "sources, in the style of those used in d.android.com."
+            task.dependsOn(docsTasks[TIP_OF_TREE.name])
+        }
+    }
+
+    companion object {
+        private const val EXT_NAME = "DIFF_AND_DOCS_EXT"
+        /**
+         * Returns the instance of DiffAndDocs from the Root project
+         */
+        fun get(project: Project): DiffAndDocs {
+            return project.rootProject.extensions.findByName(EXT_NAME) as? DiffAndDocs
+                ?: throw IllegalStateException("must call configureDiffAndDocs first")
+        }
+
+        /**
+         * Initializes documentation generation.
+         *
+         * This should happen only once (and on the root project).
+         *
+         * @property root the top-level AndroidX project.
+         * @property supportRootFolder the directory in which the top-level AndroidX project lives.
+         * @property dacOptions additional options for generating output compatible with
+         *           d.android.com.
+         * @property additionalRules optional list of rule sets used to generate documentation.
+         * @return the anchor task.
+         */
+        fun configureDiffAndDocs(
+            root: Project,
+            supportRootFolder: File,
+            dacOptions: DacOptions,
+            additionalRules: List<PublishDocsRules> = emptyList()
+        ): TaskProvider<Task> {
+            Preconditions.checkArgument(root.isRoot, "Must pass the root project")
+            Preconditions.checkState(root.extensions.findByName(EXT_NAME) == null,
+                "Cannot initialize DiffAndDocs twice")
+            val instance = DiffAndDocs(
+                root = root,
+                supportRootFolder = supportRootFolder,
+                dacOptions = dacOptions,
+                additionalRules = additionalRules
+            )
+            root.extensions.add(EXT_NAME, instance)
+            instance.setupDocsProject()
+            return instance.anchorTask
+        }
+    }
+
+    /**
+     * Builds a file tree containing source files for the specified [mavenId]. As a side-effect, the
+     * resulting file tree is also added to a configuration on the [root] project.
+     *
+     * This method is intended to be called as the result of a resolved DocsRule, and takes the
+     * [originName] as the name of the containing rule set and [originRule] as the name of the rule.
+     *
+     * @param root the project to which the sources of the resolved artifact should be added.
+     * @param mavenId the Maven coordinate of the artifact whose source files should be returned.
+     * @param originName the name of the documentation rule set in which [originRule] was specified.
+     * @param originRule the documentation rule that depends on the source of [mavenId].
+     * @return a file tree containing the source files to be documented.
+     */
     private fun prebuiltSources(
         root: Project,
         mavenId: String,
         originName: String,
         originRule: DocsRule
     ): FileTree {
-        val configName = "docs-temp_$mavenId"
+        val configName = "docs-temp_${mavenId.replace(":", "-")}"
         val configuration = root.configurations.create(configName)
         root.dependencies.add(configName, mavenId)
 
@@ -189,13 +216,15 @@
 
         val folder = artifact.file.parentFile
         val tree = root.zipTree(File(folder, "${artifact.file.nameWithoutExtension}-sources.jar"))
-                    .matching {
-                        it.exclude("**/*.MF")
-                        it.exclude("**/*.aidl")
-                        it.exclude("**/*.html")
-                        it.exclude("**/*.kt")
-                        it.exclude("**/META-INF/**")
-                    }
+                .matching {
+                    it.exclude("**/*.MF")
+                    it.exclude("**/*.aidl")
+                    it.exclude("**/*.html")
+                    it.exclude("**/*.kt")
+                    it.exclude("**/META-INF/**")
+                    it.exclude("**/OWNERS")
+                    it.exclude("**/NOTICE.txt")
+                }
         root.configurations.remove(configuration)
         return tree
     }
@@ -206,46 +235,84 @@
                     ?: throw GradleException("Android app plugin is missing on docsProject")
 
             rules.forEach { rule ->
-                appExtension.productFlavors.create(rule.name) {
+                appExtension.productFlavors.register(rule.name).configure {
                     it.dimension = "library-group"
                 }
             }
-            appExtension.applicationVariants.all { v ->
-                val task = docsTasks[v.flavorName]
-                if (v.buildType.name == "release" && task != null) {
-                    registerAndroidProjectForDocsTask(task, v)
-                    task.exclude { fileTreeElement ->
-                        fileTreeElement.path.endsWith(v.rFile())
+
+            appExtension.applicationVariants.all { appVariant ->
+                val taskProvider = docsTasks[appVariant.flavorName]
+                if (appVariant.buildType.name == "release" && taskProvider != null) {
+                    registerAndroidProjectForDocsTask(taskProvider, appVariant)
+
+                    // Exclude the R.java file from documentation.
+                    taskProvider.configure {
+                        it.exclude { fileTreeElement ->
+                            fileTreeElement.path.endsWith(appVariant.rFile())
+                        }
                     }
                 }
             }
         }
 
-        docsProject?.rootProject?.subprojects
-                ?.filter { docsProject != it }
-                ?.forEach { docsProject?.evaluationDependsOn(it.path) }
-    }
-
-    private fun registerPrebuilts(extension: SupportLibraryExtension) =
-            docsProject?.afterEvaluate { docs ->
-        val depHandler = docs.dependencies
-        val root = docs.rootProject
-        rules.forEach { rule ->
-            val resolvedRule = rule.resolve(extension)
-            val strategy = resolvedRule?.strategy
-            if (strategy is Prebuilts) {
-                val dependency = strategy.dependency(extension)
-                depHandler.add("${rule.name}Implementation", dependency)
-                strategy.stubs?.forEach { path ->
-                    depHandler.add("${rule.name}CompileOnly", root.files(path))
+        // Before evaluation, make the docs placeholder project depend on every other project.
+        docsProject?.let { docsProject ->
+            docsProject.beforeEvaluate {
+                docsProject.rootProject.subprojects.asSequence()
+                    .filter { docsProject != it }
+                    .forEach { docsProject.evaluationDependsOn(it.path) }
+            }
+        }
+    }
+
+    /**
+     * Registers prebuilt sources for the library represented by the specified [extension].
+     *
+     * Note that this method is not synchronous. It sets up an after-evaluate block that resolves
+     * the documentation rule for the library and sets up the necessary prebuilt dependencies.
+     *
+     * @param extension the library for which prebuilts should be registered.
+     */
+    fun registerPrebuilts(extension: AndroidXExtension) {
+        docsProject?.afterEvaluate { docs ->
+            val depHandler = docs.dependencies
+            val root = docs.rootProject
+            rules.forEach { rule ->
+                val resolvedRule = rule.resolve(extension)
+                val strategy = resolvedRule?.strategy
+                if (strategy is Prebuilts) {
+                    // Add the library's prebuilt JAR to the documentation generation project's
+                    // implementation dependencies as a Maven spec. Note there is no requirement to
+                    // use the Maven spec here -- this could also be a direct reference to the AAR.
+                    val dependency = strategy.dependency(extension)
+                    depHandler.add("${rule.name}Implementation", dependency)
+
+                    // Optionally add the library's stub JAR dependencies (ex. sidecar JARs) to the
+                    // documentation generation project's compilation classpath. This ensures the
+                    // stub JARs will be available on the documentation generators's run-time
+                    // classpath.
+                    strategy.stubs?.forEach { path ->
+                        depHandler.add("${rule.name}CompileOnly", root.files(path))
+                    }
+
+                    // Add the library's prebuilt source JAR to the GenerateDocsTask associated
+                    // with this rule.
+                    docsTasks[rule.name]!!.configure {
+                        it.source(prebuiltSources(root, dependency, rule.name, resolvedRule))
+                    }
                 }
-                docsTasks[rule.name]!!.source(prebuiltSources(root, dependency,
-                        rule.name, resolvedRule))
-            }
-        }
-    }
-
-    private fun tipOfTreeTasks(extension: SupportLibraryExtension, setup: (DoclavaTask) -> Unit) {
+            }
+        }
+    }
+
+    /**
+     * Applies the [setup] lambda to all docs rules where the strategy for [extension] resolves to
+     * TipOfTree.
+     */
+    private fun tipOfTreeTasks(
+        extension: AndroidXExtension,
+        setup: (TaskProvider<out DoclavaTask>) -> Unit
+    ) {
         rules.filter { rule -> rule.resolve(extension)?.strategy == TipOfTree }
                 .mapNotNull { rule -> docsTasks[rule.name] }
                 .forEach(setup)
@@ -255,25 +322,14 @@
      * Registers a Java project to be included in docs generation, local API file generation, and
      * local API diff generation tasks.
      */
-    fun registerJavaProject(project: Project, extension: SupportLibraryExtension) {
-        val compileJava = project.properties["compileJava"] as JavaCompile
+    fun registerJavaProject(project: Project, extension: AndroidXExtension) {
+        val compileJava = project.tasks.named("compileJava", JavaCompile::class.java)
 
         registerPrebuilts(extension)
 
         tipOfTreeTasks(extension) { task ->
             registerJavaProjectForDocsTask(task, compileJava)
         }
-
-        registerJavaProjectForDocsTask(generateDiffsTask, compileJava)
-        if (!hasApiTasks(project, extension)) {
-            return
-        }
-
-        val tasks = initializeApiChecksForProject(project,
-                aggregateOldApiTxtsTask, aggregateNewApiTxtsTask)
-        registerJavaProjectForDocsTask(tasks.generateApi, compileJava)
-        setupApiVersioningInDocsTasks(extension, tasks)
-        addCheckApiTasksToGraph(tasks)
     }
 
     /**
@@ -281,63 +337,27 @@
      * generation, and local API diff generation tasks.
      */
     fun registerAndroidProject(
-        project: Project,
         library: LibraryExtension,
-        extension: SupportLibraryExtension
+        extension: AndroidXExtension
     ) {
 
         registerPrebuilts(extension)
-
         library.libraryVariants.all { variant ->
-            if (variant.name == "release") {
+            if (variant.name == Release.DEFAULT_PUBLISH_CONFIG) {
                 // include R.file generated for prebuilts
                 rules.filter { it.resolve(extension)?.strategy is Prebuilts }.forEach { rule ->
-                    docsTasks[rule.name]?.include { fileTreeElement ->
-                        fileTreeElement.path.endsWith(variant.rFile())
+                    docsTasks[rule.name]?.configure {
+                        it.include { fileTreeElement ->
+                            fileTreeElement.path.endsWith(variant.rFile())
+                        }
                     }
                 }
 
                 tipOfTreeTasks(extension) { task ->
                     registerAndroidProjectForDocsTask(task, variant)
                 }
-
-                if (!hasApiTasks(project, extension)) {
-                    return@all
-                }
-                val tasks = initializeApiChecksForProject(project, aggregateOldApiTxtsTask,
-                        aggregateNewApiTxtsTask)
-                registerAndroidProjectForDocsTask(tasks.generateApi, variant)
-                setupApiVersioningInDocsTasks(extension, tasks)
-                addCheckApiTasksToGraph(tasks)
-            }
-        }
-    }
-
-    private fun setupApiVersioningInDocsTasks(
-        extension: SupportLibraryExtension,
-        checkApiTasks: CheckApiTasks
-    ) {
-        rules.forEach { rules ->
-            val project = extension.project
-            val strategy = rules.resolve(extension)?.strategy
-            val version = if (strategy is Prebuilts) {
-                strategy.version
-            } else {
-                extension.project.version()
-            }
-            val docs = docsTasks[rules.name]!!
-            // Track API change history.
-            docs.addSinceFilesFrom(project.projectDir)
-            // Associate current API surface with the Maven artifact.
-            val artifact = "${project.group}:${project.name}:$version"
-            docs.addArtifact(checkApiTasks.generateApi.apiFile!!.absolutePath, artifact)
-            docs.dependsOn(checkApiTasks.generateApi)
-        }
-    }
-
-    private fun addCheckApiTasksToGraph(tasks: CheckApiTasks) {
-        docsTasks.values.forEach { docs -> docs.dependsOn(tasks.generateApi) }
-        anchorTask.dependsOn(tasks.checkApi)
+            }
+        }
     }
 }
 
@@ -353,12 +373,18 @@
  *     generated code may be resolved
  * </ul>
  */
-private fun registerJavaProjectForDocsTask(task: Javadoc, javaCompileTask: JavaCompile) {
-    task.dependsOn(javaCompileTask)
-    task.source(javaCompileTask.source)
-    val project = task.project
-    task.classpath += project.files(javaCompileTask.classpath) +
-            project.files(javaCompileTask.destinationDir)
+private fun registerJavaProjectForDocsTask(
+    docsTaskProvider: TaskProvider<out Javadoc>,
+    javaCompileTaskProvider: TaskProvider<JavaCompile>
+) {
+    docsTaskProvider.configure { docsTask ->
+        docsTask.dependsOn(javaCompileTaskProvider)
+        var javaCompileTask = javaCompileTaskProvider.get()
+        docsTask.source(javaCompileTask.source)
+        val project = docsTask.project
+        docsTask.classpath += project.files(javaCompileTask.classpath) +
+                project.files(javaCompileTask.destinationDir)
+    }
 }
 
 /**
@@ -366,96 +392,38 @@
  * <p>
  * @see #registerJavaProjectForDocsTask
  */
-private fun registerAndroidProjectForDocsTask(task: Javadoc, releaseVariant: BaseVariant) {
+private fun registerAndroidProjectForDocsTask(
+    task: TaskProvider<out Javadoc>,
+    releaseVariant: BaseVariant
+) {
     // This code makes a number of unsafe assumptions about Android Gradle Plugin,
     // and there's a good chance that this will break in the near future.
-    @Suppress("DEPRECATION")
-    task.dependsOn(releaseVariant.javaCompile)
-    task.include { fileTreeElement ->
-        fileTreeElement.name != "R.java" || fileTreeElement.path.endsWith(releaseVariant.rFile()) }
-    @Suppress("DEPRECATION")
-    task.source(releaseVariant.javaCompile.source)
-    @Suppress("DEPRECATION")
-    task.classpath += releaseVariant.getCompileClasspath(null) +
-            task.project.files(releaseVariant.javaCompile.destinationDir)
+    val javaCompileProvider = releaseVariant.javaCompileProvider
+    task.configure {
+        it.dependsOn(javaCompileProvider)
+        it.include { fileTreeElement ->
+            fileTreeElement.name != "R.java" ||
+                    fileTreeElement.path.endsWith(releaseVariant.rFile())
+        }
+        releaseVariant.getSourceFolders(SourceKind.JAVA).forEach { sourceSet ->
+            it.source(sourceSet)
+        }
+        it.classpath += releaseVariant.getCompileClasspath(null) +
+                it.project.files(javaCompileProvider.get().destinationDir)
+    }
 }
 
 /**
- * Generates API diffs.
- * <p>
- * By default, diffs are generated for the delta between current.txt and the
- * next most recent X.Y.Z.txt API file. Behavior may be changed by specifying
- * one or both of -PtoApi and -PfromApi.
- * <p>
- * If both fromApi and toApi are specified, diffs will be generated for
- * fromApi -> toApi. For example, 25.0.0 -> 26.0.0 diffs could be generated by
- * using:
- * <br><code>
- *   ./gradlew generateDiffs -PfromApi=25.0.0 -PtoApi=26.0.0
- * </code>
- * <p>
- * If only toApi is specified, it MUST be specified as X.Y.Z and diffs will be
- * generated for (release before toApi) -> toApi. For example, 24.2.0 -> 25.0.0
- * diffs could be generated by using:
- * <br><code>
- *   ./gradlew generateDiffs -PtoApi=25.0.0
- * </code>
- * <p>
- * If only fromApi is specified, diffs will be generated for fromApi -> current.
- * For example, lastApiReview -> current diffs could be generated by using:
- * <br><code>
- *   ./gradlew generateDiffs -PfromApi=lastApiReview
- * </code>
- * <p>
- */
-private fun createGenerateDiffsTask(
-    project: Project,
-    oldApiTask: ApiXmlConversionTask,
-    newApiTask: ApiXmlConversionTask,
-    jdiffConfig: Configuration
-): JDiffTask =
-        project.tasks.createWithConfig("generateDiffs", JDiffTask::class.java) {
-            // Base classpath is Android SDK, sub-projects add their own.
-            classpath = androidJarFile(project)
-
-            // JDiff properties.
-            oldApiXmlFile = oldApiTask.outputApiXmlFile
-            newApiXmlFile = newApiTask.outputApiXmlFile
-
-            val newApi = newApiXmlFile.name.substringBeforeLast('.')
-            val docsDir = File(project.rootProject.docsDir(), "public")
-
-            newJavadocPrefix = "../../../../../reference/"
-            destinationDir = File(docsDir, "online/sdk/support_api_diff/${project.name}/$newApi")
-
-            // Javadoc properties.
-            docletpath = jdiffConfig.resolve()
-            title = "Support&nbsp;Library&nbsp;API&nbsp;Differences&nbsp;Report"
-
-            exclude("**/R.java")
-            dependsOn(oldApiTask, newApiTask, jdiffConfig)
-            doLast {
-                project.logger.lifecycle("generated diffs into $destinationDir")
-            }
-        }
-
-// Generates a distribution artifact for online docs.
+ * Registers a task for bundling online documentation as a ZIP file.
+ *
+ * @param project the project from which source files and JARs will be used to generate docs.
+ * @param generateDocs a Doclava task configured to generate online documentation.
+ * @param ruleName the human-readable label to use for the task and ZIP file.
+ */
 private fun createDistDocsTask(
     project: Project,
-    generateDocs: DoclavaTask,
+    generateDocs: TaskProvider<out DoclavaTask>,
     ruleName: String = ""
-<<<<<<< HEAD
-): Zip = project.tasks.createWithConfig("dist${ruleName}Docs", Zip::class.java) {
-    dependsOn(generateDocs)
-    group = JavaBasePlugin.DOCUMENTATION_GROUP
-    description = "Generates distribution artifact for d.android.com-style documentation."
-    from(generateDocs.destinationDir)
-    baseName = "android-support-$ruleName-docs"
-    version = getBuildId()
-    destinationDir = project.getDistributionDirectory()
-    doLast {
-        logger.lifecycle("'Wrote API reference to $archivePath")
-=======
 ): TaskProvider<Zip> = project.tasks.register("dist${ruleName}Docs", Zip::class.java) {
     it.apply {
         dependsOn(generateDocs)
@@ -476,7 +444,6 @@
         doLast {
             logger.lifecycle("'Wrote API reference to $destinationFile")
         }
->>>>>>> d55bc89b
     }
 }
 
@@ -485,14 +452,23 @@
  * <p>
  * This is useful for federating docs against the platform SDK when no API XML file is available.
  */
-private fun createGenerateSdkApiTask(project: Project, doclavaConfig: Configuration): DoclavaTask =
+private fun createGenerateSdkApiTask(
+    project: Project,
+    doclavaConfig: Configuration,
+    annotationConfig: Configuration
+): DoclavaTask =
         project.tasks.createWithConfig("generateSdkApi", DoclavaTask::class.java) {
             dependsOn(doclavaConfig)
+            dependsOn(annotationConfig)
             description = "Generates API files for the current SDK."
             setDocletpath(doclavaConfig.resolve())
             destinationDir = project.docsDir()
+            // Strip the androidx.annotation classes injected by Metalava. They are not accessible.
             classpath = androidJarFile(project)
-            source(project.zipTree(androidSrcJarFile(project)))
+                .filter { it.path.contains("androidx/annotation") }
+                .plus(project.files(annotationConfig.resolve()))
+            source(project.zipTree(androidSrcJarFile(project))
+                .matching(PatternSet().include("**/*.java")))
             exclude("**/overview.html") // TODO https://issuetracker.google.com/issues/116699307
             apiFile = sdkApiFile(project)
             generateDocs = false
@@ -501,13 +477,35 @@
             }
         }
 
+/**
+ * List of Doclava checks that should be ignored when generating documentation.
+ */
 private val GENERATEDOCS_HIDDEN = listOf(105, 106, 107, 111, 112, 113, 115, 116, 121)
+
+/**
+ * Doclava checks configuration for use in generating documentation.
+ */
 private val GENERATE_DOCS_CONFIG = ChecksConfig(
         warnings = emptyList(),
         hidden = GENERATEDOCS_HIDDEN + DEFAULT_DOCLAVA_CONFIG.hidden,
         errors = ((101..122) - GENERATEDOCS_HIDDEN)
 )
 
+/**
+ * Registers a documentation generation task for the specified project.
+ *
+ * Note that unlike many other methods, the [project] passed into this method is *not* the root
+ * project but rather the project for which documentation should be generated.
+ *
+ * @param project the project from which source files and JARs will be used to generate docs.
+ * @param generateSdkApiTask the task that provides the Android SDK's API txt file.
+ * @param doclavaConfig command-line options to pass to the Doclava javadoc tool.
+ * @param supportRootFolder the directory in which the top-level AndroidX project lives.
+ * @param dacOptions additional options for generating output compatible with d.android.com.
+ * @param destDir the directory into which generated documentation should be output.
+ * @param taskName the name to give the resulting task.
+ * @param offline true if generating documentation for local use, false otherwise.
+ */
 private fun createGenerateDocsTask(
     project: Project,
     generateSdkApiTask: DoclavaTask,
@@ -517,50 +515,60 @@
     destDir: File,
     taskName: String = "generateDocs",
     offline: Boolean
-): GenerateDocsTask =
-        project.tasks.createWithConfig(taskName, GenerateDocsTask::class.java) {
-            dependsOn(generateSdkApiTask, doclavaConfig)
-            group = JavaBasePlugin.DOCUMENTATION_GROUP
-            description = "Generates d.android.com-style documentation. To generate offline docs " +
-                    "use \'-PofflineDocs=true\' parameter."
-
-            setDocletpath(doclavaConfig.resolve())
-            destinationDir = File(destDir, if (offline) "offline" else "online")
-            classpath = androidJarFile(project)
-            checksConfig = GENERATE_DOCS_CONFIG
-            addSinceFilesFrom(supportRootFolder)
-
-            coreJavadocOptions {
-                addStringOption("templatedir",
+): TaskProvider<GenerateDocsTask> =
+        project.tasks.register(taskName, GenerateDocsTask::class.java) {
+            it.apply {
+                exclude("**/R.java")
+                dependsOn(generateSdkApiTask, doclavaConfig)
+                group = JavaBasePlugin.DOCUMENTATION_GROUP
+                description = "Generates Java documentation in the style of d.android.com. To " +
+                        "generate offline docs use \'-PofflineDocs=true\' parameter.  Places the " +
+                        "documentation in $destDir"
+
+                setDocletpath(doclavaConfig.resolve())
+                destinationDir = File(destDir, if (offline) "offline" else "online")
+                classpath = androidJarFile(project)
+                checksConfig = GENERATE_DOCS_CONFIG
+                addSinceFilesFrom(supportRootFolder)
+
+                coreJavadocOptions {
+                    addStringOption("templatedir",
                         "$supportRootFolder/../../external/doclava/res/assets/templates-sdk")
-                addStringOption("samplesdir", "$supportRootFolder/samples")
-                addMultilineMultiValueOption("federate").value = listOf(
+                    addStringOption("samplesdir", "$supportRootFolder/samples")
+                    addMultilineMultiValueOption("federate").value = listOf(
                         listOf("Android", "https://developer.android.com")
-                )
-                addMultilineMultiValueOption("federationapi").value = listOf(
+                    )
+                    addMultilineMultiValueOption("federationapi").value = listOf(
                         listOf("Android", generateSdkApiTask.apiFile?.absolutePath)
-                )
-                addMultilineMultiValueOption("hdf").value = listOf(
+                    )
+                    addMultilineMultiValueOption("hdf").value = listOf(
                         listOf("android.whichdoc", "online"),
                         listOf("android.hasSamples", "true"),
                         listOf("dac", "true")
-                )
-
-                // Specific to reference docs.
-                if (!offline) {
-                    addStringOption("toroot", "/")
-                    addBooleanOption("devsite", true)
-                    addBooleanOption("yamlV2", true)
-                    addStringOption("dac_libraryroot", dacOptions.libraryroot)
-                    addStringOption("dac_dataname", dacOptions.dataname)
+                    )
+
+                    // Specific to reference docs.
+                    if (!offline) {
+                        addStringOption("toroot", "/")
+                        addBooleanOption("devsite", true)
+                        addBooleanOption("yamlV2", true)
+                        addStringOption("dac_libraryroot", dacOptions.libraryroot)
+                        addStringOption("dac_dataname", dacOptions.dataname)
+                    }
                 }
-            }
-
-            addArtifactsAndSince()
-        }
-
+
+                addArtifactsAndSince()
+            }
+        }
+
+/**
+ * @return the project's Android SDK API txt as a File.
+ */
 private fun sdkApiFile(project: Project) = File(project.docsDir(), "release/sdk_current.txt")
 
+/**
+ * @return the [taskClass] constructed and configured using the provided [config].
+ */
 fun <T : Task> TaskContainer.createWithConfig(
     name: String,
     taskClass: Class<T>,
@@ -568,28 +576,44 @@
 ) =
         create(name, taskClass) { task -> task.config() }
 
+/**
+ * @return the project's Android SDK stub JAR as a File.
+ */
 fun androidJarFile(project: Project): FileCollection =
         project.files(arrayOf(File(project.sdkPath(),
-                "platforms/android-${SupportConfig.CURRENT_SDK_VERSION}/android.jar")))
-
+                "platforms/${SupportConfig.COMPILE_SDK_VERSION}/android.jar")))
+
+/**
+ * @return the project's Android SDK stub source JAR as a File.
+ */
 private fun androidSrcJarFile(project: Project): File = File(project.sdkPath(),
-        "platforms/android-${SupportConfig.CURRENT_SDK_VERSION}/android-stubs-src.jar")
-
-private fun PublishDocsRules.resolve(extension: SupportLibraryExtension): DocsRule? {
-    val mavenGroup = extension.mavenGroup
-    return if (mavenGroup == null) null else resolve(mavenGroup, extension.project.name)
+        "platforms/${SupportConfig.COMPILE_SDK_VERSION}/android-stubs-src.jar")
+
+/**
+ * @return the R.java file for the variant, which may not exist.
+ */
+private fun BaseVariant.rFile() = "${applicationId.replace('.', '/')}/R.java"
+
+/**
+ * @return the directory in which to place documentation output.
+ */
+fun Project.docsDir(): File {
+    val actualRootProject = if (project.isRoot) project else project.rootProject
+    return File(actualRootProject.buildDir, "javadoc")
 }
 
-private fun Prebuilts.dependency(extension: SupportLibraryExtension) =
-        "${extension.mavenGroup}:${extension.project.name}:$version"
-
-private fun BaseVariant.rFile() = "${applicationId.replace('.', '/')}/R.java"
-
-// Nasty part. Get rid of that eventually!
-fun Project.docsDir(): File = properties["docsDir"] as File
-
-private fun Project.sdkPath(): File = getSdkPath(rootProject.projectDir)
-
+/**
+ * @return the root project's SDK path as a File.
+ */
+private fun Project.sdkPath(): File {
+    val supportRoot = (project.rootProject.property("ext") as ExtraPropertiesExtension)
+        .get("supportRootFolder") as File
+    return getSdkPath(supportRoot)
+}
+
+/**
+ * Extension for accessing Strings in Project.properties by [name].
+ */
 fun Project.processProperty(name: String) =
         if (hasProperty(name)) {
             properties[name] as String
