/*
 * Copyright 2018 The Android Open Source Project
 *
 * Licensed under the Apache License, Version 2.0 (the "License");
 * you may not use this file except in compliance with the License.
 * You may obtain a copy of the License at
 *
 *      http://www.apache.org/licenses/LICENSE-2.0
 *
 * Unless required by applicable law or agreed to in writing, software
 * distributed under the License is distributed on an "AS IS" BASIS,
 * WITHOUT WARRANTIES OR CONDITIONS OF ANY KIND, either express or implied.
 * See the License for the specific language governing permissions and
 * limitations under the License.
 */

package androidx.build.jacoco

import androidx.build.getDistributionDirectory
import org.gradle.api.Project
import org.gradle.api.Task
import org.gradle.api.tasks.bundling.Jar
import org.gradle.kotlin.dsl.create

object Jacoco {
    private const val VERSION = "0.7.8"
    const val CORE_DEPENDENCY = "org.jacoco:org.jacoco.core:$VERSION"
    private const val ANT_DEPENDENCY = "org.jacoco:org.jacoco.ant:$VERSION"

    fun createUberJarTask(project: Project): Task {
        // This "uber" jacoco jar is used by the build server. Instrumentation tests are executed
        // outside of Gradle and this is needed to process the coverage files.

        val config = project.configurations.create("myJacoco")
        config.dependencies.add(project.dependencies.create(ANT_DEPENDENCY))

        val task = project.tasks.create<Jar>("jacocoAntUberJar")
        task.apply {
            inputs.files(config)
            from(config.resolvedConfiguration.resolvedArtifacts.map { project.zipTree(it.file) }) {
                it.exclude("META-INF/*.SF")
                it.exclude("META-INF/*.DSA")
                it.exclude("META-INF/*.RSA")
            }
            destinationDir = project.getDistributionDirectory()
            archiveName = "jacocoant.jar"
        }
        return task
    }

<<<<<<< HEAD
    fun createCoverageJarTask(project: Project): Task {
        // Package the individual *-allclasses.jar files together to generate code coverage reports
        val packageAllClassFiles = project.tasks.create("packageAllClassFilesForCoverageReport",
                Jar::class.java) {
            it.destinationDir = project.getDistributionDirectory()
            it.archiveName = "jacoco-report-classes-all.jar"
        }
        project.subprojects { subproject ->
            subproject.tasks.whenTaskAdded { task ->
                if (task.name.endsWith("ClassFilesForCoverageReport")) {
                    packageAllClassFiles.from(task)
=======
    fun registerClassFilesTask(project: Project, extension: TestedExtension) {
        extension.testVariants.all { v ->
            if (v.buildType.isTestCoverageEnabled &&
                v.sourceSets.any { it.javaDirectories.isNotEmpty() }) {
                val jarifyTask = project.tasks.register(
                    "package${v.name.capitalize()}ClassFilesForCoverageReport",
                    Jar::class.java
                ) {
                    it.dependsOn(v.testedVariant.javaCompileProvider)
                    // using get() here forces task configuration, but is necessary
                    // to obtain a valid value for destinationDir
                    it.from(v.testedVariant.javaCompileProvider.get().destinationDir)
                    it.exclude("**/R.class", "**/R\$*.class", "**/BuildConfig.class")
                    it.destinationDirectory.set(project.buildDir)
                    it.archiveFileName.set("${project.name}-${v.baseName}-allclasses.jar")
>>>>>>> d55bc89b
                }
            }
        }
        return packageAllClassFiles
    }
}<|MERGE_RESOLUTION|>--- conflicted
+++ resolved
@@ -17,50 +17,36 @@
 package androidx.build.jacoco
 
 import androidx.build.getDistributionDirectory
+import androidx.build.gradle.isRoot
+import com.android.build.gradle.TestedExtension
+import com.google.common.base.Preconditions
 import org.gradle.api.Project
-import org.gradle.api.Task
+import org.gradle.api.tasks.TaskProvider
 import org.gradle.api.tasks.bundling.Jar
-import org.gradle.kotlin.dsl.create
 
 object Jacoco {
-    private const val VERSION = "0.7.8"
-    const val CORE_DEPENDENCY = "org.jacoco:org.jacoco.core:$VERSION"
+    const val VERSION = "0.8.3"
     private const val ANT_DEPENDENCY = "org.jacoco:org.jacoco.ant:$VERSION"
 
-    fun createUberJarTask(project: Project): Task {
+    fun createUberJarTask(project: Project): TaskProvider<Jar> {
         // This "uber" jacoco jar is used by the build server. Instrumentation tests are executed
         // outside of Gradle and this is needed to process the coverage files.
-
         val config = project.configurations.create("myJacoco")
         config.dependencies.add(project.dependencies.create(ANT_DEPENDENCY))
 
-        val task = project.tasks.create<Jar>("jacocoAntUberJar")
-        task.apply {
-            inputs.files(config)
-            from(config.resolvedConfiguration.resolvedArtifacts.map { project.zipTree(it.file) }) {
-                it.exclude("META-INF/*.SF")
-                it.exclude("META-INF/*.DSA")
-                it.exclude("META-INF/*.RSA")
+        return project.tasks.register("jacocoAntUberJar", Jar::class.java) {
+            it.inputs.files(config)
+            val resolvedArtifacts = config.resolvedConfiguration.resolvedArtifacts
+            it.from(resolvedArtifacts.map { project.zipTree(it.file) }) { copySpec ->
+                copySpec.exclude("META-INF/*.SF")
+                copySpec.exclude("META-INF/*.DSA")
+                copySpec.exclude("META-INF/*.RSA")
             }
-            destinationDir = project.getDistributionDirectory()
-            archiveName = "jacocoant.jar"
+            it.destinationDirectory.set(project.getDistributionDirectory())
+            it.archiveFileName.set("jacocoant.jar")
         }
-        return task
     }
 
-<<<<<<< HEAD
-    fun createCoverageJarTask(project: Project): Task {
-        // Package the individual *-allclasses.jar files together to generate code coverage reports
-        val packageAllClassFiles = project.tasks.create("packageAllClassFilesForCoverageReport",
-                Jar::class.java) {
-            it.destinationDir = project.getDistributionDirectory()
-            it.archiveName = "jacoco-report-classes-all.jar"
-        }
-        project.subprojects { subproject ->
-            subproject.tasks.whenTaskAdded { task ->
-                if (task.name.endsWith("ClassFilesForCoverageReport")) {
-                    packageAllClassFiles.from(task)
-=======
     fun registerClassFilesTask(project: Project, extension: TestedExtension) {
         extension.testVariants.all { v ->
             if (v.buildType.isTestCoverageEnabled &&
@@ -76,10 +62,24 @@
                     it.exclude("**/R.class", "**/R\$*.class", "**/BuildConfig.class")
                     it.destinationDirectory.set(project.buildDir)
                     it.archiveFileName.set("${project.name}-${v.baseName}-allclasses.jar")
->>>>>>> d55bc89b
                 }
+                project.rootProject.tasks.named(
+                    "packageAllClassFilesForCoverageReport",
+                    Jar::class.java
+                ).configure { it.from(jarifyTask) }
             }
         }
-        return packageAllClassFiles
+    }
+
+    fun createCoverageJarTask(project: Project): TaskProvider<Jar> {
+        Preconditions.checkArgument(project.isRoot, "Must be root project")
+        // Package the individual *-allclasses.jar files together to generate code coverage reports
+        return project.tasks.register(
+            "packageAllClassFilesForCoverageReport",
+            Jar::class.java
+        ) {
+            it.destinationDirectory.set(project.getDistributionDirectory())
+            it.archiveFileName.set("jacoco-report-classes-all.jar")
+        }
     }
 }