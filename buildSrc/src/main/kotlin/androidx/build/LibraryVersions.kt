--- conflicted
+++ resolved
@@ -20,199 +20,6 @@
  * The list of versions codes of all the libraries in this project.
  */
 object LibraryVersions {
-<<<<<<< HEAD
-    /**
-     * Version code of the support library components.
-     */
-    val SUPPORT_LIBRARY = Version("1.0.0")
-
-    val ANIMATION = Version("1.0.0-alpha01")
-
-    /**
-     * Version code for Room
-     */
-    val ROOM = Version("2.1.0-alpha01")
-
-    /**
-     * Version code for Persistence (SupportSQLite)
-     */
-    val PERSISTENCE = Version("2.0.0")
-
-    /**
-     * Version code for Lifecycle extensions (ProcessLifecycleOwner, Fragment support)
-     */
-    val LIFECYCLE = Version("2.1.0-alpha01")
-
-    val LIFECYCLES_SAVEDSTATE = Version("1.0.0-alpha01")
-    /**
-     * Version code for Paging
-     */
-    val PAGING = Version("2.1.0-alpha01")
-
-    /**
-     * Version code for shared code of flatfoot
-     */
-    val ARCH_CORE = Version("2.0.0")
-
-    /**
-     * Version code for shared code of flatfoot runtime
-     */
-    val ARCH_RUNTIME = Version("2.0.1-alpha01")
-
-    /**
-     * Version code for shared testing code of flatfoot
-     */
-    val ARCH_CORE_TESTING = ARCH_CORE
-
-    /**
-     * Version code for Navigation
-     */
-    val NAVIGATION = Version("1.0.0-alpha07")
-
-    /**
-     * Version code for WorkManager
-     */
-    val WORKMANAGER = Version("1.0.0-alpha10")
-
-    /**
-     * Version code for Jetifier
-     */
-    val JETIFIER = Version("1.0.0-beta01")
-
-    /**
-     * Version code for Appcompat
-     */
-    val ACTIVITY = Version("1.0.0-alpha01")
-
-    /**
-     * Version code for Appcompat
-     */
-    val APPCOMPAT = Version("1.1.0-alpha01")
-
-    /**
-     * Version code for Car
-     */
-    val CAR = Version("1.0.0-alpha5")
-
-    /**
-     * Version code for Car
-     */
-    val CAR_MODERATOR = Version("1.0.0-alpha1")
-
-    /*
-     * Version code for mediarouter (depends on media2)
-     */
-    val MEDIAROUTER = Version("1.1.0-alpha01")
-
-    /**
-     * Version code for media-widget (depends on media2)
-     */
-    val MEDIA_WIDGET = Version("1.0.0-alpha5")
-
-    /**
-     * Version code for Core
-     */
-    val CORE = Version("1.1.0-alpha01")
-
-    /**
-     * Version code for GridLayout
-     */
-    val GRIDLAYOUT = Version("1.1.0-alpha01")
-
-    /**
-     * Version code for media2
-     */
-    val MEDIA2 = Version("1.0.0-alpha03")
-
-    /**
-     * Version code for media2-exoplayer
-     */
-    val MEDIA2_EXOPLAYER = Version("1.0.0-alpha01")
-
-    /*
-     * Version code for Benchmark
-     */
-    val BENCHMARK = Version("1.0.0-alpha01")
-
-    /**
-     * Version code for Leanback
-     */
-    val LEANBACK = Version("1.1.0-alpha01")
-
-    /**
-     * Version code for leanback-preference
-     */
-    val LEANBACK_PREFERENCE = Version("1.1.0-alpha01")
-
-    /**
-     * Version code for Webkit
-     */
-    val WEBKIT = Version("1.1.0-alpha01")
-
-    /**
-     * Version code for remote-callbacks
-     */
-    val REMOTECALLBACK = Version("1.0.0-alpha01")
-
-    /**
-     * Version code for slice-builders-ktx
-     */
-    val SLICE_BUILDERS_KTX = Version("1.0.0-alpha6")
-
-    /**
-     * Version code for slice-* modules.
-     */
-    val SLICE = Version("1.1.0-alpha01")
-
-    /**
-     * Version code for versionedparcelable module.
-     */
-    val VERSIONED_PARCELABLE = Version("1.1.0-alpha01")
-
-    /**
-     * Version code for slice-* modules.
-     */
-    val SWIPE_REFRESH_LAYOUT = Version("1.1.0-alpha01")
-
-    /**
-     * Version code for Biometric
-     */
-    val BIOMETRIC = Version("1.0.0-alpha02")
-
-    /**
-     * Version code for Preference
-     */
-    val PREFERENCE = Version("1.1.0-alpha01")
-
-    /**
-     * Version code for TextClassifier
-     */
-    val TEXTCLASSIFIER = Version("1.0.0-alpha01")
-
-    /**
-     * Version code for RecyclerView
-     */
-    val RECYCLERVIEW = Version("1.1.0-alpha01")
-
-    /**
-     * Version code for Fragment
-     */
-    val FRAGMENT = Version("1.1.0-alpha01")
-
-    val FUTURES = Version("1.0.0-alpha02")
-
-    val COLLECTION = Version("1.1.0-alpha01")
-
-    /**
-     * Version code for CoordinatorLayout
-     */
-    val COORDINATORLAYOUT = Version("1.1.0-alpha01")
-
-    /**
-     * Version code for Transition
-     */
-    val TRANSITION = Version("1.1.0-alpha01")
-=======
     val ACTIVITY = Version("1.1.0-alpha01")
     val ADS_IDENTIFIER = Version("1.0.0-alpha01")
     val ANIMATION = Version("1.0.0-alpha01")
@@ -302,5 +109,4 @@
     val WEAR = Version("1.1.0-alpha01")
     val WEBKIT = Version("1.1.0-alpha02")
     val WORK = Version("2.1.0-beta02")
->>>>>>> d55bc89b
 }