--- conflicted
+++ resolved
@@ -25,13 +25,8 @@
     val ANIMATION = Version("1.0.0-alpha01")
     val ANIMATION_TESTING = Version("1.1.0-alpha01")
     val ANNOTATION = Version("1.2.0-alpha01")
-<<<<<<< HEAD
-    val APPCOMPAT = Version("1.1.0-beta01")
-    val ARCH_CORE = Version("2.1.0-beta02")
-=======
     val APPCOMPAT = Version("1.1.0-rc01")
     val ARCH_CORE = Version("2.1.0-rc01")
->>>>>>> 6876100b
     val ARCH_CORE_TESTING = ARCH_CORE
     val ARCH_RUNTIME = Version("2.1.0-rc01")
     val ASYNCLAYOUTINFLATER = Version("1.1.0-alpha01")
@@ -47,15 +42,8 @@
     val COLLECTION = Version("1.2.0-alpha01")
     val CONTENTPAGER = Version("1.1.0-alpha01")
     val COMPOSE = Version("1.0.0-alpha01")
-<<<<<<< HEAD
-    val CONCURRENT_LISTENABLEFUTURE_CALLBACK = Version("1.0.0-beta01")
-    val CONCURRENT_LISTENABLEFUTURE = Version("1.0.0-beta01")
-    val COORDINATORLAYOUT = Version("1.1.0-beta01")
-    val CORE = Version("1.1.0-rc01")
-=======
     val COORDINATORLAYOUT = Version("1.1.0-beta02")
     val CORE = Version("1.2.0-alpha03")
->>>>>>> 6876100b
     val CORE_ROLE = Version("1.0.0-alpha01")
     val CURSORADAPTER = Version("1.1.0-alpha01")
     val CUSTOMVIEW = Version("1.1.0-alpha02")
@@ -94,11 +82,7 @@
     val PRINT = Version("1.1.0-alpha01")
     val PERCENTLAYOUT = Version("1.1.0-alpha01")
     val PERSISTENCE = Version("2.0.1")
-<<<<<<< HEAD
-    val PREFERENCE = Version("1.1.0-beta01")
-=======
     val PREFERENCE = Version("1.1.0-rc01")
->>>>>>> 6876100b
     val RECOMMENDATION = Version("1.1.0-alpha01")
     val RECYCLERVIEW = Version("1.1.0-beta01")
     val RECYCLERVIEW_SELECTION = Version("1.1.0-alpha07")
