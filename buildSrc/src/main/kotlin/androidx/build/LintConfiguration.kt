--- conflicted
+++ resolved
@@ -21,28 +21,28 @@
 import org.gradle.api.Project
 import java.io.File
 
-<<<<<<< HEAD
-fun Project.configureNonAndroidProjectForLint(extension: SupportLibraryExtension) {
-=======
 /**
  * Setting this property means that lint will fail for UnknownNullness issues.
  */
 private const val CHECK_UNKNOWN_NULLNESS = "checkUnknownNullness"
 
 fun Project.configureNonAndroidProjectForLint(extension: AndroidXExtension) {
->>>>>>> d55bc89b
     apply(mapOf("plugin" to "com.android.lint"))
 
     // Create fake variant tasks since that is what is invoked on CI and by developers.
-    val lintTask = tasks.getByName("lint")
-    tasks.create("lintDebug").dependsOn(lintTask)
-    tasks.create("lintRelease").dependsOn(lintTask)
+    val lintTask = tasks.named("lint")
+    tasks.register("lintDebug") {
+        it.dependsOn(lintTask)
+    }
+    tasks.register("lintRelease") {
+        it.dependsOn(lintTask)
+    }
 
     val lintOptions = extensions.getByType<LintOptions>()
     configureLint(lintOptions, extension)
 }
 
-fun Project.configureLint(lintOptions: LintOptions, extension: SupportLibraryExtension) {
+fun Project.configureLint(lintOptions: LintOptions, extension: AndroidXExtension) {
     // Lint is configured entirely in afterEvaluate so that individual projects cannot easily
     // disable individual checks in the DSL for any reason. That being said, when rolling out a new
     // check as fatal, it can be beneficial to set it to fatal above this comment. This allows you
@@ -68,17 +68,8 @@
 
             fatal("VisibleForTests")
 
-<<<<<<< HEAD
-            if (extension.compilationTarget != CompilationTarget.HOST) {
-                fatal("NewApi")
-                fatal("ObsoleteSdkInt")
-                fatal("NoHardKeywords")
-                fatal("SyntheticAccessor")
-                fatal("UnusedResources")
-=======
             // If -PcheckUnknownNullness was set we should fail on UnknownNullness warnings
             val checkUnknownNullness = hasProperty(CHECK_UNKNOWN_NULLNESS)
->>>>>>> d55bc89b
 
             if (extension.compilationTarget != CompilationTarget.HOST) {
                 // Ignore other errors since we are only interested in nullness here
