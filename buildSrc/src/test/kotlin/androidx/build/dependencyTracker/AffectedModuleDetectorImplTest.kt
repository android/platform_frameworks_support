--- conflicted
+++ resolved
@@ -38,21 +38,57 @@
     @Rule
     @JvmField
     val tmpFolder = TemporaryFolder()
+    @Rule
+    @JvmField
+    val tmpFolder2 = TemporaryFolder()
 
     private lateinit var root: Project
+    private lateinit var root2: Project
     private lateinit var p1: Project
     private lateinit var p2: Project
+    private lateinit var p3: Project
+    private lateinit var p4: Project
+    private lateinit var p5: Project
+    private lateinit var p6: Project
+    private lateinit var p7: Project
+    private lateinit var p8: Project
+    private lateinit var p9: Project
+    private lateinit var p10: Project
+    private lateinit var p11: Project
+    private lateinit var p12: Project
+    private val cobuiltTestPaths = setOf(setOf("cobuilt1", "cobuilt2"))
 
     @Before
     fun init() {
         val tmpDir = tmpFolder.root
+        val tmpDir2 = tmpFolder2.root
+
+        /*
+
+        Dummy project file tree:
+
+               root --------------       root2
+              / |  \     |   |   |         |  \
+            p1  p7  p2  p8   p9 p10       p11  p12
+           /         \
+          p3          p5
+         /  \
+       p4   p6
+
+        Dependency forest:
+
+            p1    p2    p7 p8  p9 p10 p11 p12
+           /  \  /  \
+          p3   p5   p6
+         /
+        p4
+
+         */
 
         root = ProjectBuilder.builder()
                 .withProjectDir(tmpDir)
                 .withName("root")
                 .build()
-<<<<<<< HEAD
-=======
         // Project Graph expects supportRootFolder.
         (root.properties.get("ext") as ExtraPropertiesExtension).set("supportRootFolder", tmpDir)
         root2 = ProjectBuilder.builder()
@@ -61,7 +97,6 @@
             .build()
         // Project Graph expects supportRootFolder.
         (root2.properties.get("ext") as ExtraPropertiesExtension).set("supportRootFolder", tmpDir2)
->>>>>>> d55bc89b
         p1 = ProjectBuilder.builder()
                 .withProjectDir(tmpDir.resolve("p1"))
                 .withName("p1")
@@ -72,6 +107,65 @@
                 .withName("p2")
                 .withParent(root)
                 .build()
+        p3 = ProjectBuilder.builder()
+            .withProjectDir(tmpDir.resolve("p1:p3"))
+            .withName("p3")
+            .withParent(p1)
+            .build()
+        val p3config = p3.configurations.create("p3config")
+        p3config.dependencies.add(p3.dependencies.project(mutableMapOf("path" to ":p1")))
+        p4 = ProjectBuilder.builder()
+            .withProjectDir(tmpDir.resolve("p1:p3:p4"))
+            .withName("p4")
+            .withParent(p3)
+            .build()
+        val p4config = p4.configurations.create("p4config")
+        p4config.dependencies.add(p4.dependencies.project(mutableMapOf("path" to ":p1:p3")))
+        p5 = ProjectBuilder.builder()
+            .withProjectDir(tmpDir.resolve("p2:p5"))
+            .withName("p5")
+            .withParent(p2)
+            .build()
+        val p5config = p5.configurations.create("p5config")
+        p5config.dependencies.add(p5.dependencies.project(mutableMapOf("path" to ":p2")))
+        p5config.dependencies.add(p5.dependencies.project(mutableMapOf("path" to ":p1:p3")))
+        p6 = ProjectBuilder.builder()
+            .withProjectDir(tmpDir.resolve("p1:p3:p6"))
+            .withName("p6")
+            .withParent(p3)
+            .build()
+        val p6config = p6.configurations.create("p6config")
+        p6config.dependencies.add(p6.dependencies.project(mutableMapOf("path" to ":p2")))
+        p7 = ProjectBuilder.builder()
+            .withProjectDir(tmpDir.resolve("p7"))
+            .withName("p7")
+            .withParent(root)
+            .build()
+        p8 = ProjectBuilder.builder()
+            .withProjectDir(tmpDir.resolve("p8"))
+            .withName("cobuilt1")
+            .withParent(root)
+            .build()
+        p9 = ProjectBuilder.builder()
+            .withProjectDir(tmpDir.resolve("p9"))
+            .withName("cobuilt2")
+            .withParent(root)
+            .build()
+        p10 = ProjectBuilder.builder()
+            .withProjectDir(tmpDir.resolve("p10"))
+            .withName("dumb-tests")
+            .withParent(root)
+            .build()
+        p11 = ProjectBuilder.builder()
+            .withProjectDir(tmpDir2.resolve("compose"))
+            .withName("compose")
+            .withParent(root2)
+            .build()
+        p12 = ProjectBuilder.builder()
+            .withProjectDir(tmpDir2.resolve("p12"))
+            .withName("dumb-tests")
+            .withParent(root2)
+            .build()
     }
 
     @Test
@@ -80,59 +174,612 @@
                 rootProject = root,
                 logger = logger,
                 ignoreUnknownProjects = false,
+                projectSubset = ProjectSubset.ALL_AFFECTED_PROJECTS,
+                cobuiltTestPaths = cobuiltTestPaths,
                 injectedGitClient = MockGitClient(
-                        lastMergeSha = "foo",
-                        changedFiles = emptyList())
-        )
-        MatcherAssert.assertThat(detector.affectedProjects, CoreMatchers.`is`(
-                setOf(p1, p2)
-        ))
-    }
-
-    @Test
-    fun changeInOne() {
+                    lastMergeSha = "foo",
+                    changedFiles = emptyList())
+        )
+        MatcherAssert.assertThat(detector.affectedProjects, CoreMatchers.`is`(
+                setOf(p1, p2, p3, p4, p5, p6, p7, p8, p9, p10)
+        ))
+    }
+
+    @Test
+    fun noChangeCLsOnlyDependent() {
         val detector = AffectedModuleDetectorImpl(
                 rootProject = root,
                 logger = logger,
                 ignoreUnknownProjects = false,
+                projectSubset = ProjectSubset.DEPENDENT_PROJECTS,
+                cobuiltTestPaths = cobuiltTestPaths,
                 injectedGitClient = MockGitClient(
-                        lastMergeSha = "foo",
-                        changedFiles = listOf(convertToFilePath("p1", "foo.java")))
-        )
-        MatcherAssert.assertThat(detector.affectedProjects, CoreMatchers.`is`(
-                setOf(p1)
-        ))
-    }
-
-    @Test
-    fun changeInBoth() {
+                    lastMergeSha = "foo",
+                    changedFiles = emptyList())
+                )
+        MatcherAssert.assertThat(detector.affectedProjects, CoreMatchers.`is`(
+                setOf(p1, p2, p3, p4, p5, p6, p7, p8, p9, p10)
+        ))
+    }
+
+    @Test
+    fun noChangeCLsOnlyChanged() {
+        val detector = AffectedModuleDetectorImpl(
+            rootProject = root,
+            logger = logger,
+            ignoreUnknownProjects = false,
+            projectSubset = ProjectSubset.CHANGED_PROJECTS,
+            cobuiltTestPaths = cobuiltTestPaths,
+            injectedGitClient = MockGitClient(
+                lastMergeSha = "foo",
+                changedFiles = emptyList())
+        )
+        MatcherAssert.assertThat(detector.affectedProjects, CoreMatchers.`is`(
+            setOf(p10)
+        ))
+    }
+
+    @Test
+    fun changeInOne() {
         val detector = AffectedModuleDetectorImpl(
                 rootProject = root,
                 logger = logger,
                 ignoreUnknownProjects = false,
+                projectSubset = ProjectSubset.ALL_AFFECTED_PROJECTS,
+                cobuiltTestPaths = cobuiltTestPaths,
                 injectedGitClient = MockGitClient(
-                        lastMergeSha = "foo",
-                        changedFiles = listOf(
-                                convertToFilePath("p1", "foo.java"),
-                                convertToFilePath("p2", "bar.java")))
-        )
-        MatcherAssert.assertThat(detector.affectedProjects, CoreMatchers.`is`(
-                setOf(p1, p2)
+                    lastMergeSha = "foo",
+                    changedFiles = listOf(convertToFilePath("p1", "foo.java")))
+        )
+        MatcherAssert.assertThat(detector.affectedProjects, CoreMatchers.`is`(
+                setOf(p1, p3, p4, p5, p10)
+        ))
+    }
+
+    @Test
+    fun changeInOneOnlyDependent() {
+        val detector = AffectedModuleDetectorImpl(
+            rootProject = root,
+            logger = logger,
+            ignoreUnknownProjects = false,
+            projectSubset = ProjectSubset.DEPENDENT_PROJECTS,
+            cobuiltTestPaths = cobuiltTestPaths,
+            injectedGitClient = MockGitClient(
+                lastMergeSha = "foo",
+                changedFiles = listOf(convertToFilePath("p1", "foo.java")))
+        )
+        MatcherAssert.assertThat(detector.affectedProjects, CoreMatchers.`is`(
+            setOf(p3, p4, p5, p10)
+        ))
+    }
+
+    @Test
+    fun changeInOneOnlyChanged() {
+        val detector = AffectedModuleDetectorImpl(
+            rootProject = root,
+            logger = logger,
+            ignoreUnknownProjects = false,
+            projectSubset = ProjectSubset.CHANGED_PROJECTS,
+            cobuiltTestPaths = cobuiltTestPaths,
+            injectedGitClient = MockGitClient(
+                lastMergeSha = "foo",
+                changedFiles = listOf(convertToFilePath("p1", "foo.java")))
+        )
+        MatcherAssert.assertThat(detector.affectedProjects, CoreMatchers.`is`(
+            setOf(p1, p10)
+        ))
+    }
+
+    @Test
+    fun changeInTwo() {
+        val detector = AffectedModuleDetectorImpl(
+            rootProject = root,
+            logger = logger,
+            ignoreUnknownProjects = false,
+            projectSubset = ProjectSubset.ALL_AFFECTED_PROJECTS,
+            cobuiltTestPaths = cobuiltTestPaths,
+            injectedGitClient = MockGitClient(
+                lastMergeSha = "foo",
+                changedFiles = listOf(
+                    convertToFilePath("p1", "foo.java"),
+                    convertToFilePath("p2", "bar.java")))
+        )
+        MatcherAssert.assertThat(detector.affectedProjects, CoreMatchers.`is`(
+                setOf(p1, p2, p3, p4, p5, p6, p10)
+        ))
+    }
+
+    @Test
+    fun changeInTwoOnlyDependent() {
+        val detector = AffectedModuleDetectorImpl(
+            rootProject = root,
+            logger = logger,
+            ignoreUnknownProjects = false,
+            projectSubset = ProjectSubset.DEPENDENT_PROJECTS,
+            cobuiltTestPaths = cobuiltTestPaths,
+            injectedGitClient = MockGitClient(
+                lastMergeSha = "foo",
+                changedFiles = listOf(
+                    convertToFilePath("p1", "foo.java"),
+                    convertToFilePath("p2", "bar.java")))
+        )
+        MatcherAssert.assertThat(detector.affectedProjects, CoreMatchers.`is`(
+            setOf(p3, p4, p5, p6, p10)
+        ))
+    }
+
+    @Test
+    fun changeInTwoOnlyChanged() {
+        val detector = AffectedModuleDetectorImpl(
+            rootProject = root,
+            logger = logger,
+            ignoreUnknownProjects = false,
+            projectSubset = ProjectSubset.CHANGED_PROJECTS,
+            cobuiltTestPaths = cobuiltTestPaths,
+            injectedGitClient = MockGitClient(
+                lastMergeSha = "foo",
+                changedFiles = listOf(
+                    convertToFilePath("p1", "foo.java"),
+                    convertToFilePath("p2", "bar.java")))
+        )
+        MatcherAssert.assertThat(detector.affectedProjects, CoreMatchers.`is`(
+            setOf(p1, p2, p10)
         ))
     }
 
     @Test
     fun changeInRoot() {
         val detector = AffectedModuleDetectorImpl(
-                rootProject = root,
-                logger = logger,
-                ignoreUnknownProjects = false,
-                injectedGitClient = MockGitClient(
-                        lastMergeSha = "foo",
-                        changedFiles = listOf("foo.java"))
-        )
-        MatcherAssert.assertThat(detector.affectedProjects, CoreMatchers.`is`(
-                setOf(p1, p2)
+            rootProject = root,
+            logger = logger,
+            ignoreUnknownProjects = false,
+            projectSubset = ProjectSubset.ALL_AFFECTED_PROJECTS,
+            cobuiltTestPaths = cobuiltTestPaths,
+            injectedGitClient = MockGitClient(
+                lastMergeSha = "foo",
+                changedFiles = listOf("foo.java"))
+        )
+        MatcherAssert.assertThat(detector.affectedProjects, CoreMatchers.`is`(
+                setOf(p1, p2, p3, p4, p5, p6, p7, p8, p9, p10)
+        ))
+    }
+
+    @Test
+    fun changeInRootOnlyDependent() {
+        val detector = AffectedModuleDetectorImpl(
+            rootProject = root,
+            logger = logger,
+            ignoreUnknownProjects = false,
+            projectSubset = ProjectSubset.DEPENDENT_PROJECTS,
+            cobuiltTestPaths = cobuiltTestPaths,
+            injectedGitClient = MockGitClient(
+                lastMergeSha = "foo",
+                changedFiles = listOf("foo.java"))
+        )
+        MatcherAssert.assertThat(detector.affectedProjects, CoreMatchers.`is`(
+            setOf(p1, p2, p3, p4, p5, p6, p7, p8, p9, p10)
+        ))
+    }
+
+    @Test
+    fun changeInRootOnlyChanged() {
+        val detector = AffectedModuleDetectorImpl(
+            rootProject = root,
+            logger = logger,
+            ignoreUnknownProjects = false,
+            projectSubset = ProjectSubset.CHANGED_PROJECTS,
+            cobuiltTestPaths = cobuiltTestPaths,
+            injectedGitClient = MockGitClient(
+                lastMergeSha = "foo",
+                changedFiles = listOf("foo.java"))
+        )
+        MatcherAssert.assertThat(detector.affectedProjects, CoreMatchers.`is`(
+            setOf(p10)
+        ))
+    }
+
+    @Test
+    fun changeInCobuilt() {
+        val detector = AffectedModuleDetectorImpl(
+            rootProject = root,
+            logger = logger,
+            ignoreUnknownProjects = false,
+            projectSubset = ProjectSubset.ALL_AFFECTED_PROJECTS,
+            cobuiltTestPaths = cobuiltTestPaths,
+            injectedGitClient = MockGitClient(
+                lastMergeSha = "foo",
+                changedFiles = listOf(convertToFilePath(
+                    "p8", "foo.java")))
+        )
+        MatcherAssert.assertThat(detector.affectedProjects, CoreMatchers.`is`(
+            setOf(p8, p9, p10)
+        ))
+    }
+
+    @Test
+    fun changeInCobuiltOnlyDependent() {
+        val detector = AffectedModuleDetectorImpl(
+            rootProject = root,
+            logger = logger,
+            ignoreUnknownProjects = false,
+            projectSubset = ProjectSubset.DEPENDENT_PROJECTS,
+            cobuiltTestPaths = cobuiltTestPaths,
+            injectedGitClient = MockGitClient(
+                lastMergeSha = "foo",
+                changedFiles = listOf(convertToFilePath(
+                    "p8", "foo.java")))
+        )
+        MatcherAssert.assertThat(detector.affectedProjects, CoreMatchers.`is`(
+            setOf(p10)
+        ))
+    }
+
+    @Test
+    fun changeInCobuiltOnlyChanged() {
+        val detector = AffectedModuleDetectorImpl(
+            rootProject = root,
+            logger = logger,
+            ignoreUnknownProjects = false,
+            projectSubset = ProjectSubset.CHANGED_PROJECTS,
+            cobuiltTestPaths = cobuiltTestPaths,
+            injectedGitClient = MockGitClient(
+                lastMergeSha = "foo",
+                changedFiles = listOf(convertToFilePath(
+                    "p8", "foo.java")))
+        )
+        MatcherAssert.assertThat(detector.affectedProjects, CoreMatchers.`is`(
+            setOf(p8, p9, p10)
+        ))
+    }
+
+    @Test(expected = IllegalStateException::class)
+    fun changeInCobuiltOnlyChangedMissingCobuilt() {
+        val detector = AffectedModuleDetectorImpl(
+            rootProject = root,
+            logger = logger,
+            ignoreUnknownProjects = false,
+            projectSubset = ProjectSubset.CHANGED_PROJECTS,
+            cobuiltTestPaths = setOf(setOf("cobuilt1", "cobuilt2", "cobuilt3")),
+            injectedGitClient = MockGitClient(
+                lastMergeSha = "foo",
+                changedFiles = listOf(convertToFilePath(
+                    "p8", "foo.java")))
+        )
+        // This should trigger IllegalStateException due to missing cobuilt3
+        detector.affectedProjects
+    }
+
+    @Test
+    fun changeInCobuiltOnlyChangedAllCobuiltsMissing() {
+        val detector = AffectedModuleDetectorImpl(
+            rootProject = root,
+            logger = logger,
+            ignoreUnknownProjects = false,
+            projectSubset = ProjectSubset.CHANGED_PROJECTS,
+            cobuiltTestPaths = setOf(setOf("cobuilt3", "cobuilt4", "cobuilt5")),
+            injectedGitClient = MockGitClient(
+                lastMergeSha = "foo",
+                changedFiles = listOf(convertToFilePath(
+                    "p8", "foo.java")))
+        )
+        // There should be no exception thrown here because *all* cobuilts are missing.
+        MatcherAssert.assertThat(detector.affectedProjects, CoreMatchers.`is`(
+            setOf(p8, p10)
+        ))
+    }
+
+    @Test
+    fun changeInUi_uiBuild() {
+        val detector = AffectedModuleDetectorImpl(
+            rootProject = root2,
+            logger = logger,
+            ignoreUnknownProjects = false,
+            projectSubset = ProjectSubset.ALL_AFFECTED_PROJECTS,
+            injectedGitClient = MockGitClient(
+                lastMergeSha = "foo",
+                changedFiles = listOf(convertToFilePath(
+                    "compose", "foo.java")))
+        )
+        MatcherAssert.assertThat(detector.affectedProjects, CoreMatchers.`is`(
+            setOf(p11, p12)
+        ))
+    }
+
+    @Test
+    fun changeInUiOnlyChanged_uiBuild() {
+        val detector = AffectedModuleDetectorImpl(
+            rootProject = root2,
+            logger = logger,
+            ignoreUnknownProjects = false,
+            projectSubset = ProjectSubset.CHANGED_PROJECTS,
+            injectedGitClient = MockGitClient(
+                lastMergeSha = "foo",
+                changedFiles = listOf(convertToFilePath(
+                    "compose", "foo.java")))
+        )
+        MatcherAssert.assertThat(detector.affectedProjects, CoreMatchers.`is`(
+            setOf(p11, p12)
+        ))
+    }
+
+    @Test
+    fun changeInUiOnlyDependent_uiBuild() {
+        val detector = AffectedModuleDetectorImpl(
+            rootProject = root2,
+            logger = logger,
+            ignoreUnknownProjects = false,
+            projectSubset = ProjectSubset.DEPENDENT_PROJECTS,
+            injectedGitClient = MockGitClient(
+                lastMergeSha = "foo",
+                changedFiles = listOf(convertToFilePath(
+                    "compose", "foo.java")))
+        )
+        MatcherAssert.assertThat(detector.affectedProjects, CoreMatchers.`is`(
+            setOf(p12)
+        ))
+    }
+
+    @Test
+    fun changeInUi_normalBuild() {
+        val detector = AffectedModuleDetectorImpl(
+            rootProject = root,
+            logger = logger,
+            ignoreUnknownProjects = false,
+            projectSubset = ProjectSubset.ALL_AFFECTED_PROJECTS,
+            injectedGitClient = MockGitClient(
+                lastMergeSha = "foo",
+                changedFiles = listOf(convertToFilePath(
+                    "compose", "foo.java")))
+        )
+        MatcherAssert.assertThat(detector.affectedProjects, CoreMatchers.`is`(
+            setOf(p10)
+        ))
+    }
+
+    @Test
+    fun changeInUiOnlyChanged_normalBuild() {
+        val detector = AffectedModuleDetectorImpl(
+            rootProject = root,
+            logger = logger,
+            ignoreUnknownProjects = false,
+            projectSubset = ProjectSubset.CHANGED_PROJECTS,
+            injectedGitClient = MockGitClient(
+                lastMergeSha = "foo",
+                changedFiles = listOf(convertToFilePath(
+                    "compose", "foo.java")))
+        )
+        MatcherAssert.assertThat(detector.affectedProjects, CoreMatchers.`is`(
+            setOf(p10)
+        ))
+    }
+
+    @Test
+    fun changeInUiOnlyDependent_normalBuild() {
+        val detector = AffectedModuleDetectorImpl(
+            rootProject = root,
+            logger = logger,
+            ignoreUnknownProjects = false,
+            projectSubset = ProjectSubset.DEPENDENT_PROJECTS,
+            injectedGitClient = MockGitClient(
+                lastMergeSha = "foo",
+                changedFiles = listOf(convertToFilePath(
+                    "compose", "foo.java")))
+        )
+        MatcherAssert.assertThat(detector.affectedProjects, CoreMatchers.`is`(
+            setOf(p10)
+        ))
+    }
+
+    @Test
+    fun changeInNormal_normalBuild() {
+        val detector = AffectedModuleDetectorImpl(
+            rootProject = root,
+            logger = logger,
+            ignoreUnknownProjects = false,
+            projectSubset = ProjectSubset.ALL_AFFECTED_PROJECTS,
+            injectedGitClient = MockGitClient(
+                lastMergeSha = "foo",
+                changedFiles = listOf(convertToFilePath(
+                    "p8", "foo.java")))
+        )
+        MatcherAssert.assertThat(detector.affectedProjects, CoreMatchers.`is`(
+            setOf(p8, p10)
+        ))
+    }
+
+    @Test
+    fun changeInNormalOnlyChanged_normalBuild() {
+        val detector = AffectedModuleDetectorImpl(
+            rootProject = root,
+            logger = logger,
+            ignoreUnknownProjects = false,
+            projectSubset = ProjectSubset.CHANGED_PROJECTS,
+            injectedGitClient = MockGitClient(
+                lastMergeSha = "foo",
+                changedFiles = listOf(convertToFilePath(
+                    "p8", "foo.java")))
+        )
+        MatcherAssert.assertThat(detector.affectedProjects, CoreMatchers.`is`(
+            setOf(p8, p10)
+        ))
+    }
+    @Test
+    fun changeInNormalOnlyDependent_normalBuild() {
+        val detector = AffectedModuleDetectorImpl(
+            rootProject = root,
+            logger = logger,
+            ignoreUnknownProjects = false,
+            projectSubset = ProjectSubset.DEPENDENT_PROJECTS,
+            injectedGitClient = MockGitClient(
+                lastMergeSha = "foo",
+                changedFiles = listOf(convertToFilePath(
+                    "p8", "foo.java")))
+        )
+        MatcherAssert.assertThat(detector.affectedProjects, CoreMatchers.`is`(
+            setOf(p10)
+        ))
+    }
+
+    @Test
+    fun changeInNormal_uiBuild() {
+        val detector = AffectedModuleDetectorImpl(
+            rootProject = root2,
+            logger = logger,
+            ignoreUnknownProjects = false,
+            projectSubset = ProjectSubset.ALL_AFFECTED_PROJECTS,
+            injectedGitClient = MockGitClient(
+                lastMergeSha = "foo",
+                changedFiles = listOf(convertToFilePath(
+                    "p8", "foo.java")))
+        )
+        MatcherAssert.assertThat(detector.affectedProjects, CoreMatchers.`is`(
+            setOf(p12)
+        ))
+    }
+
+    @Test
+    fun changeInNormalOnlyChanged_uiBuild() {
+        val detector = AffectedModuleDetectorImpl(
+            rootProject = root2,
+            logger = logger,
+            ignoreUnknownProjects = false,
+            projectSubset = ProjectSubset.CHANGED_PROJECTS,
+            cobuiltTestPaths = setOf(setOf("cobuilt3", "cobuilt4", "cobuilt5")),
+            injectedGitClient = MockGitClient(
+                lastMergeSha = "foo",
+                changedFiles = listOf(convertToFilePath(
+                    "p8", "foo.java")))
+        )
+        // There should be no exception thrown here because *all* cobuilts are missing.
+        MatcherAssert.assertThat(detector.affectedProjects, CoreMatchers.`is`(
+            setOf(p12)
+        ))
+    }
+
+    @Test
+    fun changeInNormalOnlyDependent_uiBuild() {
+        val detector = AffectedModuleDetectorImpl(
+            rootProject = root2,
+            logger = logger,
+            ignoreUnknownProjects = false,
+            projectSubset = ProjectSubset.CHANGED_PROJECTS,
+            cobuiltTestPaths = setOf(setOf("cobuilt3", "cobuilt4", "cobuilt5")),
+            injectedGitClient = MockGitClient(
+                lastMergeSha = "foo",
+                changedFiles = listOf(convertToFilePath(
+                    "p8", "foo.java")))
+        )
+        // There should be no exception thrown here because *all* cobuilts are missing.
+        MatcherAssert.assertThat(detector.affectedProjects, CoreMatchers.`is`(
+            setOf(p12)
+        ))
+    }
+
+    @Test
+    fun changeInBoth_uiBuild() {
+        val detector = AffectedModuleDetectorImpl(
+            rootProject = root2,
+            logger = logger,
+            ignoreUnknownProjects = false,
+            projectSubset = ProjectSubset.ALL_AFFECTED_PROJECTS,
+            injectedGitClient = MockGitClient(
+                lastMergeSha = "foo",
+                changedFiles = listOf(
+                    convertToFilePath("p7", "foo.java"),
+                    convertToFilePath("compose", "foo.java")))
+        )
+        MatcherAssert.assertThat(detector.affectedProjects, CoreMatchers.`is`(
+            setOf(p11, p12)
+        ))
+    }
+
+    @Test
+    fun changeInBothOnlyChanged_uiBuild() {
+        val detector = AffectedModuleDetectorImpl(
+            rootProject = root2,
+            logger = logger,
+            ignoreUnknownProjects = false,
+            projectSubset = ProjectSubset.CHANGED_PROJECTS,
+            injectedGitClient = MockGitClient(
+                lastMergeSha = "foo",
+                changedFiles = listOf(
+                    convertToFilePath("p7", "foo.java"),
+                    convertToFilePath("compose", "foo.java")))
+        )
+        MatcherAssert.assertThat(detector.affectedProjects, CoreMatchers.`is`(
+            setOf(p12)
+        ))
+    }
+
+    @Test
+    fun changeInBothOnlyDependent_uiBuild() {
+        val detector = AffectedModuleDetectorImpl(
+            rootProject = root2,
+            logger = logger,
+            ignoreUnknownProjects = false,
+            projectSubset = ProjectSubset.DEPENDENT_PROJECTS,
+            injectedGitClient = MockGitClient(
+                lastMergeSha = "foo",
+                changedFiles = listOf(
+                    convertToFilePath("p7", "foo.java"),
+                    convertToFilePath("compose", "foo.java")))
+        )
+        MatcherAssert.assertThat(detector.affectedProjects, CoreMatchers.`is`(
+            setOf(p11, p12)
+        ))
+    }
+
+    @Test
+    fun changeInBoth_normalBuild() {
+        val detector = AffectedModuleDetectorImpl(
+            rootProject = root,
+            logger = logger,
+            ignoreUnknownProjects = false,
+            projectSubset = ProjectSubset.ALL_AFFECTED_PROJECTS,
+            injectedGitClient = MockGitClient(
+                lastMergeSha = "foo",
+                changedFiles = listOf(
+                    convertToFilePath("p7", "foo.java"),
+                    convertToFilePath("compose", "foo.java")))
+        )
+        MatcherAssert.assertThat(detector.affectedProjects, CoreMatchers.`is`(
+            setOf(p1, p2, p3, p4, p5, p6, p7, p8, p9, p10)
+        ))
+    }
+
+    @Test
+    fun changeInBothOnlyChanged_normalBuild() {
+        val detector = AffectedModuleDetectorImpl(
+            rootProject = root,
+            logger = logger,
+            ignoreUnknownProjects = false,
+            projectSubset = ProjectSubset.CHANGED_PROJECTS,
+            injectedGitClient = MockGitClient(
+                lastMergeSha = "foo",
+                changedFiles = listOf(
+                    convertToFilePath("p7", "foo.java"),
+                    convertToFilePath("compose", "foo.java")))
+        )
+        MatcherAssert.assertThat(detector.affectedProjects, CoreMatchers.`is`(
+            setOf(p10)
+        ))
+    }
+
+    @Test
+    fun changeInBothOnlyDependent_normalBuild() {
+        val detector = AffectedModuleDetectorImpl(
+            rootProject = root,
+            logger = logger,
+            ignoreUnknownProjects = false,
+            projectSubset = ProjectSubset.DEPENDENT_PROJECTS,
+            injectedGitClient = MockGitClient(
+                lastMergeSha = "foo",
+                changedFiles = listOf(
+                    convertToFilePath("p7", "foo.java"),
+                    convertToFilePath("compose", "foo.java")))
+        )
+        MatcherAssert.assertThat(detector.affectedProjects, CoreMatchers.`is`(
+            setOf(p1, p2, p3, p4, p5, p6, p7, p8, p9, p10)
         ))
     }
 
