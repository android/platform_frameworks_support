--- conflicted
+++ resolved
@@ -6,16 +6,10 @@
 
 
 function getStudioUrl() {
-<<<<<<< HEAD
-  version="3.3.0.17"
-  ideaMajorVersion="182"
-  buildNumber="5138683"
-=======
   propertiesFile="${scriptDir}/buildSrc/studio_versions.properties"
   version="$(grep "studio_version=" ${propertiesFile} | sed 's/[^=]*=//')"
   ideaMajorVersion="$(grep "idea_major_version=" ${propertiesFile} | sed 's/[^=]*=//')"
   buildNumber="$(grep "studio_build_number=" ${propertiesFile} | sed 's/[^=]*=//')"
->>>>>>> 04abd831
   osName="$1"
   studioUrl="https://dl.google.com/dl/android/studio/ide-zips/${version}/android-studio-ide-${ideaMajorVersion}.${buildNumber}-${osName}.zip"
   echo "${studioUrl}"
@@ -50,12 +44,44 @@
   mv "${tempPath}" "${destPath}"
 }
 
+function findStudioMacAppPath() {
+  echo "$(find "${studioUnzippedPath}" -type d -depth 1 -name "Android Studio*.app")"
+}
+
+function getLicensePath() {
+  if [ "${osName}" == "mac" ]; then
+    appPath="$(findStudioMacAppPath)"
+    echo "${appPath}/Contents/Resources/LICENSE.txt"
+  else
+    echo "${studioUnzippedPath}/android-studio/LICENSE.txt"
+  fi
+}
+
 function checkLicenseAgreement() {
   # TODO: Is there a more official way to check that the user accepts the license?
-  if [ "${acceptsLicenseAgreement}" != "-y" ]; then
-    echo "Do you accept the license agreement at ${studioUnzippedPath}/android-studio/LICENSE.txt ?"
-    echo "If you do, then rerun this script with a '-y' argument"
-    exit 1
+
+  licenseAcceptedPath="${studioUnzippedPath}/STUDIOW_LICENSE_ACCEPTED"
+
+  if [ ! -f "${licenseAcceptedPath}" ]; then
+    if [ "${acceptsLicenseAgreement}" == "-y" ]; then
+      touch "${licenseAcceptedPath}"
+    else
+      read -r -n 1 -p "Do you accept the license agreement at $(getLicensePath) [Y/n]? " reply
+
+      if [ ! -z "${reply}" ]; then
+	# Fix missing newline
+        echo
+      fi
+
+      case "${reply}" in
+        [yY]|"")
+          touch "${licenseAcceptedPath}"
+          ;;
+        *)
+          exit 1
+          ;;
+      esac
+    fi
   fi
 }
 
@@ -86,11 +112,11 @@
 }
 
 function runStudioMac() {
-  studioPath="${studioUnzippedPath}/Android Studio.app"
-  echo "open ${studioPath}"
+  appPath="$(findStudioMacAppPath)"
+  echo "open ${appPath}"
   env STUDIO_PROPERTIES="${projectDir}/development/studio/idea.properties" \
       STUDIO_VM_OPTIONS="${projectDir}/development/studio/studio.vmoptions" \
-      open -a "${studioPath}" "${projectDir}"
+      open -a "${appPath}" "${projectDir}"
 }
 
 function runStudio() {
