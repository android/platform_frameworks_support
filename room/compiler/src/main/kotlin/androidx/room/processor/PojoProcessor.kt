--- conflicted
+++ resolved
@@ -19,16 +19,20 @@
 import androidx.room.ColumnInfo
 import androidx.room.Embedded
 import androidx.room.Ignore
+import androidx.room.Junction
+import androidx.room.PrimaryKey
 import androidx.room.Relation
-import androidx.room.ext.KotlinMetadataProcessor
 import androidx.room.ext.extendsBoundOrSelf
 import androidx.room.ext.getAllFieldsIncludingPrivateSupers
+import androidx.room.ext.getAllMethodsIncludingSupers
 import androidx.room.ext.hasAnnotation
 import androidx.room.ext.hasAnyOf
 import androidx.room.ext.isAssignableWithoutVariance
 import androidx.room.ext.isCollection
 import androidx.room.ext.toAnnotationBox
 import androidx.room.ext.typeName
+import androidx.room.kotlin.KotlinMetadataElement
+import androidx.room.kotlin.descriptor
 import androidx.room.processor.ProcessorErrors.CANNOT_FIND_GETTER_FOR_FIELD
 import androidx.room.processor.ProcessorErrors.CANNOT_FIND_SETTER_FOR_FIELD
 import androidx.room.processor.ProcessorErrors.POJO_FIELD_HAS_DUPLICATE_COLUMN_NAME
@@ -38,21 +42,19 @@
 import androidx.room.vo.Constructor
 import androidx.room.vo.EmbeddedField
 import androidx.room.vo.Entity
+import androidx.room.vo.EntityOrView
 import androidx.room.vo.Field
 import androidx.room.vo.FieldGetter
 import androidx.room.vo.FieldSetter
 import androidx.room.vo.Pojo
 import androidx.room.vo.PojoMethod
 import androidx.room.vo.Warning
+import androidx.room.vo.columnNames
+import androidx.room.vo.findFieldByColumnName
+import asTypeElement
 import com.google.auto.common.MoreElements
 import com.google.auto.common.MoreTypes
 import com.google.auto.value.AutoValue
-import me.eugeniomarletti.kotlin.metadata.KotlinClassMetadata
-import me.eugeniomarletti.kotlin.metadata.isDataClass
-import me.eugeniomarletti.kotlin.metadata.isPrimary
-import me.eugeniomarletti.kotlin.metadata.jvm.getJvmConstructorSignature
-import me.eugeniomarletti.kotlin.metadata.kotlinMetadata
-import javax.annotation.processing.ProcessingEnvironment
 import javax.lang.model.element.ExecutableElement
 import javax.lang.model.element.Modifier.ABSTRACT
 import javax.lang.model.element.Modifier.PRIVATE
@@ -79,25 +81,16 @@
     val referenceStack: LinkedHashSet<Name> = LinkedHashSet(),
     val ignoredColumns: Set<String>,
     private val delegate: Delegate
-) : KotlinMetadataProcessor {
+) {
     val context = baseContext.fork(element)
 
-    // for KotlinMetadataUtils
-    override val processingEnv: ProcessingEnvironment
-        get() = context.processingEnv
-
-    // opportunistic kotlin metadata
-    private val kotlinMetadata by lazy {
-        try {
-            element.kotlinMetadata
-        } catch (throwable: Throwable) {
-            context.logger.d(element, "failed to read get kotlin metadata from %s", element)
-        } as? KotlinClassMetadata
-    }
+    private val kotlinMetadata = KotlinMetadataElement.createFor(context, element)
 
     companion object {
-        val PROCESSED_ANNOTATIONS = listOf(ColumnInfo::class, Embedded::class,
-                Relation::class)
+        val PROCESSED_ANNOTATIONS = listOf(ColumnInfo::class, Embedded::class, Relation::class)
+
+        val TARGET_METHOD_ANNOTATIONS = arrayOf(PrimaryKey::class, ColumnInfo::class,
+            Embedded::class, Relation::class)
 
         fun createFor(
             context: Context,
@@ -115,7 +108,7 @@
                 }
                 autoValueGeneratedElement to AutoValuePojoProcessorDelegate(context, element)
             } else {
-                element to DefaultDelegate()
+                element to DefaultDelegate(context)
             }
 
             return PojoProcessor(
@@ -141,7 +134,7 @@
     }
 
     private fun doProcess(): Pojo {
-        delegate.onPreProcess()
+        delegate.onPreProcess(element)
 
         val declaredType = MoreTypes.asDeclared(element.asType())
         // TODO handle conflicts with super: b/35568142
@@ -168,7 +161,7 @@
                     }
                 }
 
-        val myFields = allFields[null]
+        val unfilteredMyFields = allFields[null]
                 ?.map {
                     FieldProcessor(
                             baseContext = context,
@@ -177,19 +170,24 @@
                             bindingScope = bindingScope,
                             fieldParent = parent).process()
                 } ?: emptyList()
-
-        val embeddedFields =
+        val myFields = unfilteredMyFields.filterNot { ignoredColumns.contains(it.columnName) }
+
+        val unfilteredEmbeddedFields =
                 allFields[Embedded::class]
                         ?.mapNotNull {
                             processEmbeddedField(declaredType, it)
                         }
                         ?: emptyList()
+        val embeddedFields =
+            unfilteredEmbeddedFields.filterNot { ignoredColumns.contains(it.field.columnName) }
 
         val subFields = embeddedFields.flatMap { it.pojo.fields }
-        val combinedFields = myFields + subFields
-        val fields = combinedFields.filterNot { ignoredColumns.contains(it.columnName) }
+        val fields = myFields + subFields
+
+        val unfilteredCombinedFields =
+            unfilteredMyFields + unfilteredEmbeddedFields.map { it.field }
         val missingIgnoredColumns = ignoredColumns.filterNot { ignoredColumn ->
-            combinedFields.any { it.columnName == ignoredColumn }
+            unfilteredCombinedFields.any { it.columnName == ignoredColumn }
         }
         context.checker.check(
                 missingIgnoredColumns.isEmpty(), element,
@@ -313,15 +311,15 @@
 
                 val exactFieldMatch = fieldMap[paramName]
                 if (matches(exactFieldMatch)) {
-                    return@param Constructor.FieldParam(exactFieldMatch!!)
+                    return@param Constructor.Param.FieldParam(exactFieldMatch!!)
                 }
                 val exactEmbeddedMatch = embeddedMap[paramName]
                 if (matches(exactEmbeddedMatch?.field)) {
-                    return@param Constructor.EmbeddedParam(exactEmbeddedMatch!!)
+                    return@param Constructor.Param.EmbeddedParam(exactEmbeddedMatch!!)
                 }
                 val exactRelationMatch = relationMap[paramName]
                 if (matches(exactRelationMatch?.field)) {
-                    return@param Constructor.RelationParam(exactRelationMatch!!)
+                    return@param Constructor.Param.RelationParam(exactRelationMatch!!)
                 }
 
                 val matchingFields = myFields.filter {
@@ -337,11 +335,11 @@
                     0 -> null
                     1 -> when {
                         matchingFields.isNotEmpty() ->
-                            Constructor.FieldParam(matchingFields.first())
+                            Constructor.Param.FieldParam(matchingFields.first())
                         embeddedMatches.isNotEmpty() ->
-                            Constructor.EmbeddedParam(embeddedMatches.first())
+                            Constructor.Param.EmbeddedParam(embeddedMatches.first())
                         else ->
-                            Constructor.RelationParam(relationMatches.first())
+                            Constructor.Param.RelationParam(relationMatches.first())
                     }
                     else -> {
                         context.logger.e(param, ProcessorErrors.ambigiousConstructor(
@@ -380,18 +378,10 @@
                 // if the Pojo is a Kotlin data class then pick its primary constructor. This is
                 // better than picking the no-arg constructor and forcing users to define fields as
                 // vars.
-                val primaryConstructor = kotlinMetadata?.data?.let { kotlinData ->
-                    if (kotlinData.classProto.isDataClass) {
-                        val primaryConstructorSignature = kotlinData.classProto
-                                .constructorList.first { it.isPrimary }
-                                .getJvmConstructorSignature(
-                                        kotlinData.nameResolver,
-                                        kotlinData.classProto.typeTable)
+                val primaryConstructor =
+                    kotlinMetadata?.findPrimaryConstructorSignature()?.let { signature ->
                         goodConstructors.firstOrNull {
-                            it.element.jvmMethodSignature == primaryConstructorSignature
-                        }
-                    } else {
-                        null
+                            it.element.descriptor(context.processingEnv.typeUtils) == signature
                     }
                 }
                 if (primaryConstructor != null) {
@@ -420,7 +410,7 @@
     ): EmbeddedField? {
         val asMemberType = MoreTypes.asMemberOf(
             context.processingEnv.typeUtils, declaredType, variableElement)
-        val asTypeElement = MoreTypes.asTypeElement(asMemberType)
+        val asTypeElement = asMemberType.asTypeElement()
 
         if (detectReferenceRecursion(asTypeElement)) {
             return null
@@ -478,20 +468,11 @@
         } else {
             asMember
         }
-<<<<<<< HEAD
-        val typeArg = declared.typeArguments.first().extendsBoundOrSelf()
-        if (typeArg.kind == TypeKind.ERROR) {
-            context.logger.e(MoreTypes.asTypeElement(typeArg), CANNOT_FIND_TYPE)
-            return null
-        }
-        val typeArgElement = MoreTypes.asTypeElement(typeArg)
-=======
         if (asType.kind == TypeKind.ERROR) {
             context.logger.e(asType.asTypeElement(), ProcessorErrors.CANNOT_FIND_TYPE)
             return null
         }
         val typeElement = asType.asTypeElement()
->>>>>>> d55bc89b
         val entityClassInput = annotation.getAsTypeMirror("entity")
 
         // do we need to decide on the entity?
@@ -500,27 +481,100 @@
         val entityElement = if (inferEntity) {
             typeElement
         } else {
-            MoreTypes.asTypeElement(entityClassInput)
+            entityClassInput!!.asTypeElement()
         }
 
         if (detectReferenceRecursion(entityElement)) {
             return null
         }
 
-        val entity = EntityProcessor(context, entityElement, referenceStack).process()
+        val entity = EntityOrViewProcessor(context, entityElement, referenceStack).process()
 
         // now find the field in the entity.
-        val entityField = entity.fields.firstOrNull {
-            it.columnName == annotation.value.entityColumn
-        }
-
+        val entityField = entity.findFieldByColumnName(annotation.value.entityColumn)
         if (entityField == null) {
             context.logger.e(relationElement,
                     ProcessorErrors.relationCannotFindEntityField(
                             entityName = entity.typeName.toString(),
                             columnName = annotation.value.entityColumn,
-                            availableColumns = entity.fields.map { it.columnName }))
+                            availableColumns = entity.columnNames))
             return null
+        }
+
+        // do we have a join entity?
+        val junctionAnnotation = annotation.getAsAnnotationBox<Junction>("associateBy")
+        val junctionClassInput = junctionAnnotation.getAsTypeMirror("value")
+        val junctionElement: TypeElement? = if (junctionClassInput != null &&
+                !MoreTypes.isTypeOf(Any::class.java, junctionClassInput)) {
+            junctionClassInput.asTypeElement()
+        } else {
+            null
+        }
+        val junction = junctionElement?.let {
+            val entityOrView = EntityOrViewProcessor(context, it, referenceStack).process()
+
+            fun findAndValidateJunctionColumn(
+                columnName: String,
+                onMissingField: () -> Unit
+            ): Field? {
+                val field = entityOrView.findFieldByColumnName(columnName)
+                if (field == null) {
+                    onMissingField()
+                    return null
+                }
+                if (entityOrView is Entity) {
+                    // warn about not having indices in the junction columns, only considering
+                    // 1st column in composite primary key and indices, since order matters.
+                    val coveredColumns = entityOrView.primaryKey.fields.columnNames.first() +
+                            entityOrView.indices.map { it.columnNames.first() }
+                    if (!coveredColumns.contains(field.columnName)) {
+                        context.logger.w(Warning.MISSING_INDEX_ON_JUNCTION, field.element,
+                            ProcessorErrors.junctionColumnWithoutIndex(
+                                entityName = entityOrView.typeName.toString(),
+                                columnName = columnName))
+                    }
+                }
+                return field
+            }
+
+            val junctionParentColumn = if (junctionAnnotation.value.parentColumn.isNotEmpty()) {
+                junctionAnnotation.value.parentColumn
+            } else {
+                parentField.columnName
+            }
+            val junctionParentField = findAndValidateJunctionColumn(
+                columnName = junctionParentColumn,
+                onMissingField = {
+                    context.logger.e(junctionElement,
+                        ProcessorErrors.relationCannotFindJunctionParentField(
+                            entityName = entityOrView.typeName.toString(),
+                            columnName = junctionParentColumn,
+                            availableColumns = entityOrView.columnNames))
+                })
+
+            val junctionEntityColumn = if (junctionAnnotation.value.entityColumn.isNotEmpty()) {
+                junctionAnnotation.value.entityColumn
+            } else {
+                entityField.columnName
+            }
+            val junctionEntityField = findAndValidateJunctionColumn(
+                columnName = junctionEntityColumn,
+                onMissingField = {
+                    context.logger.e(junctionElement,
+                        ProcessorErrors.relationCannotFindJunctionEntityField(
+                            entityName = entityOrView.typeName.toString(),
+                            columnName = junctionEntityColumn,
+                            availableColumns = entityOrView.columnNames))
+                })
+
+            if (junctionParentField == null || junctionEntityField == null) {
+                return null
+            }
+
+            androidx.room.vo.Junction(
+                entity = entityOrView,
+                parentField = junctionParentField,
+                entityField = junctionEntityField)
         }
 
         val field = Field(
@@ -545,22 +599,21 @@
                 field = field,
                 parentField = parentField,
                 entityField = entityField,
+                junction = junction,
                 projection = projection
         )
     }
 
     private fun validateRelationshipProjection(
         projectionInput: Array<String>,
-        entity: Entity,
+        entity: EntityOrView,
         relationElement: VariableElement
     ) {
-        val missingColumns = projectionInput.filterNot { columnName ->
-            entity.fields.any { columnName == it.columnName }
-        }
+        val missingColumns = projectionInput.toList() - entity.columnNames
         if (missingColumns.isNotEmpty()) {
             context.logger.e(relationElement,
                     ProcessorErrors.relationBadProject(entity.typeName.toString(),
-                            missingColumns, entity.fields.map { it.columnName }))
+                            missingColumns, entity.columnNames))
         }
     }
 
@@ -576,12 +629,12 @@
     private fun createRelationshipProjection(
         inferEntity: Boolean,
         typeArg: TypeMirror,
-        entity: Entity,
+        entity: EntityOrView,
         entityField: Field,
         typeArgElement: TypeElement
     ): List<String> {
         return if (inferEntity || typeArg.typeName() == entity.typeName) {
-            entity.fields.map { it.columnName }
+            entity.columnNames
         } else {
             val columnAdapter = context.typeAdapterStore.findCursorValueReader(typeArg, null)
             if (columnAdapter != null) {
@@ -595,7 +648,7 @@
                         bindingScope = FieldProcessor.BindingScope.READ_FROM_CURSOR,
                         parent = parent,
                         referenceStack = referenceStack).process()
-                pojo.fields.map { it.columnName }
+                pojo.columnNames
             }
         }
     }
@@ -770,7 +823,7 @@
 
     interface Delegate {
 
-        fun onPreProcess()
+        fun onPreProcess(element: TypeElement)
 
         fun findConstructors(element: TypeElement): List<ExecutableElement>
 
@@ -784,8 +837,20 @@
         ): Pojo
     }
 
-    private class DefaultDelegate : Delegate {
-        override fun onPreProcess() {}
+    private class DefaultDelegate(private val context: Context) : Delegate {
+        override fun onPreProcess(element: TypeElement) {
+            // Check that certain Room annotations with @Target(METHOD) are not used in the POJO
+            // since it is not annotated with AutoValue.
+            element.getAllMethodsIncludingSupers()
+                .filter { it.hasAnyOf(*TARGET_METHOD_ANNOTATIONS) }
+                .forEach { method ->
+                    val annotationName = TARGET_METHOD_ANNOTATIONS
+                        .first { method.hasAnnotation(it) }
+                        .java.simpleName
+                    context.logger.e(method,
+                        ProcessorErrors.invalidAnnotationTarget(annotationName, method.kind))
+                }
+        }
 
         override fun findConstructors(element: TypeElement) = ElementFilter.constructorsIn(
                 element.enclosedElements).filterNot {
