--- conflicted
+++ resolved
@@ -22,11 +22,8 @@
 import androidx.room.vo.Pojo
 import androidx.room.vo.ShortcutEntity
 import androidx.room.vo.ShortcutQueryParameter
-<<<<<<< HEAD
-=======
 import androidx.room.vo.findFieldByColumnName
 import asTypeElement
->>>>>>> d55bc89b
 import com.google.auto.common.MoreTypes
 import javax.lang.model.element.ExecutableElement
 import javax.lang.model.element.TypeElement
@@ -43,8 +40,7 @@
     val executableElement: ExecutableElement
 ) {
     val context = baseContext.fork(executableElement)
-    private val asMember = context.processingEnv.typeUtils.asMemberOf(containing, executableElement)
-    private val executableType = MoreTypes.asExecutable(asMember)
+    private val delegate = MethodProcessorDelegate.createFor(context, containing, executableElement)
 
     fun <T : Annotation> extractAnnotation(klass: KClass<T>, errorMsg: String): AnnotationBox<T>? {
         val annotation = executableElement.toAnnotationBox(klass)
@@ -52,27 +48,9 @@
         return annotation
     }
 
-    fun extractReturnType(): TypeMirror {
-        return executableType.returnType
-    }
+    fun extractReturnType() = delegate.extractReturnType()
 
     fun extractParams(
-<<<<<<< HEAD
-        missingParamError: String
-    ): Pair<Map<String, Entity>, List<ShortcutQueryParameter>> {
-        val params = executableElement.parameters
-                .map { ShortcutParameterProcessor(
-                        baseContext = context,
-                        containing = containing,
-                        element = it).process() }
-        context.checker.check(params.isNotEmpty(), executableElement, missingParamError)
-        val entities = params
-                .filter { it.entityType != null }
-                .associateBy({ it.name }, {
-                    EntityProcessor(
-                            context = context,
-                            element = MoreTypes.asTypeElement(it.entityType)).process()
-=======
         targetEntityType: TypeMirror?,
         missingParamError: String,
         onValidatePartialEntity: (Entity, Pojo) -> Unit
@@ -93,7 +71,6 @@
                     context.logger.e(executableElement,
                         ProcessorErrors.INVALID_TARGET_ENTITY_IN_SHORTCUT_METHOD)
                     return emptyMap<String, ShortcutEntity>() to emptyList()
->>>>>>> d55bc89b
                 })
         } else {
             null
@@ -109,8 +86,6 @@
 
         return Pair(entities, params)
     }
-<<<<<<< HEAD
-=======
 
     private fun extractPartialEntities(
         targetEntity: Entity,
@@ -171,5 +146,4 @@
 
     fun findDeleteOrUpdateMethodBinder(returnType: TypeMirror) =
         delegate.findDeleteOrUpdateMethodBinder(returnType)
->>>>>>> d55bc89b
 }