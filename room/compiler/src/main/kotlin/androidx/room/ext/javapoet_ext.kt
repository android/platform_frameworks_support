/*
 * Copyright (C) 2016 The Android Open Source Project
 *
 * Licensed under the Apache License, Version 2.0 (the "License");
 * you may not use this file except in compliance with the License.
 * You may obtain a copy of the License at
 *
 *      http://www.apache.org/licenses/LICENSE-2.0
 *
 * Unless required by applicable law or agreed to in writing, software
 * distributed under the License is distributed on an "AS IS" BASIS,
 * WITHOUT WARRANTIES OR CONDITIONS OF ANY KIND, either express or implied.
 * See the License for the specific language governing permissions and
 * limitations under the License.
 */

package androidx.room.ext

import com.squareup.javapoet.ArrayTypeName
import com.squareup.javapoet.ClassName
import com.squareup.javapoet.MethodSpec
import com.squareup.javapoet.ParameterizedTypeName
import com.squareup.javapoet.TypeName
import com.squareup.javapoet.TypeSpec
import java.util.concurrent.Callable
import javax.lang.model.element.Modifier
import javax.lang.model.type.TypeMirror
import kotlin.reflect.KClass

val L = "\$L"
val T = "\$T"
val N = "\$N"
val S = "\$S"

fun KClass<*>.typeName() = ClassName.get(this.java)
fun KClass<*>.arrayTypeName() = ArrayTypeName.of(typeName())
fun TypeMirror.typeName() = TypeName.get(this)

object SupportDbTypeNames {
    val DB: ClassName = ClassName.get("$SQLITE_PACKAGE.db", "SupportSQLiteDatabase")
    val SQLITE_STMT: ClassName =
            ClassName.get("$SQLITE_PACKAGE.db", "SupportSQLiteStatement")
    val SQLITE_OPEN_HELPER: ClassName =
            ClassName.get("$SQLITE_PACKAGE.db", "SupportSQLiteOpenHelper")
    val SQLITE_OPEN_HELPER_CALLBACK: ClassName =
            ClassName.get("$SQLITE_PACKAGE.db", "SupportSQLiteOpenHelper.Callback")
    val SQLITE_OPEN_HELPER_CONFIG: ClassName =
            ClassName.get("$SQLITE_PACKAGE.db", "SupportSQLiteOpenHelper.Configuration")
    val QUERY: ClassName =
            ClassName.get("$SQLITE_PACKAGE.db", "SupportSQLiteQuery")
}

object RoomTypeNames {
<<<<<<< HEAD
    val STRING_UTIL: ClassName = ClassName.get("androidx.room.util", "StringUtil")
    val ROOM_DB: ClassName = ClassName.get("androidx.room", "RoomDatabase")
    val ROOM_DB_CONFIG: ClassName = ClassName.get("androidx.room",
            "DatabaseConfiguration")
=======
    val STRING_UTIL: ClassName = ClassName.get("$ROOM_PACKAGE.util", "StringUtil")
    val ROOM_DB: ClassName = ClassName.get(ROOM_PACKAGE, "RoomDatabase")
    val ROOM_DB_KT: ClassName = ClassName.get(ROOM_PACKAGE, "RoomDatabaseKt")
    val ROOM_DB_CONFIG: ClassName = ClassName.get(ROOM_PACKAGE, "DatabaseConfiguration")
>>>>>>> 04abd831
    val INSERTION_ADAPTER: ClassName =
            ClassName.get(ROOM_PACKAGE, "EntityInsertionAdapter")
    val DELETE_OR_UPDATE_ADAPTER: ClassName =
            ClassName.get(ROOM_PACKAGE, "EntityDeletionOrUpdateAdapter")
    val SHARED_SQLITE_STMT: ClassName =
            ClassName.get(ROOM_PACKAGE, "SharedSQLiteStatement")
    val INVALIDATION_TRACKER: ClassName =
            ClassName.get(ROOM_PACKAGE, "InvalidationTracker")
    val INVALIDATION_OBSERVER: ClassName =
            ClassName.get("$ROOM_PACKAGE.InvalidationTracker", "Observer")
    val ROOM_SQL_QUERY: ClassName =
            ClassName.get(ROOM_PACKAGE, "RoomSQLiteQuery")
    val OPEN_HELPER: ClassName =
            ClassName.get(ROOM_PACKAGE, "RoomOpenHelper")
    val OPEN_HELPER_DELEGATE: ClassName =
            ClassName.get(ROOM_PACKAGE, "RoomOpenHelper.Delegate")
    val TABLE_INFO: ClassName =
            ClassName.get("$ROOM_PACKAGE.util", "TableInfo")
    val TABLE_INFO_COLUMN: ClassName =
            ClassName.get("$ROOM_PACKAGE.util", "TableInfo.Column")
    val TABLE_INFO_FOREIGN_KEY: ClassName =
            ClassName.get("$ROOM_PACKAGE.util", "TableInfo.ForeignKey")
    val TABLE_INFO_INDEX: ClassName =
            ClassName.get("$ROOM_PACKAGE.util", "TableInfo.Index")
    val FTS_TABLE_INFO: ClassName =
            ClassName.get("$ROOM_PACKAGE.util", "FtsTableInfo")
    val VIEW_INFO: ClassName =
            ClassName.get("$ROOM_PACKAGE.util", "ViewInfo")
    val LIMIT_OFFSET_DATA_SOURCE: ClassName =
            ClassName.get("$ROOM_PACKAGE.paging", "LimitOffsetDataSource")
    val DB_UTIL: ClassName =
            ClassName.get("$ROOM_PACKAGE.util", "DBUtil")
    val CURSOR_UTIL: ClassName =
            ClassName.get("$ROOM_PACKAGE.util", "CursorUtil")
}

object PagingTypeNames {
    val DATA_SOURCE: ClassName =
            ClassName.get(PAGING_PACKAGE, "DataSource")
    val POSITIONAL_DATA_SOURCE: ClassName =
            ClassName.get(PAGING_PACKAGE, "PositionalDataSource")
    val DATA_SOURCE_FACTORY: ClassName =
            ClassName.get(PAGING_PACKAGE, "DataSource.Factory")
}

object LifecyclesTypeNames {
    val LIVE_DATA: ClassName = ClassName.get(LIFECYCLE_PACKAGE, "LiveData")
    val COMPUTABLE_LIVE_DATA: ClassName = ClassName.get(LIFECYCLE_PACKAGE,
            "ComputableLiveData")
}

object AndroidTypeNames {
    val CURSOR: ClassName = ClassName.get("android.database", "Cursor")
    val BUILD: ClassName = ClassName.get("android.os", "Build")
}

object CollectionTypeNames {
    val ARRAY_MAP: ClassName = ClassName.get(COLLECTION_PACKAGE, "ArrayMap")
    val LONG_SPARSE_ARRAY: ClassName = ClassName.get(COLLECTION_PACKAGE, "LongSparseArray")
}

object CommonTypeNames {
    val LIST = ClassName.get("java.util", "List")
    val SET = ClassName.get("java.util", "Set")
    val STRING = ClassName.get("java.lang", "String")
    val INTEGER = ClassName.get("java.lang", "Integer")
    val OPTIONAL = ClassName.get("java.util", "Optional")
}

object GuavaBaseTypeNames {
    val OPTIONAL = ClassName.get("com.google.common.base", "Optional")
}

object GuavaUtilConcurrentTypeNames {
    val LISTENABLE_FUTURE = ClassName.get("com.google.common.util.concurrent", "ListenableFuture")
}

object RxJava2TypeNames {
    val FLOWABLE = ClassName.get("io.reactivex", "Flowable")
    val OBSERVABLE = ClassName.get("io.reactivex", "Observable")
    val MAYBE = ClassName.get("io.reactivex", "Maybe")
    val SINGLE = ClassName.get("io.reactivex", "Single")
    val COMPLETABLE = ClassName.get("io.reactivex", "Completable")
}

object ReactiveStreamsTypeNames {
    val PUBLISHER = ClassName.get("org.reactivestreams", "Publisher")
}

object RoomGuavaTypeNames {
    val GUAVA_ROOM = ClassName.get("$ROOM_PACKAGE.guava", "GuavaRoom")
}

object RoomRxJava2TypeNames {
    val RX_ROOM = ClassName.get(ROOM_PACKAGE, "RxRoom")
    val RX_ROOM_CREATE_FLOWABLE = "createFlowable"
    val RX_ROOM_CREATE_OBSERVABLE = "createObservable"
    val RX_EMPTY_RESULT_SET_EXCEPTION = ClassName.get(ROOM_PACKAGE, "EmptyResultSetException")
}

object RoomCoroutinesTypeNames {
    val COROUTINES_ROOM = ClassName.get(ROOM_PACKAGE, "CoroutinesRoom")
}

object KotlinTypeNames {
    val UNIT = ClassName.get("kotlin", "Unit")
    val CONTINUATION = ClassName.get("kotlin.coroutines", "Continuation")
}

fun TypeName.defaultValue(): String {
    return if (!isPrimitive) {
        "null"
    } else if (this == TypeName.BOOLEAN) {
        "false"
    } else {
        "0"
    }
}

fun CallableTypeSpecBuilder(
    parameterTypeName: TypeName,
    callBody: MethodSpec.Builder.() -> Unit
) = TypeSpec.anonymousClassBuilder("").apply {
    superclass(ParameterizedTypeName.get(Callable::class.typeName(), parameterTypeName))
    addMethod(MethodSpec.methodBuilder("call").apply {
        returns(parameterTypeName)
        addException(Exception::class.typeName())
        addModifiers(Modifier.PUBLIC)
        addAnnotation(Override::class.java)
        callBody()
    }.build())
}<|MERGE_RESOLUTION|>--- conflicted
+++ resolved
@@ -51,17 +51,10 @@
 }
 
 object RoomTypeNames {
-<<<<<<< HEAD
-    val STRING_UTIL: ClassName = ClassName.get("androidx.room.util", "StringUtil")
-    val ROOM_DB: ClassName = ClassName.get("androidx.room", "RoomDatabase")
-    val ROOM_DB_CONFIG: ClassName = ClassName.get("androidx.room",
-            "DatabaseConfiguration")
-=======
     val STRING_UTIL: ClassName = ClassName.get("$ROOM_PACKAGE.util", "StringUtil")
     val ROOM_DB: ClassName = ClassName.get(ROOM_PACKAGE, "RoomDatabase")
     val ROOM_DB_KT: ClassName = ClassName.get(ROOM_PACKAGE, "RoomDatabaseKt")
     val ROOM_DB_CONFIG: ClassName = ClassName.get(ROOM_PACKAGE, "DatabaseConfiguration")
->>>>>>> 04abd831
     val INSERTION_ADAPTER: ClassName =
             ClassName.get(ROOM_PACKAGE, "EntityInsertionAdapter")
     val DELETE_OR_UPDATE_ADAPTER: ClassName =
@@ -169,6 +162,7 @@
 object KotlinTypeNames {
     val UNIT = ClassName.get("kotlin", "Unit")
     val CONTINUATION = ClassName.get("kotlin.coroutines", "Continuation")
+    val COROUTINE_SCOPE = ClassName.get("kotlinx.coroutines", "CoroutineScope")
 }
 
 fun TypeName.defaultValue(): String {
@@ -193,4 +187,30 @@
         addAnnotation(Override::class.java)
         callBody()
     }.build())
+}
+
+fun Function2TypeSpecBuilder(
+    parameter1: Pair<TypeName, String>,
+    parameter2: Pair<TypeName, String>,
+    returnTypeName: TypeName,
+    callBody: MethodSpec.Builder.() -> Unit
+) = TypeSpec.anonymousClassBuilder("").apply {
+    val (param1TypeName, param1Name) = parameter1
+    val (param2TypeName, param2Name) = parameter2
+    superclass(
+        ParameterizedTypeName.get(
+            Function2::class.typeName(),
+            param1TypeName,
+            param2TypeName,
+            returnTypeName
+        )
+    )
+    addMethod(MethodSpec.methodBuilder("invoke").apply {
+        addParameter(param1TypeName, param1Name)
+        addParameter(param2TypeName, param2Name)
+        returns(returnTypeName)
+        addModifiers(Modifier.PUBLIC)
+        addAnnotation(Override::class.java)
+        callBody()
+    }.build())
 }