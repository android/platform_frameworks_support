/*
 * Copyright (C) 2016 The Android Open Source Project
 *
 * Licensed under the Apache License, Version 2.0 (the "License");
 * you may not use this file except in compliance with the License.
 * You may obtain a copy of the License at
 *
 *      http://www.apache.org/licenses/LICENSE-2.0
 *
 * Unless required by applicable law or agreed to in writing, software
 * distributed under the License is distributed on an "AS IS" BASIS,
 * WITHOUT WARRANTIES OR CONDITIONS OF ANY KIND, either express or implied.
 * See the License for the specific language governing permissions and
 * limitations under the License.
 */

package androidx.room.writer

import androidx.room.ext.L
import androidx.room.ext.N
import androidx.room.ext.RoomTypeNames
import androidx.room.ext.SupportDbTypeNames
import androidx.room.ext.T
import androidx.room.ext.typeName
import androidx.room.parser.QueryType
import androidx.room.processor.OnConflictProcessor
import androidx.room.solver.CodeGenScope
import androidx.room.vo.Dao
import androidx.room.vo.InsertionMethod
import androidx.room.vo.QueryMethod
import androidx.room.vo.RawQueryMethod
<<<<<<< HEAD
=======
import androidx.room.vo.ReadQueryMethod
import androidx.room.vo.ShortcutEntity
>>>>>>> d55bc89b
import androidx.room.vo.ShortcutMethod
import androidx.room.vo.TransactionMethod
import com.google.auto.common.MoreTypes
import com.squareup.javapoet.ClassName
import com.squareup.javapoet.CodeBlock
import com.squareup.javapoet.FieldSpec
import com.squareup.javapoet.MethodSpec
import com.squareup.javapoet.ParameterSpec
import com.squareup.javapoet.TypeName
import com.squareup.javapoet.TypeSpec
import me.eugeniomarletti.kotlin.metadata.shadow.load.java.JvmAbi
import stripNonJava
import javax.annotation.processing.ProcessingEnvironment
import javax.lang.model.element.ElementKind
import javax.lang.model.element.ExecutableElement
import javax.lang.model.element.Modifier.FINAL
import javax.lang.model.element.Modifier.PRIVATE
import javax.lang.model.element.Modifier.PUBLIC
import javax.lang.model.type.DeclaredType
import javax.lang.model.type.TypeKind

/**
 * Creates the implementation for a class annotated with Dao.
 */
class DaoWriter(val dao: Dao, val processingEnv: ProcessingEnvironment)
    : ClassWriter(dao.typeName) {
    private val declaredDao = MoreTypes.asDeclared(dao.element.asType())

    companion object {
        // TODO nothing prevents this from conflicting, we should fix.
        val dbField: FieldSpec = FieldSpec
                .builder(RoomTypeNames.ROOM_DB, "__db", PRIVATE, FINAL)
                .build()

        private fun shortcutEntityFieldNamePart(shortcutEntity: ShortcutEntity): String {
            return if (shortcutEntity.isPartialEntity) {
                typeNameToFieldName(shortcutEntity.pojo.typeName) + "As" +
                        typeNameToFieldName(shortcutEntity.entityTypeName)
            } else {
                typeNameToFieldName(shortcutEntity.entityTypeName)
            }
        }

        private fun typeNameToFieldName(typeName: TypeName?): String {
            return if (typeName is ClassName) {
                typeName.simpleName()
            } else {
                typeName.toString().replace('.', '_').stripNonJava()
            }
        }

        private val preparableTypes = arrayOf(QueryType.INSERT, QueryType.UPDATE, QueryType.DELETE)
    }

    override fun createTypeSpecBuilder(): TypeSpec.Builder {
        val builder = TypeSpec.classBuilder(dao.implTypeName)
        /**
         * For prepared statements that perform insert/update/delete, we check if there are any
         * arguments of variable length (e.g. "IN (:var)"). If not, we should re-use the statement.
         * This requires more work but creates good performance.
         */
        val groupedPreparedQueries = dao.queryMethods
                .filter { it.query.type in preparableTypes }
                .groupBy { it.parameters.any { it.queryParamAdapter?.isMultiple ?: true } }
        // queries that can be prepared ahead of time
        val preparedQueries = groupedPreparedQueries[false] ?: emptyList()
        // queries that must be rebuilt every single time
        val oneOffPreparedQueries = groupedPreparedQueries[true] ?: emptyList()
        val shortcutMethods = createInsertionMethods() +
                createDeletionMethods() + createUpdateMethods() + createTransactionMethods() +
                createPreparedQueries(preparedQueries)

        builder.apply {
            addModifiers(PUBLIC)
            addModifiers(FINAL)
            if (dao.element.kind == ElementKind.INTERFACE) {
                addSuperinterface(dao.typeName)
            } else {
                superclass(dao.typeName)
            }
            addField(dbField)
            val dbParam = ParameterSpec
                    .builder(dao.constructorParamType ?: dbField.type, dbField.name).build()

            addMethod(createConstructor(dbParam, shortcutMethods, dao.constructorParamType != null))

            shortcutMethods.forEach {
                addMethod(it.methodImpl)
            }

            dao.queryMethods.filter { it.query.type == QueryType.SELECT }.forEach { method ->
                addMethod(createSelectMethod(method))
            }
            oneOffPreparedQueries.forEach {
                addMethod(createPreparedQueryMethod(it))
            }
            dao.rawQueryMethods.forEach {
                addMethod(createRawQueryMethod(it))
            }
        }
        return builder
    }

    private fun createPreparedQueries(preparedQueries: List<QueryMethod>): List<PreparedStmtQuery> {
        return preparedQueries.map { method ->
            val fieldSpec = getOrCreateField(PreparedStatementField(method))
            val queryWriter = QueryWriter(method)
            val fieldImpl = PreparedStatementWriter(queryWriter)
                    .createAnonymous(this@DaoWriter, dbField)
            val methodBody = createPreparedQueryMethodBody(method, fieldSpec, queryWriter)
            PreparedStmtQuery(mapOf(PreparedStmtQuery.NO_PARAM_FIELD
                    to (fieldSpec to fieldImpl)), methodBody)
        }
    }

    private fun createPreparedQueryMethodBody(
        method: QueryMethod,
        preparedStmtField: FieldSpec,
        queryWriter: QueryWriter
    ): MethodSpec {
        val scope = CodeGenScope(this)
        val methodBuilder = overrideWithoutAnnotations(method.element, declaredDao).apply {
            val stmtName = scope.getTmpVar("_stmt")
            val stmtMethod = if (method.query.type == QueryType.INSERT) {
                "executeInsert"
            } else {
                "executeUpdateDelete"
            }
            addStatement("final $T $L = $N.acquire()",
                    SupportDbTypeNames.SQLITE_STMT, stmtName, preparedStmtField)
            addStatement("$N.beginTransaction()", dbField)
            beginControlFlow("try").apply {
                val bindScope = scope.fork()
                queryWriter.bindArgs(stmtName, emptyList(), bindScope)
                addCode(bindScope.builder().build())
                if (method.returnsValue) {
                    val resultVar = scope.getTmpVar("_result")
                    addStatement("final $L $L = $L.$L()",
                            method.returnType.typeName(), resultVar, stmtName, stmtMethod)
                    addStatement("$N.setTransactionSuccessful()", dbField)
                    addStatement("return $L", resultVar)
                } else {
                    addStatement("$L.$L()", stmtName, stmtMethod)
                    addStatement("$N.setTransactionSuccessful()", dbField)
                }
            }
            nextControlFlow("finally").apply {
                addStatement("$N.endTransaction()", dbField)
                addStatement("$N.release($L)", preparedStmtField, stmtName)
            }
            endControlFlow()
        }
        return methodBuilder.build()
    }

    private fun createTransactionMethods(): List<PreparedStmtQuery> {
        return dao.transactionMethods.map {
            PreparedStmtQuery(emptyMap(), createTransactionMethodBody(it))
        }
    }

    private fun createTransactionMethodBody(method: TransactionMethod): MethodSpec {
        val scope = CodeGenScope(this)
        val methodBuilder = overrideWithoutAnnotations(method.element, declaredDao).apply {
            addStatement("$N.beginTransaction()", dbField)
            beginControlFlow("try").apply {
                val returnsValue = method.element.returnType.kind != TypeKind.VOID
                val resultVar = if (returnsValue) {
                    scope.getTmpVar("_result")
                } else {
                    null
                }
                addDelegateToSuperStatement(method.element, method.callType, resultVar)
                addStatement("$N.setTransactionSuccessful()", dbField)
                if (returnsValue) {
                    addStatement("return $N", resultVar)
                }
            }
            nextControlFlow("finally").apply {
                addStatement("$N.endTransaction()", dbField)
            }
            endControlFlow()
        }
        return methodBuilder.build()
    }

    private fun MethodSpec.Builder.addDelegateToSuperStatement(
        element: ExecutableElement,
        callType: TransactionMethod.CallType,
        result: String?
    ) {
        val params: MutableList<Any> = mutableListOf()
        val format = buildString {
            if (result != null) {
                append("$T $L = ")
                params.add(element.returnType)
                params.add(result)
            }
            when (callType) {
                TransactionMethod.CallType.CONCRETE -> {
                    append("super.$N(")
                    params.add(element.simpleName)
                }
                TransactionMethod.CallType.DEFAULT_JAVA8 -> {
                    append("$N.super.$N(")
                    params.add(element.enclosingElement.simpleName)
                    params.add(element.simpleName)
                }
                TransactionMethod.CallType.DEFAULT_KOTLIN -> {
                    append("$N.$N.$N(this, ")
                    params.add(element.enclosingElement.simpleName)
                    params.add(JvmAbi.DEFAULT_IMPLS_CLASS_NAME)
                    params.add(element.simpleName)
                }
            }
            var first = true
            element.parameters.forEach {
                if (first) {
                    first = false
                } else {
                    append(", ")
                }
                append(L)
                params.add(it.simpleName)
            }
            append(")")
        }
        addStatement(format, *params.toTypedArray())
    }

    private fun createConstructor(
        dbParam: ParameterSpec,
        shortcutMethods: List<PreparedStmtQuery>,
        callSuper: Boolean
    ): MethodSpec {
        return MethodSpec.constructorBuilder().apply {
            addParameter(dbParam)
            addModifiers(PUBLIC)
            if (callSuper) {
                addStatement("super($N)", dbParam)
            }
            addStatement("this.$N = $N", dbField, dbParam)
            shortcutMethods.filterNot {
                it.fields.isEmpty()
            }.map {
                it.fields.values
            }.flatten().groupBy {
                it.first.name
            }.map {
                it.value.first()
            }.forEach {
                addStatement("this.$N = $L", it.first, it.second)
            }
        }.build()
    }

    private fun createSelectMethod(method: QueryMethod): MethodSpec {
        return overrideWithoutAnnotations(method.element, declaredDao).apply {
            addCode(createQueryMethodBody(method))
        }.build()
    }

    private fun createRawQueryMethod(method: RawQueryMethod): MethodSpec {
        return overrideWithoutAnnotations(method.element, declaredDao).apply {
            val scope = CodeGenScope(this@DaoWriter)
            val roomSQLiteQueryVar: String
            val queryParam = method.runtimeQueryParam
            val shouldReleaseQuery: Boolean

            when {
                queryParam?.isString() == true -> {
                    roomSQLiteQueryVar = scope.getTmpVar("_statement")
                    shouldReleaseQuery = true
                    addStatement("$T $L = $T.acquire($L, 0)",
                            RoomTypeNames.ROOM_SQL_QUERY,
                            roomSQLiteQueryVar,
                            RoomTypeNames.ROOM_SQL_QUERY,
                            queryParam.paramName)
                }
                queryParam?.isSupportQuery() == true -> {
                    shouldReleaseQuery = false
                    roomSQLiteQueryVar = scope.getTmpVar("_internalQuery")
                    // move it to a final variable so that the generated code can use it inside
                    // callback blocks in java 7
                    addStatement("final $T $L = $N",
                            queryParam.type,
                            roomSQLiteQueryVar,
                            queryParam.paramName)
                }
                else -> {
                    // try to generate compiling code. we would've already reported this error
                    roomSQLiteQueryVar = scope.getTmpVar("_statement")
                    shouldReleaseQuery = false
                    addStatement("$T $L = $T.acquire($L, 0)",
                            RoomTypeNames.ROOM_SQL_QUERY,
                            roomSQLiteQueryVar,
                            RoomTypeNames.ROOM_SQL_QUERY,
                            "missing query parameter")
                }
            }
            if (method.returnsValue) {
                // don't generate code because it will create 1 more error. The original error is
                // already reported by the processor.
                method.queryResultBinder.convertAndReturn(
                        roomSQLiteQueryVar = roomSQLiteQueryVar,
                        canReleaseQuery = shouldReleaseQuery,
                        dbField = dbField,
                        inTransaction = method.inTransaction,
                        scope = scope)
            }
            addCode(scope.builder().build())
        }.build()
    }

    private fun createPreparedQueryMethod(method: QueryMethod): MethodSpec {
        return overrideWithoutAnnotations(method.element, declaredDao).apply {
            addCode(createPerparedQueryMethodBody(method))
        }.build()
    }

    /**
     * Groups all insertion methods based on the insert statement they will use then creates all
     * field specs, EntityInsertionAdapterWriter and actual insert methods.
     */
    private fun createInsertionMethods(): List<PreparedStmtQuery> {
        return dao.insertionMethods
                .map { insertionMethod ->
                    val onConflict = OnConflictProcessor.onConflictText(insertionMethod.onConflict)
                    val entities = insertionMethod.entities

                    val fields = entities.mapValues {
                        val spec = getOrCreateField(InsertionMethodField(it.value, onConflict))
                        val impl = EntityInsertionAdapterWriter.create(it.value, onConflict)
                                .createAnonymous(this@DaoWriter, dbField.name)
                        spec to impl
                    }
                    val methodImpl = overrideWithoutAnnotations(insertionMethod.element,
                            declaredDao).apply {
                        addCode(createInsertionMethodBody(insertionMethod, fields))
                    }.build()
                    PreparedStmtQuery(fields, methodImpl)
                }
    }

    private fun createInsertionMethodBody(
        method: InsertionMethod,
        insertionAdapters: Map<String, Pair<FieldSpec, TypeSpec>>
    ): CodeBlock {
        if (insertionAdapters.isEmpty()) {
            return CodeBlock.builder().build()
        }

        val scope = CodeGenScope(this)

        method.methodBinder.convertAndReturn(
                parameters = method.parameters,
                insertionAdapters = insertionAdapters,
                scope = scope
        )
        return scope.builder().build()
    }

    /**
     * Creates EntityUpdateAdapter for each deletion method.
     */
    private fun createDeletionMethods(): List<PreparedStmtQuery> {
        return createShortcutMethods(dao.deletionMethods, "deletion") { _, entity ->
            EntityDeletionAdapterWriter.create(entity)
                    .createAnonymous(this@DaoWriter, dbField.name)
        }
    }

    /**
     * Creates EntityUpdateAdapter for each @Update method.
     */
    private fun createUpdateMethods(): List<PreparedStmtQuery> {
        return createShortcutMethods(dao.updateMethods, "update") { update, entity ->
            val onConflict = OnConflictProcessor.onConflictText(update.onConflictStrategy)
            EntityUpdateAdapterWriter.create(entity, onConflict)
                    .createAnonymous(this@DaoWriter, dbField.name)
        }
    }

    private fun <T : ShortcutMethod> createShortcutMethods(
        methods: List<T>,
        methodPrefix: String,
        implCallback: (T, ShortcutEntity) -> TypeSpec
    ): List<PreparedStmtQuery> {
        return methods.mapNotNull { method ->
            val entities = method.entities
            if (entities.isEmpty()) {
                null
            } else {
                val fields = entities.mapValues {
                    val spec = getOrCreateField(DeleteOrUpdateAdapterField(it.value, methodPrefix))
                    val impl = implCallback(method, it.value)
                    spec to impl
                }
                val methodSpec = overrideWithoutAnnotations(method.element, declaredDao).apply {
                    addCode(createDeleteOrUpdateMethodBody(method, fields))
                }.build()
                PreparedStmtQuery(fields, methodSpec)
            }
        }
    }

    private fun createDeleteOrUpdateMethodBody(
        method: ShortcutMethod,
        adapters: Map<String, Pair<FieldSpec, TypeSpec>>
    ): CodeBlock {
        if (adapters.isEmpty() || method.methodBinder == null) {
            return CodeBlock.builder().build()
        }
        val scope = CodeGenScope(this)

        method.methodBinder.convertAndReturn(
                parameters = method.parameters,
                adapters = adapters,
                scope = scope
        )
        return scope.builder().build()
    }

    /**
     * @Query with delete action
     */
    private fun createPerparedQueryMethodBody(method: QueryMethod): CodeBlock {
        val queryWriter = QueryWriter(method)
        val scope = CodeGenScope(this)
        val sqlVar = scope.getTmpVar("_sql")
        val stmtVar = scope.getTmpVar("_stmt")
        val stmtMethod = if (method.query.type == QueryType.INSERT) {
            "executeInsert"
        } else {
            "executeUpdateDelete"
        }
        val listSizeArgs = queryWriter.prepareQuery(sqlVar, scope)
        scope.builder().apply {
            addStatement("$T $L = $N.compileStatement($L)",
                    SupportDbTypeNames.SQLITE_STMT, stmtVar, dbField, sqlVar)
            queryWriter.bindArgs(stmtVar, listSizeArgs, scope)
            addStatement("$N.beginTransaction()", dbField)
            beginControlFlow("try").apply {
                if (method.returnsValue) {
                    val resultVar = scope.getTmpVar("_result")
                    addStatement("final $L $L = $L.$L()",
                            method.returnType.typeName(), resultVar, stmtVar, stmtMethod)
                    addStatement("$N.setTransactionSuccessful()", dbField)
                    addStatement("return $L", resultVar)
                } else {
                    addStatement("$L.$L()", stmtVar, stmtMethod)
                    addStatement("$N.setTransactionSuccessful()", dbField)
                }
            }
            nextControlFlow("finally").apply {
                addStatement("$N.endTransaction()", dbField)
            }
            endControlFlow()
        }
        return scope.builder().build()
    }

    private fun createQueryMethodBody(method: QueryMethod): CodeBlock {
        val queryWriter = QueryWriter(method)
        val scope = CodeGenScope(this)
        val sqlVar = scope.getTmpVar("_sql")
        val roomSQLiteQueryVar = scope.getTmpVar("_statement")
        queryWriter.prepareReadAndBind(sqlVar, roomSQLiteQueryVar, scope)
        method.queryResultBinder.convertAndReturn(
                roomSQLiteQueryVar = roomSQLiteQueryVar,
                canReleaseQuery = true,
                dbField = dbField,
                inTransaction = method.inTransaction,
                scope = scope)
        return scope.builder().build()
    }

    private fun overrideWithoutAnnotations(
        elm: ExecutableElement,
        owner: DeclaredType
    ): MethodSpec.Builder {
        val baseSpec = MethodSpec.overriding(elm, owner, processingEnv.typeUtils).build()
        return MethodSpec.methodBuilder(baseSpec.name).apply {
            addAnnotation(Override::class.java)
            addModifiers(baseSpec.modifiers)
            addParameters(baseSpec.parameters)
            varargs(baseSpec.varargs)
            returns(baseSpec.returnType)
        }
    }

    /**
     * Represents a query statement prepared in Dao implementation.
     *
     * @param fields This map holds all the member fields necessary for this query. The key is the
     * corresponding parameter name in the defining query method. The value is a pair from the field
     * declaration to definition.
     * @param methodImpl The body of the query method implementation.
     */
    data class PreparedStmtQuery(
        val fields: Map<String, Pair<FieldSpec, TypeSpec>>,
        val methodImpl: MethodSpec
    ) {
        companion object {
            // The key to be used in `fields` where the method requires a field that is not
            // associated with any of its parameters
            const val NO_PARAM_FIELD = "-"
        }
    }

    private class InsertionMethodField(
        val shortcutEntity: ShortcutEntity,
        val onConflictText: String
    ) : SharedFieldSpec(
        baseName = "insertionAdapterOf${shortcutEntityFieldNamePart(shortcutEntity)}",
        type = RoomTypeNames.INSERTION_ADAPTER
    ) {
        override fun getUniqueKey(): String {
            return "${shortcutEntity.pojo.typeName}-${shortcutEntity.entityTypeName}$onConflictText"
        }

        override fun prepare(writer: ClassWriter, builder: FieldSpec.Builder) {
            builder.addModifiers(FINAL, PRIVATE)
        }
    }

    class DeleteOrUpdateAdapterField(
        val shortcutEntity: ShortcutEntity,
        val methodPrefix: String
    ) : SharedFieldSpec(
        baseName = "${methodPrefix}AdapterOf${shortcutEntityFieldNamePart(shortcutEntity)}",
        type = RoomTypeNames.DELETE_OR_UPDATE_ADAPTER
    ) {
        override fun prepare(writer: ClassWriter, builder: FieldSpec.Builder) {
            builder.addModifiers(PRIVATE, FINAL)
        }

        override fun getUniqueKey(): String {
            return "${shortcutEntity.pojo.typeName}-${shortcutEntity.entityTypeName}$methodPrefix"
        }
    }

    class PreparedStatementField(val method: QueryMethod) : SharedFieldSpec(
        "preparedStmtOf${method.name.capitalize()}", RoomTypeNames.SHARED_SQLITE_STMT
    ) {
        override fun prepare(writer: ClassWriter, builder: FieldSpec.Builder) {
            builder.addModifiers(PRIVATE, FINAL)
        }

        override fun getUniqueKey(): String {
            return method.query.original
        }
    }
}<|MERGE_RESOLUTION|>--- conflicted
+++ resolved
@@ -21,21 +21,17 @@
 import androidx.room.ext.RoomTypeNames
 import androidx.room.ext.SupportDbTypeNames
 import androidx.room.ext.T
-import androidx.room.ext.typeName
-import androidx.room.parser.QueryType
 import androidx.room.processor.OnConflictProcessor
 import androidx.room.solver.CodeGenScope
 import androidx.room.vo.Dao
 import androidx.room.vo.InsertionMethod
 import androidx.room.vo.QueryMethod
 import androidx.room.vo.RawQueryMethod
-<<<<<<< HEAD
-=======
 import androidx.room.vo.ReadQueryMethod
 import androidx.room.vo.ShortcutEntity
->>>>>>> d55bc89b
 import androidx.room.vo.ShortcutMethod
 import androidx.room.vo.TransactionMethod
+import androidx.room.vo.WriteQueryMethod
 import com.google.auto.common.MoreTypes
 import com.squareup.javapoet.ClassName
 import com.squareup.javapoet.CodeBlock
@@ -44,21 +40,24 @@
 import com.squareup.javapoet.ParameterSpec
 import com.squareup.javapoet.TypeName
 import com.squareup.javapoet.TypeSpec
-import me.eugeniomarletti.kotlin.metadata.shadow.load.java.JvmAbi
 import stripNonJava
 import javax.annotation.processing.ProcessingEnvironment
+import javax.lang.model.element.Element
 import javax.lang.model.element.ElementKind
 import javax.lang.model.element.ExecutableElement
 import javax.lang.model.element.Modifier.FINAL
 import javax.lang.model.element.Modifier.PRIVATE
 import javax.lang.model.element.Modifier.PUBLIC
 import javax.lang.model.type.DeclaredType
-import javax.lang.model.type.TypeKind
 
 /**
  * Creates the implementation for a class annotated with Dao.
  */
-class DaoWriter(val dao: Dao, val processingEnv: ProcessingEnvironment)
+class DaoWriter(
+    val dao: Dao,
+    private val dbElement: Element,
+    val processingEnv: ProcessingEnvironment
+)
     : ClassWriter(dao.typeName) {
     private val declaredDao = MoreTypes.asDeclared(dao.element.asType())
 
@@ -84,8 +83,6 @@
                 typeName.toString().replace('.', '_').stripNonJava()
             }
         }
-
-        private val preparableTypes = arrayOf(QueryType.INSERT, QueryType.UPDATE, QueryType.DELETE)
     }
 
     override fun createTypeSpecBuilder(): TypeSpec.Builder {
@@ -96,7 +93,7 @@
          * This requires more work but creates good performance.
          */
         val groupedPreparedQueries = dao.queryMethods
-                .filter { it.query.type in preparableTypes }
+                .filterIsInstance<WriteQueryMethod>()
                 .groupBy { it.parameters.any { it.queryParamAdapter?.isMultiple ?: true } }
         // queries that can be prepared ahead of time
         val preparedQueries = groupedPreparedQueries[false] ?: emptyList()
@@ -107,6 +104,7 @@
                 createPreparedQueries(preparedQueries)
 
         builder.apply {
+            addOriginatingElement(dbElement)
             addModifiers(PUBLIC)
             addModifiers(FINAL)
             if (dao.element.kind == ElementKind.INTERFACE) {
@@ -124,7 +122,7 @@
                 addMethod(it.methodImpl)
             }
 
-            dao.queryMethods.filter { it.query.type == QueryType.SELECT }.forEach { method ->
+            dao.queryMethods.filterIsInstance<ReadQueryMethod>().forEach { method ->
                 addMethod(createSelectMethod(method))
             }
             oneOffPreparedQueries.forEach {
@@ -137,56 +135,43 @@
         return builder
     }
 
-    private fun createPreparedQueries(preparedQueries: List<QueryMethod>): List<PreparedStmtQuery> {
+    private fun createPreparedQueries(
+        preparedQueries: List<WriteQueryMethod>
+    ): List<PreparedStmtQuery> {
         return preparedQueries.map { method ->
             val fieldSpec = getOrCreateField(PreparedStatementField(method))
             val queryWriter = QueryWriter(method)
             val fieldImpl = PreparedStatementWriter(queryWriter)
                     .createAnonymous(this@DaoWriter, dbField)
-            val methodBody = createPreparedQueryMethodBody(method, fieldSpec, queryWriter)
+            val methodBody =
+                createPreparedQueryMethodBody(method, fieldSpec, queryWriter)
             PreparedStmtQuery(mapOf(PreparedStmtQuery.NO_PARAM_FIELD
                     to (fieldSpec to fieldImpl)), methodBody)
         }
     }
 
     private fun createPreparedQueryMethodBody(
-        method: QueryMethod,
+        method: WriteQueryMethod,
         preparedStmtField: FieldSpec,
         queryWriter: QueryWriter
     ): MethodSpec {
         val scope = CodeGenScope(this)
-        val methodBuilder = overrideWithoutAnnotations(method.element, declaredDao).apply {
-            val stmtName = scope.getTmpVar("_stmt")
-            val stmtMethod = if (method.query.type == QueryType.INSERT) {
-                "executeInsert"
-            } else {
-                "executeUpdateDelete"
-            }
-            addStatement("final $T $L = $N.acquire()",
-                    SupportDbTypeNames.SQLITE_STMT, stmtName, preparedStmtField)
-            addStatement("$N.beginTransaction()", dbField)
-            beginControlFlow("try").apply {
-                val bindScope = scope.fork()
-                queryWriter.bindArgs(stmtName, emptyList(), bindScope)
-                addCode(bindScope.builder().build())
-                if (method.returnsValue) {
-                    val resultVar = scope.getTmpVar("_result")
-                    addStatement("final $L $L = $L.$L()",
-                            method.returnType.typeName(), resultVar, stmtName, stmtMethod)
-                    addStatement("$N.setTransactionSuccessful()", dbField)
-                    addStatement("return $L", resultVar)
-                } else {
-                    addStatement("$L.$L()", stmtName, stmtMethod)
-                    addStatement("$N.setTransactionSuccessful()", dbField)
-                }
-            }
-            nextControlFlow("finally").apply {
-                addStatement("$N.endTransaction()", dbField)
-                addStatement("$N.release($L)", preparedStmtField, stmtName)
-            }
-            endControlFlow()
-        }
-        return methodBuilder.build()
+        method.preparedQueryResultBinder.executeAndReturn(
+            prepareQueryStmtBlock = {
+                val stmtName = getTmpVar("_stmt")
+                builder().apply {
+                    addStatement("final $T $L = $N.acquire()",
+                        SupportDbTypeNames.SQLITE_STMT, stmtName, preparedStmtField)
+                }
+                queryWriter.bindArgs(stmtName, emptyList(), this)
+                stmtName
+            },
+            preparedStmtField = preparedStmtField.name,
+            dbField = dbField,
+            scope = scope)
+        return overrideWithoutAnnotations(method.element, declaredDao)
+            .addCode(scope.generate())
+            .build()
     }
 
     private fun createTransactionMethods(): List<PreparedStmtQuery> {
@@ -197,71 +182,16 @@
 
     private fun createTransactionMethodBody(method: TransactionMethod): MethodSpec {
         val scope = CodeGenScope(this)
-        val methodBuilder = overrideWithoutAnnotations(method.element, declaredDao).apply {
-            addStatement("$N.beginTransaction()", dbField)
-            beginControlFlow("try").apply {
-                val returnsValue = method.element.returnType.kind != TypeKind.VOID
-                val resultVar = if (returnsValue) {
-                    scope.getTmpVar("_result")
-                } else {
-                    null
-                }
-                addDelegateToSuperStatement(method.element, method.callType, resultVar)
-                addStatement("$N.setTransactionSuccessful()", dbField)
-                if (returnsValue) {
-                    addStatement("return $N", resultVar)
-                }
-            }
-            nextControlFlow("finally").apply {
-                addStatement("$N.endTransaction()", dbField)
-            }
-            endControlFlow()
-        }
-        return methodBuilder.build()
-    }
-
-    private fun MethodSpec.Builder.addDelegateToSuperStatement(
-        element: ExecutableElement,
-        callType: TransactionMethod.CallType,
-        result: String?
-    ) {
-        val params: MutableList<Any> = mutableListOf()
-        val format = buildString {
-            if (result != null) {
-                append("$T $L = ")
-                params.add(element.returnType)
-                params.add(result)
-            }
-            when (callType) {
-                TransactionMethod.CallType.CONCRETE -> {
-                    append("super.$N(")
-                    params.add(element.simpleName)
-                }
-                TransactionMethod.CallType.DEFAULT_JAVA8 -> {
-                    append("$N.super.$N(")
-                    params.add(element.enclosingElement.simpleName)
-                    params.add(element.simpleName)
-                }
-                TransactionMethod.CallType.DEFAULT_KOTLIN -> {
-                    append("$N.$N.$N(this, ")
-                    params.add(element.enclosingElement.simpleName)
-                    params.add(JvmAbi.DEFAULT_IMPLS_CLASS_NAME)
-                    params.add(element.simpleName)
-                }
-            }
-            var first = true
-            element.parameters.forEach {
-                if (first) {
-                    first = false
-                } else {
-                    append(", ")
-                }
-                append(L)
-                params.add(it.simpleName)
-            }
-            append(")")
-        }
-        addStatement(format, *params.toTypedArray())
+        method.methodBinder.executeAndReturn(
+            returnType = method.returnType,
+            parameterNames = method.parameterNames,
+            daoName = dao.typeName,
+            daoImplName = dao.implTypeName,
+            dbField = dbField,
+            scope = scope)
+        return overrideWithoutAnnotations(method.element, declaredDao)
+            .addCode(scope.generate())
+            .build()
     }
 
     private fun createConstructor(
@@ -290,7 +220,7 @@
         }.build()
     }
 
-    private fun createSelectMethod(method: QueryMethod): MethodSpec {
+    private fun createSelectMethod(method: ReadQueryMethod): MethodSpec {
         return overrideWithoutAnnotations(method.element, declaredDao).apply {
             addCode(createQueryMethodBody(method))
         }.build()
@@ -348,9 +278,9 @@
         }.build()
     }
 
-    private fun createPreparedQueryMethod(method: QueryMethod): MethodSpec {
+    private fun createPreparedQueryMethod(method: WriteQueryMethod): MethodSpec {
         return overrideWithoutAnnotations(method.element, declaredDao).apply {
-            addCode(createPerparedQueryMethodBody(method))
+            addCode(createPreparedQueryMethodBody(method))
         }.build()
     }
 
@@ -391,6 +321,7 @@
         method.methodBinder.convertAndReturn(
                 parameters = method.parameters,
                 insertionAdapters = insertionAdapters,
+                dbField = dbField,
                 scope = scope
         )
         return scope.builder().build()
@@ -452,51 +383,36 @@
         method.methodBinder.convertAndReturn(
                 parameters = method.parameters,
                 adapters = adapters,
+                dbField = dbField,
                 scope = scope
         )
         return scope.builder().build()
     }
 
-    /**
-     * @Query with delete action
-     */
-    private fun createPerparedQueryMethodBody(method: QueryMethod): CodeBlock {
-        val queryWriter = QueryWriter(method)
+    private fun createPreparedQueryMethodBody(method: WriteQueryMethod): CodeBlock {
         val scope = CodeGenScope(this)
-        val sqlVar = scope.getTmpVar("_sql")
-        val stmtVar = scope.getTmpVar("_stmt")
-        val stmtMethod = if (method.query.type == QueryType.INSERT) {
-            "executeInsert"
-        } else {
-            "executeUpdateDelete"
-        }
-        val listSizeArgs = queryWriter.prepareQuery(sqlVar, scope)
-        scope.builder().apply {
-            addStatement("$T $L = $N.compileStatement($L)",
-                    SupportDbTypeNames.SQLITE_STMT, stmtVar, dbField, sqlVar)
-            queryWriter.bindArgs(stmtVar, listSizeArgs, scope)
-            addStatement("$N.beginTransaction()", dbField)
-            beginControlFlow("try").apply {
-                if (method.returnsValue) {
-                    val resultVar = scope.getTmpVar("_result")
-                    addStatement("final $L $L = $L.$L()",
-                            method.returnType.typeName(), resultVar, stmtVar, stmtMethod)
-                    addStatement("$N.setTransactionSuccessful()", dbField)
-                    addStatement("return $L", resultVar)
-                } else {
-                    addStatement("$L.$L()", stmtVar, stmtMethod)
-                    addStatement("$N.setTransactionSuccessful()", dbField)
-                }
-            }
-            nextControlFlow("finally").apply {
-                addStatement("$N.endTransaction()", dbField)
-            }
-            endControlFlow()
-        }
-        return scope.builder().build()
-    }
-
-    private fun createQueryMethodBody(method: QueryMethod): CodeBlock {
+        method.preparedQueryResultBinder.executeAndReturn(
+            prepareQueryStmtBlock = {
+                val queryWriter = QueryWriter(method)
+                val sqlVar = getTmpVar("_sql")
+                val stmtVar = getTmpVar("_stmt")
+                val listSizeArgs = queryWriter.prepareQuery(sqlVar, this)
+                builder().apply {
+                    addStatement(
+                        "final $T $L = $N.compileStatement($L)",
+                        SupportDbTypeNames.SQLITE_STMT, stmtVar, dbField, sqlVar
+                    )
+                }
+                queryWriter.bindArgs(stmtVar, listSizeArgs, this)
+                stmtVar
+            },
+            preparedStmtField = null,
+            dbField = dbField,
+            scope = scope)
+        return scope.generate()
+    }
+
+    private fun createQueryMethodBody(method: ReadQueryMethod): CodeBlock {
         val queryWriter = QueryWriter(method)
         val scope = CodeGenScope(this)
         val sqlVar = scope.getTmpVar("_sql")
@@ -515,11 +431,16 @@
         elm: ExecutableElement,
         owner: DeclaredType
     ): MethodSpec.Builder {
-        val baseSpec = MethodSpec.overriding(elm, owner, processingEnv.typeUtils).build()
+        val baseSpec = MethodSpec.overriding(elm, owner, processingEnv.typeUtils)
+                .build()
+
+        // make all the params final
+        val params = baseSpec.parameters.map { it.toBuilder().addModifiers(FINAL).build() }
+
         return MethodSpec.methodBuilder(baseSpec.name).apply {
             addAnnotation(Override::class.java)
             addModifiers(baseSpec.modifiers)
-            addParameters(baseSpec.parameters)
+            addParameters(params)
             varargs(baseSpec.varargs)
             returns(baseSpec.returnType)
         }
