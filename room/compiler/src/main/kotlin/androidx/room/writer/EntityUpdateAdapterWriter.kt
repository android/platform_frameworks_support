/*
 * Copyright (C) 2017 The Android Open Source Project
 *
 * Licensed under the Apache License, Version 2.0 (the "License");
 * you may not use this file except in compliance with the License.
 * You may obtain a copy of the License at
 *
 *      http://www.apache.org/licenses/LICENSE-2.0
 *
 * Unless required by applicable law or agreed to in writing, software
 * distributed under the License is distributed on an "AS IS" BASIS,
 * WITHOUT WARRANTIES OR CONDITIONS OF ANY KIND, either express or implied.
 * See the License for the specific language governing permissions and
 * limitations under the License.
 */

package androidx.room.writer

import androidx.room.ext.L
import androidx.room.ext.RoomTypeNames
import androidx.room.ext.S
import androidx.room.ext.SupportDbTypeNames
import androidx.room.solver.CodeGenScope
import androidx.room.vo.FieldWithIndex
<<<<<<< HEAD
=======
import androidx.room.vo.Fields
import androidx.room.vo.Pojo
import androidx.room.vo.ShortcutEntity
import androidx.room.vo.columnNames
>>>>>>> d55bc89b
import com.squareup.javapoet.ClassName
import com.squareup.javapoet.MethodSpec
import com.squareup.javapoet.ParameterSpec
import com.squareup.javapoet.ParameterizedTypeName
import com.squareup.javapoet.TypeName
import com.squareup.javapoet.TypeSpec
import javax.lang.model.element.Modifier.PUBLIC

class EntityUpdateAdapterWriter private constructor(
    val tableName: String,
    val pojo: Pojo,
    val primaryKeyFields: Fields,
    val onConflict: String
) {
    companion object {
        fun create(entity: ShortcutEntity, onConflict: String) =
                EntityUpdateAdapterWriter(
                    tableName = entity.tableName,
                    pojo = entity.pojo,
                    primaryKeyFields = entity.primaryKey.fields,
                    onConflict = onConflict)
    }

    fun createAnonymous(classWriter: ClassWriter, dbParam: String): TypeSpec {
        @Suppress("RemoveSingleExpressionStringTemplate")
        return TypeSpec.anonymousClassBuilder("$L", dbParam).apply {
            superclass(ParameterizedTypeName.get(RoomTypeNames.DELETE_OR_UPDATE_ADAPTER,
                pojo.typeName)
            )
            addMethod(MethodSpec.methodBuilder("createQuery").apply {
                addAnnotation(Override::class.java)
                addModifiers(PUBLIC)
<<<<<<< HEAD
                val query = "UPDATE OR $onConflict `${entity.tableName}` SET " +
                        entity.fields.joinToString(",") { field ->
                            "`${field.columnName}` = ?"
                        } + " WHERE " + entity.primaryKey.fields.joinToString(" AND ") {
                            "`${it.columnName}` = ?"
                        }
=======
                returns(ClassName.get("java.lang", "String"))
                val query = "UPDATE OR $onConflict `$tableName` SET " +
                        pojo.columnNames.joinToString(",") { "`$it` = ?" } + " WHERE " +
                        primaryKeyFields.columnNames.joinToString(" AND ") { "`$it` = ?" }
>>>>>>> d55bc89b
                addStatement("return $S", query)
            }.build())
            addMethod(MethodSpec.methodBuilder("bind").apply {
                val bindScope = CodeGenScope(classWriter)
                addAnnotation(Override::class.java)
                addModifiers(PUBLIC)
                returns(TypeName.VOID)
                val stmtParam = "stmt"
                addParameter(ParameterSpec.builder(SupportDbTypeNames.SQLITE_STMT,
                        stmtParam).build())
                val valueParam = "value"
                addParameter(ParameterSpec.builder(pojo.typeName, valueParam).build())
                val mappedField = FieldWithIndex.byOrder(pojo.fields)
                FieldReadWriteWriter.bindToStatement(
                        ownerVar = valueParam,
                        stmtParamVar = stmtParam,
                        fieldsWithIndices = mappedField,
                        scope = bindScope
                )
                val pkeyStart = pojo.fields.size
                val mappedPrimaryKeys = primaryKeyFields.mapIndexed { index, field ->
                    FieldWithIndex(field = field,
                            indexVar = "${pkeyStart + index + 1}",
                            alwaysExists = true)
                }
                FieldReadWriteWriter.bindToStatement(
                        ownerVar = valueParam,
                        stmtParamVar = stmtParam,
                        fieldsWithIndices = mappedPrimaryKeys,
                        scope = bindScope
                )
                addCode(bindScope.builder().build())
            }.build())
        }.build()
    }
}<|MERGE_RESOLUTION|>--- conflicted
+++ resolved
@@ -22,13 +22,10 @@
 import androidx.room.ext.SupportDbTypeNames
 import androidx.room.solver.CodeGenScope
 import androidx.room.vo.FieldWithIndex
-<<<<<<< HEAD
-=======
 import androidx.room.vo.Fields
 import androidx.room.vo.Pojo
 import androidx.room.vo.ShortcutEntity
 import androidx.room.vo.columnNames
->>>>>>> d55bc89b
 import com.squareup.javapoet.ClassName
 import com.squareup.javapoet.MethodSpec
 import com.squareup.javapoet.ParameterSpec
@@ -61,19 +58,10 @@
             addMethod(MethodSpec.methodBuilder("createQuery").apply {
                 addAnnotation(Override::class.java)
                 addModifiers(PUBLIC)
-<<<<<<< HEAD
-                val query = "UPDATE OR $onConflict `${entity.tableName}` SET " +
-                        entity.fields.joinToString(",") { field ->
-                            "`${field.columnName}` = ?"
-                        } + " WHERE " + entity.primaryKey.fields.joinToString(" AND ") {
-                            "`${it.columnName}` = ?"
-                        }
-=======
                 returns(ClassName.get("java.lang", "String"))
                 val query = "UPDATE OR $onConflict `$tableName` SET " +
                         pojo.columnNames.joinToString(",") { "`$it` = ?" } + " WHERE " +
                         primaryKeyFields.columnNames.joinToString(" AND ") { "`$it` = ?" }
->>>>>>> d55bc89b
                 addStatement("return $S", query)
             }.build())
             addMethod(MethodSpec.methodBuilder("bind").apply {
