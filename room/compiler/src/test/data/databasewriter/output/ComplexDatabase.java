--- conflicted
+++ resolved
@@ -24,7 +24,7 @@
 import javax.annotation.Generated;
 
 @Generated("androidx.room.RoomProcessor")
-@SuppressWarnings("unchecked")
+@SuppressWarnings({"unchecked", "deprecation"})
 public final class ComplexDatabase_Impl extends ComplexDatabase {
     private volatile ComplexDao _complexDao;
 
@@ -34,14 +34,18 @@
             @Override
             public void createAllTables(SupportSQLiteDatabase _db) {
                 _db.execSQL("CREATE TABLE IF NOT EXISTS `User` (`uid` INTEGER NOT NULL, `name` TEXT, `lastName` TEXT, `ageColumn` INTEGER NOT NULL, PRIMARY KEY(`uid`))");
+                _db.execSQL("CREATE TABLE IF NOT EXISTS `Child1` (`id` INTEGER NOT NULL, `name` TEXT, `serial` INTEGER, `code` TEXT, PRIMARY KEY(`id`))");
+                _db.execSQL("CREATE TABLE IF NOT EXISTS `Child2` (`id` INTEGER NOT NULL, `name` TEXT, `serial` INTEGER, `code` TEXT, PRIMARY KEY(`id`))");
                 _db.execSQL("CREATE VIEW `UserSummary` AS SELECT uid, name FROM User");
                 _db.execSQL("CREATE TABLE IF NOT EXISTS room_master_table (id INTEGER PRIMARY KEY,identity_hash TEXT)");
-                _db.execSQL("INSERT OR REPLACE INTO room_master_table (id,identity_hash) VALUES(42, \"9d1c69203ac900800807b511b9e50c1e\")");
+                _db.execSQL("INSERT OR REPLACE INTO room_master_table (id,identity_hash) VALUES(42, '12b646c55443feeefb567521e2bece85')");
             }
 
             @Override
             public void dropAllTables(SupportSQLiteDatabase _db) {
                 _db.execSQL("DROP TABLE IF EXISTS `User`");
+                _db.execSQL("DROP TABLE IF EXISTS `Child1`");
+                _db.execSQL("DROP TABLE IF EXISTS `Child2`");
                 _db.execSQL("DROP VIEW IF EXISTS `UserSummary`")
             }
 
@@ -90,8 +94,6 @@
                             + " Expected:\n" + _infoUser + "\n"
                             + " Found:\n" + _existingUser);
                 }
-<<<<<<< HEAD
-=======
                 final HashMap<String, TableInfo.Column> _columnsChild1 = new HashMap<String, TableInfo.Column>(4);
                 _columnsChild1.put("id", new TableInfo.Column("id", "INTEGER", true, 1, null));
                 _columnsChild1.put("name", new TableInfo.Column("name", "TEXT", false, 0, null));
@@ -120,7 +122,6 @@
                             + " Expected:\n" + _infoChild2 + "\n"
                             + " Found:\n" + _existingChild2);
                 }
->>>>>>> d55bc89b
                 final ViewInfo _infoUserSummary = new ViewInfo("UserSummary", "CREATE VIEW `UserSummary` AS SELECT uid, name FROM User");
                 final ViewInfo _existingUserSummary = ViewInfo.read(_db, "UserSummary");
                 if (!_infoUserSummary.equals(_existingUserSummary)) {
@@ -129,7 +130,7 @@
                             + " Found:\n" + _existingUserSummary);
                 }
             }
-        }, "9d1c69203ac900800807b511b9e50c1e", "af09255f7569cc7b673ac26387ea5fa5");
+        }, "12b646c55443feeefb567521e2bece85", "2f1dbf49584f5d6c91cb44f8a6ecfee2");
         final SupportSQLiteOpenHelper.Configuration _sqliteConfig = SupportSQLiteOpenHelper.Configuration.builder(configuration.context)
                 .name(configuration.name)
                 .callback(_openCallback)
@@ -145,7 +146,7 @@
         HashSet<String> _tables = new HashSet<String>(1);
         _tables.add("User");
         _viewTables.put("usersummary", _tables);
-        return new InvalidationTracker(this, _shadowTablesMap, _viewTables, "User");
+        return new InvalidationTracker(this, _shadowTablesMap, _viewTables, "User","Child1","Child2");
     }
 
     @Override
@@ -155,6 +156,8 @@
         try {
             super.beginTransaction();
             _db.execSQL("DELETE FROM `User`");
+            _db.execSQL("DELETE FROM `Child1`");
+            _db.execSQL("DELETE FROM `Child2`");
             super.setTransactionSuccessful();
         } finally {
             super.endTransaction();
