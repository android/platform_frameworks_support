/*
 * Copyright (C) 2017 The Android Open Source Project
 *
 * Licensed under the Apache License, Version 2.0 (the "License");
 * you may not use this file except in compliance with the License.
 * You may obtain a copy of the License at
 *
 *      http://www.apache.org/licenses/LICENSE-2.0
 *
 * Unless required by applicable law or agreed to in writing, software
 * distributed under the License is distributed on an "AS IS" BASIS,
 * WITHOUT WARRANTIES OR CONDITIONS OF ANY KIND, either express or implied.
 * See the License for the specific language governing permissions and
 * limitations under the License.
 */

package androidx.room.processor

import COMMON
import androidx.room.Embedded
import androidx.room.parser.SQLTypeAffinity
import androidx.room.processor.ProcessorErrors.CANNOT_FIND_GETTER_FOR_FIELD
import androidx.room.processor.ProcessorErrors.CANNOT_FIND_TYPE
import androidx.room.processor.ProcessorErrors.ENTITY_MUST_BE_ANNOTATED_WITH_ENTITY
import androidx.room.processor.ProcessorErrors.POJO_FIELD_HAS_DUPLICATE_COLUMN_NAME
<<<<<<< HEAD
import androidx.room.processor.ProcessorErrors.RELATION_NOT_COLLECTION
=======
import androidx.room.processor.ProcessorErrors.junctionColumnWithoutIndex
>>>>>>> d55bc89b
import androidx.room.processor.ProcessorErrors.relationCannotFindEntityField
import androidx.room.processor.ProcessorErrors.relationCannotFindParentEntityField
import androidx.room.testing.TestInvocation
import androidx.room.vo.CallType
import androidx.room.vo.Constructor
import androidx.room.vo.EmbeddedField
import androidx.room.vo.Field
import androidx.room.vo.Pojo
import androidx.room.vo.RelationCollector
import com.google.testing.compile.CompileTester
import com.squareup.javapoet.ClassName
import com.squareup.javapoet.TypeName
import org.hamcrest.CoreMatchers.`is`
import org.hamcrest.CoreMatchers.instanceOf
import org.hamcrest.CoreMatchers.not
import org.hamcrest.CoreMatchers.notNullValue
import org.hamcrest.CoreMatchers.nullValue
import org.hamcrest.CoreMatchers.sameInstance
import org.hamcrest.MatcherAssert.assertThat
import org.junit.Test
import org.junit.runner.RunWith
import org.junit.runners.JUnit4
import org.mockito.Mockito.doReturn
import org.mockito.Mockito.mock
import simpleRun
import toJFO
import javax.lang.model.element.Element
import javax.tools.JavaFileObject

/**
 * Some of the functionality is tested via TableEntityProcessor.
 */
@RunWith(JUnit4::class)
class PojoProcessorTest {

    companion object {
        val MY_POJO: ClassName = ClassName.get("foo.bar", "MyPojo")
        val HEADER = """
            package foo.bar;
            import androidx.room.*;
            import java.util.*;
            public class MyPojo {
            """
        val FOOTER = "\n}"
    }

    @Test
    fun inheritedPrivate() {
        val parent = """
            package foo.bar.x;
            import androidx.room.*;
            public class BaseClass {
                private String baseField;
                public String getBaseField(){ return baseField; }
                public void setBaseField(String baseField){ }
            }
        """
        simpleRun(
                """
                package foo.bar;
                import androidx.room.*;
                public class ${MY_POJO.simpleName()} extends foo.bar.x.BaseClass {
                    public String myField;
                }
                """.toJFO(MY_POJO.toString()),
                parent.toJFO("foo.bar.x.BaseClass")) { invocation ->
            val pojo = PojoProcessor.createFor(context = invocation.context,
                    element = invocation.typeElement(MY_POJO.toString()),
                    bindingScope = FieldProcessor.BindingScope.READ_FROM_CURSOR,
                    parent = null).process()
            assertThat(pojo.fields.find { it.name == "myField" }, notNullValue())
            assertThat(pojo.fields.find { it.name == "baseField" }, notNullValue())
        }.compilesWithoutError()
    }

    @Test
    fun transient_ignore() {
        singleRun("""
            transient int foo;
            int bar;
        """) { pojo ->
            assertThat(pojo.fields.size, `is`(1))
            assertThat(pojo.fields[0].name, `is`("bar"))
        }.compilesWithoutError()
    }

    @Test
    fun transient_withColumnInfo() {
        singleRun("""
            @ColumnInfo
            transient int foo;
            int bar;
        """) { pojo ->
            assertThat(pojo.fields.map { it.name }.toSet(), `is`(setOf("bar", "foo")))
        }.compilesWithoutError()
    }

    @Test
    fun transient_embedded() {
        singleRun("""
            @Embedded
            transient Foo foo;
            int bar;
            static class Foo {
                int x;
            }
        """) { pojo ->
            assertThat(pojo.fields.map { it.name }.toSet(), `is`(setOf("x", "bar")))
        }.compilesWithoutError()
    }

    @Test
    fun transient_insideEmbedded() {
        singleRun("""
            @Embedded
            Foo foo;
            int bar;
            static class Foo {
                transient int x;
                int y;
            }
        """) { pojo ->
            assertThat(pojo.fields.map { it.name }.toSet(), `is`(setOf("bar", "y")))
        }.compilesWithoutError()
    }

    @Test
    fun transient_relation() {
        singleRun(
                """
                int id;
                @Relation(parentColumn = "id", entityColumn = "uid")
                public transient List<User> user;
                """, COMMON.USER
        ) { pojo ->
            assertThat(pojo.relations.size, `is`(1))
            assertThat(pojo.relations.first().entityField.name, `is`("uid"))
            assertThat(pojo.relations.first().parentField.name, `is`("id"))
        }.compilesWithoutError().withWarningCount(0)
    }

    @Test
    fun embedded() {
        singleRun(
                """
                int id;
                @Embedded
                Point myPoint;
                static class Point {
                    int x;
                    int y;
                }
                """
        ) { pojo ->
            assertThat(pojo.fields.size, `is`(3))
            assertThat(pojo.fields[1].name, `is`("x"))
            assertThat(pojo.fields[2].name, `is`("y"))
            assertThat(pojo.fields[0].parent, nullValue())
            assertThat(pojo.fields[1].parent, notNullValue())
            assertThat(pojo.fields[2].parent, notNullValue())
            val parent = pojo.fields[2].parent!!
            assertThat(parent.prefix, `is`(""))
            assertThat(parent.field.name, `is`("myPoint"))
            assertThat(parent.pojo.typeName,
                    `is`(ClassName.get("foo.bar.MyPojo", "Point") as TypeName))
        }.compilesWithoutError()
    }

    @Test
    fun embeddedWithPrefix() {
        singleRun(
                """
                int id;
                @Embedded(prefix = "foo")
                Point myPoint;
                static class Point {
                    int x;
                    @ColumnInfo(name = "y2")
                    int y;
                }
                """
        ) { pojo ->
            assertThat(pojo.fields.size, `is`(3))
            assertThat(pojo.fields[1].name, `is`("x"))
            assertThat(pojo.fields[2].name, `is`("y"))
            assertThat(pojo.fields[1].columnName, `is`("foox"))
            assertThat(pojo.fields[2].columnName, `is`("fooy2"))
            val parent = pojo.fields[2].parent!!
            assertThat(parent.prefix, `is`("foo"))
        }.compilesWithoutError()
    }

    @Test
    fun nestedEmbedded() {
        singleRun(
                """
                int id;
                @Embedded(prefix = "foo")
                Point myPoint;
                static class Point {
                    int x;
                    @ColumnInfo(name = "y2")
                    int y;
                    @Embedded(prefix = "bar")
                    Coordinate coordinate;
                }
                static class Coordinate {
                    double lat;
                    double lng;
                    @Ignore
                    String ignored;
                }
                """
        ) { pojo ->
            assertThat(pojo.fields.size, `is`(5))
            assertThat(pojo.fields.map { it.columnName }, `is`(
                    listOf("id", "foox", "fooy2", "foobarlat", "foobarlng")))
        }.compilesWithoutError()
    }

    @Test
    fun embedded_generic() {
        val point = """
            package foo.bar;
            public class Point {
                public int x;
                public int y;
            }
            """.toJFO("foo.bar.Point")
        val base = """
            package foo.bar;
            import ${Embedded::class.java.canonicalName};
            public class BaseClass<T> {
                @Embedded
                public T genericField;
            }
            """.toJFO("foo.bar.BaseClass")
        singleRunFullClass(
            """
                package foo.bar;
                public class MyPojo extends BaseClass<Point> {
                    public int normalField;
                }
                """,
            point, base
        ) { pojo, _ ->
            assertThat(pojo.fields.size, `is`(3))
            assertThat(pojo.fields.map { it.columnName }.toSet(), `is`(
                setOf("x", "y", "normalField")))
            val pointField = pojo.embeddedFields.first { it.field.name == "genericField" }
            assertThat(pointField.pojo.typeName,
                `is`(ClassName.get("foo.bar", "Point") as TypeName))
        }.compilesWithoutError()
    }

    @Test
    fun duplicateColumnNames() {
        singleRun(
                """
                int id;
                @ColumnInfo(name = "id")
                int another;
                """
        ) { _ ->
        }.failsToCompile().withErrorContaining(
                ProcessorErrors.pojoDuplicateFieldNames("id", listOf("id", "another"))
        ).and().withErrorContaining(
                POJO_FIELD_HAS_DUPLICATE_COLUMN_NAME
        ).and().withErrorCount(3)
    }

    @Test
    fun duplicateColumnNamesFromEmbedded() {
        singleRun(
                """
                int id;
                @Embedded
                Foo foo;
                static class Foo {
                    @ColumnInfo(name = "id")
                    int x;
                }
                """
        ) { _ ->
        }.failsToCompile().withErrorContaining(
                ProcessorErrors.pojoDuplicateFieldNames("id", listOf("id", "foo > x"))
        ).and().withErrorContaining(
                POJO_FIELD_HAS_DUPLICATE_COLUMN_NAME
        ).and().withErrorCount(3)
    }

    @Test
    fun dropSubPrimaryKeyNoWarningForPojo() {
        singleRun(
                """
                @PrimaryKey
                int id;
                @Embedded
                Point myPoint;
                static class Point {
                    @PrimaryKey
                    int x;
                    int y;
                }
                """
        ) { _ ->
        }.compilesWithoutError().withWarningCount(0)
    }

    @Test
    fun relation_notCollection() {
        singleRun(
                """
                int id;
                @Relation(parentColumn = "id", entityColumn = "uid")
                public User user;
                """, COMMON.USER
        ) { _ ->
        }.compilesWithoutError()
    }

    @Test
    fun relation_columnInfo() {
        singleRun(
                """
                int id;
                @ColumnInfo
                @Relation(parentColumn = "id", entityColumn = "uid")
                public List<User> user;
                """, COMMON.USER
        ) { _ ->
        }.failsToCompile().withErrorContaining(
                ProcessorErrors.CANNOT_USE_MORE_THAN_ONE_POJO_FIELD_ANNOTATION)
    }

    @Test
    fun relation_notEntity() {
        singleRun(
                """
                int id;
                @Relation(parentColumn = "id", entityColumn = "uid")
                public List<NotAnEntity> user;
                """, COMMON.NOT_AN_ENTITY
        ) { _ ->
        }.failsToCompile().withErrorContaining(ENTITY_MUST_BE_ANNOTATED_WITH_ENTITY)
    }

    @Test
    fun relation_missingParent() {
        singleRun(
                """
                int id;
                @Relation(parentColumn = "idk", entityColumn = "uid")
                public List<User> user;
                """, COMMON.USER
        ) { _ ->
        }.failsToCompile().withErrorContaining(
                relationCannotFindParentEntityField("foo.bar.MyPojo", "idk", listOf("id"))
        )
    }

    @Test
    fun relation_missingEntityField() {
        singleRun(
                """
                int id;
                @Relation(parentColumn = "id", entityColumn = "idk")
                public List<User> user;
                """, COMMON.USER
        ) { _ ->
        }.failsToCompile().withErrorContaining(
                relationCannotFindEntityField("foo.bar.User", "idk",
                        listOf("uid", "name", "lastName", "age"))
        )
    }

    @Test
    fun relation_missingType() {
        singleRun(
                """
                int id;
                @Relation(parentColumn = "id", entityColumn = "uid")
                public List<User> user;
                """
        ) { _ ->
        }.failsToCompile().withErrorContaining(CANNOT_FIND_TYPE)
    }

    @Test
    fun relation_nestedField() {
        singleRun(
                """
                static class Nested {
                    @ColumnInfo(name = "foo")
                    public int id;
                }
                @Embedded
                Nested nested;
                @Relation(parentColumn = "foo", entityColumn = "uid")
                public List<User> user;
                """, COMMON.USER
        ) { pojo ->
            assertThat(pojo.relations.first().parentField.columnName, `is`("foo"))
        }.compilesWithoutError()
    }

    @Test
    fun relation_nestedRelation() {
        singleRun(
                """
                static class UserWithNested {
                    @Embedded
                    public User user;
                    @Relation(parentColumn = "uid", entityColumn = "uid")
                    public List<User> selfs;
                }
                int id;
                @Relation(parentColumn = "id", entityColumn = "uid", entity = User.class)
                public List<UserWithNested> user;
                """, COMMON.USER
        ) { pojo, _ ->
            assertThat(pojo.relations.first().parentField.name, `is`("id"))
        }.compilesWithoutError().withWarningCount(0)
    }

    @Test
    fun relation_affinityMismatch() {
        singleRun(
                """
                String id;
                @Relation(parentColumn = "id", entityColumn = "uid")
                public List<User> user;
                """, COMMON.USER
        ) { pojo, invocation ->
            // trigger assignment evaluation
            RelationCollector.createCollectors(invocation.context, pojo.relations)
            assertThat(pojo.relations.size, `is`(1))
            assertThat(pojo.relations.first().entityField.name, `is`("uid"))
            assertThat(pojo.relations.first().parentField.name, `is`("id"))
        }.compilesWithoutError().withWarningContaining(
                ProcessorErrors.relationAffinityMismatch(
                        parentAffinity = SQLTypeAffinity.TEXT,
                        childAffinity = SQLTypeAffinity.INTEGER,
                        parentColumn = "id",
                        childColumn = "uid")
        )
    }

    @Test
    fun relation_simple() {
        singleRun(
                """
                int id;
                @Relation(parentColumn = "id", entityColumn = "uid")
                public List<User> user;
                """, COMMON.USER
        ) { pojo ->
            assertThat(pojo.relations.size, `is`(1))
            assertThat(pojo.relations.first().entityField.name, `is`("uid"))
            assertThat(pojo.relations.first().parentField.name, `is`("id"))
        }.compilesWithoutError().withWarningCount(0)
    }

    @Test
    fun relation_badProjection() {
        singleRun(
                """
                int id;
                @Relation(parentColumn = "id", entityColumn = "uid", projection={"i_dont_exist"})
                public List<User> user;
                """, COMMON.USER
        ) { _ ->
        }.failsToCompile().withErrorContaining(
                ProcessorErrors.relationBadProject("foo.bar.User", listOf("i_dont_exist"),
                        listOf("uid", "name", "lastName", "ageColumn"))
        )
    }

    @Test
    fun relation_badReturnTypeInGetter() {
        singleRun(
                """
                int id;
                @Relation(parentColumn = "id", entityColumn = "uid")
                private List<User> user;
                public void setUser(List<User> user){ this.user = user;}
                public User getUser(){return null;}
                """, COMMON.USER
        ) { _ ->
        }.failsToCompile().withErrorContaining(CANNOT_FIND_GETTER_FOR_FIELD)
    }

    @Test
    fun relation_primitiveList() {
        singleRun(
                """
                int id;
                @Relation(parentColumn = "id", entityColumn = "uid",  projection={"uid"},
                        entity = User.class)
                public List<Integer> userIds;
                """, COMMON.USER
        ) { pojo ->
            assertThat(pojo.relations.size, `is`(1))
            val rel = pojo.relations.first()
            assertThat(rel.projection, `is`(listOf("uid")))
            assertThat(rel.entity.typeName, `is`(COMMON.USER_TYPE_NAME as TypeName))
        }.compilesWithoutError()
    }

    @Test
    fun relation_stringList() {
        singleRun(
                """
                int id;
                @Relation(parentColumn = "id", entityColumn = "uid",  projection={"name"},
                        entity = User.class)
                public List<String> userNames;
                """, COMMON.USER
        ) { pojo ->
            assertThat(pojo.relations.size, `is`(1))
            val rel = pojo.relations.first()
            assertThat(rel.projection, `is`(listOf("name")))
            assertThat(rel.entity.typeName, `is`(COMMON.USER_TYPE_NAME as TypeName))
        }.compilesWithoutError()
    }

    @Test
    fun relation_extendsBounds() {
        singleRun(
            """
                int id;
                @Relation(parentColumn = "id", entityColumn = "uid")
                public List<? extends User> user;
                """, COMMON.USER
        ) { pojo ->
            assertThat(pojo.relations.size, `is`(1))
            assertThat(pojo.relations.first().entityField.name, `is`("uid"))
            assertThat(pojo.relations.first().parentField.name, `is`("id"))
        }.compilesWithoutError().withWarningCount(0)
    }

    @Test
    fun cache() {
        val pojo = """
            $HEADER
            int id;
            $FOOTER
            """.toJFO(MY_POJO.toString())
        simpleRun(pojo) { invocation ->
            val element = invocation.typeElement(MY_POJO.toString())
            val pojo1 = PojoProcessor.createFor(invocation.context, element,
                    FieldProcessor.BindingScope.BIND_TO_STMT, null).process()
            assertThat(pojo1, notNullValue())
            val pojo2 = PojoProcessor.createFor(invocation.context, element,
                    FieldProcessor.BindingScope.BIND_TO_STMT, null).process()
            assertThat(pojo2, sameInstance(pojo1))

            val pojo3 = PojoProcessor.createFor(invocation.context, element,
                    FieldProcessor.BindingScope.READ_FROM_CURSOR, null).process()
            assertThat(pojo3, notNullValue())
            assertThat(pojo3, not(sameInstance(pojo1)))

            val pojo4 = PojoProcessor.createFor(invocation.context, element,
                    FieldProcessor.BindingScope.TWO_WAY, null).process()
            assertThat(pojo4, notNullValue())
            assertThat(pojo4, not(sameInstance(pojo1)))
            assertThat(pojo4, not(sameInstance(pojo3)))

            val pojo5 = PojoProcessor.createFor(invocation.context, element,
                    FieldProcessor.BindingScope.TWO_WAY, null).process()
            assertThat(pojo5, sameInstance(pojo4))

            val type = invocation.context.COMMON_TYPES.STRING
            val mockElement = mock(Element::class.java)
            doReturn(type).`when`(mockElement).asType()
            val fakeField = Field(
                    element = mockElement,
                    name = "foo",
                    type = type,
                    affinity = SQLTypeAffinity.TEXT,
                    columnName = "foo",
                    parent = null,
                    indexed = false
            )
            val fakeEmbedded = EmbeddedField(fakeField, "", null)

            val pojo6 = PojoProcessor.createFor(invocation.context, element,
                    FieldProcessor.BindingScope.TWO_WAY, fakeEmbedded).process()
            assertThat(pojo6, notNullValue())
            assertThat(pojo6, not(sameInstance(pojo1)))
            assertThat(pojo6, not(sameInstance(pojo3)))
            assertThat(pojo6, not(sameInstance(pojo4)))

            val pojo7 = PojoProcessor.createFor(invocation.context, element,
                    FieldProcessor.BindingScope.TWO_WAY, fakeEmbedded).process()
            assertThat(pojo7, sameInstance(pojo6))
        }.compilesWithoutError()
    }

    @Test
    fun constructor_empty() {
        val pojoCode = """
            public String mName;
            """
        singleRun(pojoCode) { pojo ->
            assertThat(pojo.constructor, notNullValue())
            assertThat(pojo.constructor?.params, `is`(emptyList()))
        }.compilesWithoutError()
    }

    @Test
    fun constructor_ambiguous_twoFieldsExactMatch() {
        val pojoCode = """
            public String mName;
            public String _name;
            public MyPojo(String mName) {
            }
            """
        singleRun(pojoCode) { pojo ->
            val param = pojo.constructor?.params?.first()
            assertThat(param, instanceOf(Constructor.FieldParam::class.java))
            assertThat((param as Constructor.FieldParam).field.name, `is`("mName"))
            assertThat(pojo.fields.find { it.name == "mName" }?.setter?.callType,
                    `is`(CallType.CONSTRUCTOR))
        }.compilesWithoutError()
    }

    @Test
    fun constructor_ambiguous_oneTypeMatches() {
        val pojoCode = """
            public String mName;
            public int _name;
            public MyPojo(String name) {
            }
            """
        singleRun(pojoCode) { pojo ->
            val param = pojo.constructor?.params?.first()
            assertThat(param, instanceOf(Constructor.FieldParam::class.java))
            assertThat((param as Constructor.FieldParam).field.name, `is`("mName"))
            assertThat(pojo.fields.find { it.name == "mName" }?.setter?.callType,
                    `is`(CallType.CONSTRUCTOR))
        }.compilesWithoutError()
    }

    @Test
    fun constructor_ambiguous_twoFields() {
        val pojo = """
            String mName;
            String _name;
            public MyPojo(String name) {
            }
            """
        singleRun(pojo) { _ ->
        }.failsToCompile().withErrorContaining(
                ProcessorErrors.ambigiousConstructor(MY_POJO.toString(),
                        "name", listOf("mName", "_name"))
        )
    }

    @Test
    fun constructor_noMatchBadType() {
        singleRun("""
            int foo;
            public MyPojo(String foo) {
            }
        """) { _ ->
        }.failsToCompile().withErrorContaining(ProcessorErrors.MISSING_POJO_CONSTRUCTOR)
    }

    @Test
    fun constructor_noMatch() {
        singleRun("""
            String mName;
            String _name;
            public MyPojo(String foo) {
            }
        """) { _ ->
        }.failsToCompile().withErrorContaining(ProcessorErrors.MISSING_POJO_CONSTRUCTOR)
    }

    @Test
    fun constructor_noMatchMultiArg() {
        singleRun("""
            String mName;
            int bar;
            public MyPojo(String foo, String name) {
            }
        """) { _ ->
        }.failsToCompile().withErrorContaining(ProcessorErrors.MISSING_POJO_CONSTRUCTOR)
    }

    @Test
    fun constructor_multipleMatching() {
        singleRun("""
            String mName;
            String mLastName;
            public MyPojo(String name) {
            }
            public MyPojo(String name, String lastName) {
            }
        """) { _ ->
        }.failsToCompile().withErrorContaining(ProcessorErrors.TOO_MANY_POJO_CONSTRUCTORS)
    }

    @Test
    fun constructor_multipleMatchingWithIgnored() {
        singleRun("""
            String mName;
            String mLastName;
            @Ignore
            public MyPojo(String name) {
            }
            public MyPojo(String name, String lastName) {
            }
        """) { pojo ->
            assertThat(pojo.constructor, notNullValue())
            assertThat(pojo.constructor?.params?.size, `is`(2))
            assertThat(pojo.fields.find { it.name == "mName" }?.setter?.callType,
                    `is`(CallType.CONSTRUCTOR))
            assertThat(pojo.fields.find { it.name == "mLastName" }?.setter?.callType,
                    `is`(CallType.CONSTRUCTOR))
        }.compilesWithoutError()
    }

    @Test
    fun constructor_dontTryForBindToScope() {
        singleRun("""
            String mName;
            String mLastName;
        """) { _, invocation ->
            val process2 = PojoProcessor.createFor(context = invocation.context,
                    element = invocation.typeElement(MY_POJO.toString()),
                    bindingScope = FieldProcessor.BindingScope.BIND_TO_STMT,
                    parent = null).process()
            assertThat(process2.constructor, nullValue())
        }.compilesWithoutError()
    }

    @Test
    fun constructor_bindForTwoWay() {
        singleRun("""
            String mName;
            String mLastName;
        """) { _, invocation ->
            val process2 = PojoProcessor.createFor(context = invocation.context,
                    element = invocation.typeElement(MY_POJO.toString()),
                    bindingScope = FieldProcessor.BindingScope.TWO_WAY,
                    parent = null).process()
            assertThat(process2.constructor, notNullValue())
        }.compilesWithoutError()
    }

    @Test
    fun constructor_multipleMatching_withNoArg() {
        singleRun("""
            String mName;
            String mLastName;
            public MyPojo() {
            }
            public MyPojo(String name, String lastName) {
            }
        """) { pojo ->
            assertThat(pojo.constructor?.params?.size ?: -1, `is`(0))
        }.compilesWithoutError().withWarningContaining(
                ProcessorErrors.TOO_MANY_POJO_CONSTRUCTORS_CHOOSING_NO_ARG)
    }

    @Test // added for b/69562125
    fun constructor_withNullabilityAnnotation() {
        singleRun("""
            String mName;
            public MyPojo(@androidx.annotation.NonNull String name) {}
            """) { pojo ->
            val constructor = pojo.constructor
            assertThat(constructor, notNullValue())
            assertThat(constructor!!.params.size, `is`(1))
        }.compilesWithoutError()
    }

    @Test
    fun constructor_relationParameter() {
        singleRun("""
            @Relation(entity = foo.bar.User.class, parentColumn = "uid", entityColumn="uid",
            projection = "name")
            public List<String> items;
            public String uid;
            public MyPojo(String uid, List<String> items) {
            }
            """, COMMON.USER) { _ ->
        }.compilesWithoutError()
    }

    @Test
    fun recursion_1Level_embedded() {
        singleRun(
                """
                @Embedded
                MyPojo myPojo;
                """) { _, _ ->
        }.failsToCompile().withErrorContaining(
                ProcessorErrors.RECURSIVE_REFERENCE_DETECTED.format(
                        "foo.bar.MyPojo -> foo.bar.MyPojo"))
    }

    @Test
    fun recursion_1Level_relation() {
        singleRun(
                """
                long id;
                long parentId;
                @Relation(parentColumn = "id", entityColumn = "parentId")
                Set<MyPojo> children;
                """) { _, _ ->
        }.failsToCompile().withErrorContaining(
                ProcessorErrors.RECURSIVE_REFERENCE_DETECTED.format(
                        "foo.bar.MyPojo -> foo.bar.MyPojo"))
    }

    @Test
    fun recursion_1Level_relation_specifyEntity() {
        singleRun(
                """
                @Embedded
                A a;

                static class A {
                    long id;
                    long parentId;
                    @Relation(entity = A.class, parentColumn = "id", entityColumn = "parentId")
                    Set<AWithB> children;
                }

                static class B {
                   long id;
                }

                static class AWithB {
                    @Embedded
                    A a;
                    @Embedded
                    B b;
                }
                """) { _, _ ->
        }.failsToCompile().withErrorContaining(
                ProcessorErrors.RECURSIVE_REFERENCE_DETECTED.format(
                        "foo.bar.MyPojo.A -> foo.bar.MyPojo.A"))
    }

    @Test
    fun recursion_2Levels_relationToEmbed() {
        singleRun(
                """
                int pojoId;

                @Relation(parentColumn = "pojoId", entityColumn = "entityId")
                List<MyEntity> myEntity;

                @Entity
                static class MyEntity {
                    int entityId;

                    @Embedded
                    MyPojo myPojo;
                }
                """) { _, _ ->
        }.failsToCompile().withErrorContaining(
                ProcessorErrors.RECURSIVE_REFERENCE_DETECTED.format(
                        "foo.bar.MyPojo -> foo.bar.MyPojo.MyEntity -> foo.bar.MyPojo"))
    }

    @Test
    fun recursion_2Levels_onlyEmbeds_pojoToEntity() {
        singleRun(
                """
                @Embedded
                A a;

                @Entity
                static class A {
                    @Embedded
                    MyPojo myPojo;
                }
                """) { _, _ ->
        }.failsToCompile().withErrorContaining(
                ProcessorErrors.RECURSIVE_REFERENCE_DETECTED.format(
                        "foo.bar.MyPojo -> foo.bar.MyPojo.A -> foo.bar.MyPojo"))
    }

    @Test
    fun recursion_2Levels_onlyEmbeds_onlyPojos() {
        singleRun(
                """
                @Embedded
                A a;
                static class A {
                    @Embedded
                    MyPojo myPojo;
                }
                """) { _, _ ->
        }.failsToCompile().withErrorContaining(
                ProcessorErrors.RECURSIVE_REFERENCE_DETECTED.format(
                        "foo.bar.MyPojo -> foo.bar.MyPojo.A -> foo.bar.MyPojo"))
    }

    @Test
    fun recursion_2Level_relationToEmbed() {
        singleRun(
                """
                @Embedded
                A a;

                static class A {
                    long id;
                    long parentId;
                    @Relation(parentColumn = "id", entityColumn = "parentId")
                    Set<AWithB> children;
                }

                static class B {
                   long id;
                }

                static class AWithB {
                    @Embedded
                    A a;
                    @Embedded
                    B b;
                }
                """) { _, _ ->
        }.failsToCompile().withErrorContaining(
                ProcessorErrors.RECURSIVE_REFERENCE_DETECTED.format(
                        "foo.bar.MyPojo.A -> foo.bar.MyPojo.AWithB -> foo.bar.MyPojo.A"))
    }

    @Test
    fun recursion_3Levels() {
        singleRun(
                """
                @Embedded
                A a;
                public static class A {
                    @Embedded
                    B b;
                }
                public static class B {
                    @Embedded
                    MyPojo myPojo;
                }
                """) { _, _ ->
        }.failsToCompile().withErrorContaining(
                ProcessorErrors.RECURSIVE_REFERENCE_DETECTED.format(
                        "foo.bar.MyPojo -> foo.bar.MyPojo.A -> foo.bar.MyPojo.B -> foo.bar.MyPojo"))
    }

    @Test
    fun recursion_1Level_1LevelDown() {
        singleRun(
                """
                @Embedded
                A a;
                static class A {
                    @Embedded
                    B b;
                }
                static class B {
                    @Embedded
                    A a;
                }
                """) { _, _ ->
        }.failsToCompile().withErrorContaining(
                ProcessorErrors.RECURSIVE_REFERENCE_DETECTED.format(
                        "foo.bar.MyPojo.A -> foo.bar.MyPojo.B -> foo.bar.MyPojo.A"))
    }

    @Test
    fun recursion_branchAtLevel0_afterBackTrack() {
        singleRun(
                """
                @PrimaryKey
                int id;
                @Embedded
                A a;
                @Embedded
                C c;
                static class A {
                    @Embedded
                    B b;
                }
                static class B {
                }
                static class C {
                    @Embedded
                    MyPojo myPojo;
                }
                """) { _, _ ->
        }.failsToCompile().withErrorContaining(
                ProcessorErrors.RECURSIVE_REFERENCE_DETECTED.format(
                        "foo.bar.MyPojo -> foo.bar.MyPojo.C -> foo.bar.MyPojo"))
    }

    @Test
    fun recursion_branchAtLevel1_afterBackTrack() {
        singleRun(
                """
                @PrimaryKey
                int id;
                @Embedded
                A a;
                static class A {
                    @Embedded
                    B b;
                    @Embedded
                    MyPojo myPojo;
                }
                static class B {
                    @Embedded
                    C c;
                }
                static class C {
                }
                """) { _, _ ->
        }.failsToCompile().withErrorContaining(
                ProcessorErrors.RECURSIVE_REFERENCE_DETECTED.format(
                        "foo.bar.MyPojo -> foo.bar.MyPojo.A -> foo.bar.MyPojo"))
    }

    @Test
    fun dataClass_primaryConstructor() {
        listOf(
                TestData.AllDefaultVals::class.java.canonicalName,
                TestData.AllDefaultVars::class.java.canonicalName,
                TestData.SomeDefaultVals::class.java.canonicalName,
                TestData.SomeDefaultVars::class.java.canonicalName,
                TestData.WithJvmOverloads::class.java.canonicalName
        ).forEach {
            simpleRun { invocation ->
                PojoProcessor.createFor(
                        context = invocation.context,
                        element = invocation.typeElement(it),
                        bindingScope = FieldProcessor.BindingScope.READ_FROM_CURSOR,
                        parent = null
                ).process()
            }.compilesWithoutError().withWarningCount(0)
        }
    }

    @Test
    fun dataClass_withJvmOverloads_primaryConstructor() {
        simpleRun { invocation ->
            PojoProcessor.createFor(
                    context = invocation.context,
                    element = invocation.typeElement(
                            TestData.WithJvmOverloads::class.java.canonicalName
                    ),
                    bindingScope = FieldProcessor.BindingScope.READ_FROM_CURSOR,
                    parent = null
            ).process()
        }.compilesWithoutError().withWarningCount(0)
    }

    @Test
    fun ignoredColumns() {
        simpleRun(
                """
                package foo.bar;
                import androidx.room.*;
                public class ${MY_POJO.simpleName()} {
                    public String foo;
                    public String bar;
                }
                """.toJFO(MY_POJO.toString())) { invocation ->
            val pojo = PojoProcessor.createFor(context = invocation.context,
                    element = invocation.typeElement(MY_POJO.toString()),
                    bindingScope = FieldProcessor.BindingScope.READ_FROM_CURSOR,
                    ignoredColumns = setOf("bar"),
                    parent = null).process()
            assertThat(pojo.fields.find { it.name == "foo" }, notNullValue())
            assertThat(pojo.fields.find { it.name == "bar" }, nullValue())
        }.compilesWithoutError()
    }

    @Test
    fun ignoredColumns_columnInfo() {
        simpleRun(
                """
                package foo.bar;
                import androidx.room.*;
                public class ${MY_POJO.simpleName()} {
                    public String foo;
                    @ColumnInfo(name = "my_bar")
                    public String bar;
                }
                """.toJFO(MY_POJO.toString())) { invocation ->
            val pojo = PojoProcessor.createFor(context = invocation.context,
                    element = invocation.typeElement(MY_POJO.toString()),
                    bindingScope = FieldProcessor.BindingScope.READ_FROM_CURSOR,
                    ignoredColumns = setOf("my_bar"),
                    parent = null).process()
            assertThat(pojo.fields.find { it.name == "foo" }, notNullValue())
            assertThat(pojo.fields.find { it.name == "bar" }, nullValue())
        }.compilesWithoutError()
    }

    @Test
    fun ignoredColumns_missing() {
        simpleRun(
                """
                package foo.bar;
                import androidx.room.*;
                public class ${MY_POJO.simpleName()} {
                    public String foo;
                    public String bar;
                }
                """.toJFO(MY_POJO.toString())) { invocation ->
            val pojo = PojoProcessor.createFor(context = invocation.context,
                    element = invocation.typeElement(MY_POJO.toString()),
                    bindingScope = FieldProcessor.BindingScope.READ_FROM_CURSOR,
                    ignoredColumns = setOf("no_such_column"),
                    parent = null).process()
            assertThat(pojo.fields.find { it.name == "foo" }, notNullValue())
            assertThat(pojo.fields.find { it.name == "bar" }, notNullValue())
        }.failsToCompile().withErrorContaining(
                ProcessorErrors.missingIgnoredColumns(listOf("no_such_column")))
    }

    private fun singleRun(
        code: String,
        vararg jfos: JavaFileObject,
        handler: (Pojo) -> Unit
    ): CompileTester {
        return singleRun(code, *jfos) { pojo, _ ->
            handler(pojo)
        }
    }

    private fun singleRun(
        code: String,
        vararg jfos: JavaFileObject,
        classLoader: ClassLoader = javaClass.classLoader,
        handler: (Pojo, TestInvocation) -> Unit
    ): CompileTester {
        val pojoCode = """
                $HEADER
                $code
                $FOOTER
                """
        return singleRunFullClass(
            code = pojoCode,
            jfos = *jfos,
            classLoader = classLoader,
            handler = handler
        )
    }

    private fun singleRunFullClass(
        code: String,
        vararg jfos: JavaFileObject,
        classLoader: ClassLoader = javaClass.classLoader,
        handler: (Pojo, TestInvocation) -> Unit
    ): CompileTester {
        val pojoJFO = code.toJFO(MY_POJO.toString())
        val all = (jfos.toList() + pojoJFO).toTypedArray()
        return simpleRun(*all, classLoader = classLoader) { invocation ->
            handler.invoke(
                PojoProcessor.createFor(context = invocation.context,
                        element = invocation.typeElement(MY_POJO.toString()),
                        bindingScope = FieldProcessor.BindingScope.READ_FROM_CURSOR,
                        parent = null).process(),
                invocation
            )
        }
    }

    // Kotlin data classes to verify the PojoProcessor.
    private class TestData {
        data class AllDefaultVals(
            val name: String = "",
            val number: Int = 0,
            val bit: Boolean = false
        )

        data class AllDefaultVars(
            var name: String = "",
            var number: Int = 0,
            var bit: Boolean = false
        )

        data class SomeDefaultVals(
            val name: String,
            val number: Int = 0,
            val bit: Boolean
        )

        data class SomeDefaultVars(
            var name: String,
            var number: Int = 0,
            var bit: Boolean
        )

        data class WithJvmOverloads @JvmOverloads constructor(
            val name: String,
            val lastName: String = "",
            var number: Int = 0,
            var bit: Boolean
        )
    }
}<|MERGE_RESOLUTION|>--- conflicted
+++ resolved
@@ -21,14 +21,11 @@
 import androidx.room.parser.SQLTypeAffinity
 import androidx.room.processor.ProcessorErrors.CANNOT_FIND_GETTER_FOR_FIELD
 import androidx.room.processor.ProcessorErrors.CANNOT_FIND_TYPE
-import androidx.room.processor.ProcessorErrors.ENTITY_MUST_BE_ANNOTATED_WITH_ENTITY
 import androidx.room.processor.ProcessorErrors.POJO_FIELD_HAS_DUPLICATE_COLUMN_NAME
-<<<<<<< HEAD
-import androidx.room.processor.ProcessorErrors.RELATION_NOT_COLLECTION
-=======
 import androidx.room.processor.ProcessorErrors.junctionColumnWithoutIndex
->>>>>>> d55bc89b
 import androidx.room.processor.ProcessorErrors.relationCannotFindEntityField
+import androidx.room.processor.ProcessorErrors.relationCannotFindJunctionEntityField
+import androidx.room.processor.ProcessorErrors.relationCannotFindJunctionParentField
 import androidx.room.processor.ProcessorErrors.relationCannotFindParentEntityField
 import androidx.room.testing.TestInvocation
 import androidx.room.vo.CallType
@@ -338,6 +335,18 @@
     }
 
     @Test
+    fun relation_view() {
+        singleRun(
+                """
+                int id;
+                @Relation(parentColumn = "id", entityColumn = "uid")
+                public List<UserSummary> user;
+                """, COMMON.USER_SUMMARY
+        ) { _ ->
+        }.compilesWithoutError()
+    }
+
+    @Test
     fun relation_notCollection() {
         singleRun(
                 """
@@ -372,7 +381,7 @@
                 public List<NotAnEntity> user;
                 """, COMMON.NOT_AN_ENTITY
         ) { _ ->
-        }.failsToCompile().withErrorContaining(ENTITY_MUST_BE_ANNOTATED_WITH_ENTITY)
+        }.failsToCompile().withErrorContaining(ProcessorErrors.NOT_ENTITY_OR_VIEW)
     }
 
     @Test
@@ -570,6 +579,266 @@
     }
 
     @Test
+    fun relation_associateBy() {
+        val junctionEntity = """
+            package foo.bar;
+
+            import androidx.room.*;
+
+            @Entity(
+                primaryKeys = {"uid","friendId"},
+                foreignKeys = {
+                    @ForeignKey(
+                            entity = User.class,
+                            parentColumns = "uid",
+                            childColumns = "uid",
+                            onDelete = ForeignKey.CASCADE),
+                    @ForeignKey(
+                            entity = User.class,
+                            parentColumns = "uid",
+                            childColumns = "friendId",
+                            onDelete = ForeignKey.CASCADE),
+                },
+                indices = { @Index("uid"), @Index("friendId") }
+            )
+            public class UserFriendsXRef {
+                public int uid;
+                public int friendId;
+            }
+        """.toJFO("foo.bar.UserFriendsXRef")
+        singleRun(
+            """
+                int id;
+                @Relation(
+                    parentColumn = "id", entityColumn = "uid",
+                    associateBy = @Junction(
+                        value = UserFriendsXRef.class,
+                        parentColumn = "uid", entityColumn = "friendId")
+                )
+                public List<User> user;
+                """, COMMON.USER, junctionEntity
+        ) { pojo ->
+            assertThat(pojo.relations.size, `is`(1))
+            assertThat(pojo.relations.first().junction, notNullValue())
+            assertThat(pojo.relations.first().junction!!.parentField.columnName,
+                `is`("uid"))
+            assertThat(pojo.relations.first().junction!!.entityField.columnName,
+                `is`("friendId"))
+        }.compilesWithoutError().withWarningCount(0)
+    }
+
+    @Test
+    fun relation_associateBy_withView() {
+        val junctionEntity = """
+            package foo.bar;
+
+            import androidx.room.*;
+
+            @DatabaseView("SELECT 1, 2, FROM User")
+            public class UserFriendsXRefView {
+                public int uid;
+                public int friendId;
+            }
+        """.toJFO("foo.bar.UserFriendsXRefView")
+        singleRun(
+            """
+                int id;
+                @Relation(
+                    parentColumn = "id", entityColumn = "uid",
+                    associateBy = @Junction(
+                        value = UserFriendsXRefView.class,
+                        parentColumn = "uid", entityColumn = "friendId")
+                )
+                public List<User> user;
+                """, COMMON.USER, junctionEntity
+        ) { _ ->
+        }.compilesWithoutError().withWarningCount(0)
+    }
+
+    @Test
+    fun relation_associateBy_defaultColumns() {
+        val junctionEntity = """
+            package foo.bar;
+
+            import androidx.room.*;
+
+            @Entity(
+                primaryKeys = {"uid","friendId"},
+                foreignKeys = {
+                    @ForeignKey(
+                            entity = User.class,
+                            parentColumns = "uid",
+                            childColumns = "uid",
+                            onDelete = ForeignKey.CASCADE),
+                    @ForeignKey(
+                            entity = User.class,
+                            parentColumns = "uid",
+                            childColumns = "friendId",
+                            onDelete = ForeignKey.CASCADE),
+                },
+                indices = { @Index("uid"), @Index("friendId") }
+            )
+            public class UserFriendsXRef {
+                public int uid;
+                public int friendId;
+            }
+        """.toJFO("foo.bar.UserFriendsXRef")
+        singleRun(
+            """
+                int friendId;
+                @Relation(
+                    parentColumn = "friendId", entityColumn = "uid",
+                    associateBy = @Junction(UserFriendsXRef.class))
+                public List<User> user;
+                """, COMMON.USER, junctionEntity
+        ) { _ ->
+        }.compilesWithoutError().withWarningCount(0)
+    }
+
+    @Test
+    fun relation_associateBy_missingParentColumn() {
+        val junctionEntity = """
+            package foo.bar;
+
+            import androidx.room.*;
+
+            @Entity(primaryKeys = {"friendFrom","uid"})
+            public class UserFriendsXRef {
+                public int friendFrom;
+                public int uid;
+            }
+        """.toJFO("foo.bar.UserFriendsXRef")
+        singleRun(
+            """
+                int id;
+                @Relation(
+                    parentColumn = "id", entityColumn = "uid",
+                    associateBy = @Junction(UserFriendsXRef.class)
+                )
+                public List<User> user;
+                """, COMMON.USER, junctionEntity
+        ) { _ ->
+        }.failsToCompile().withErrorContaining(relationCannotFindJunctionParentField(
+            "foo.bar.UserFriendsXRef", "id", listOf("friendFrom", "uid")))
+    }
+
+    @Test
+    fun relation_associateBy_missingEntityColumn() {
+        val junctionEntity = """
+            package foo.bar;
+
+            import androidx.room.*;
+
+            @Entity(primaryKeys = {"friendA","friendB"})
+            public class UserFriendsXRef {
+                public int friendA;
+                public int friendB;
+            }
+        """.toJFO("foo.bar.UserFriendsXRef")
+        singleRun(
+            """
+                int friendA;
+                @Relation(
+                    parentColumn = "friendA", entityColumn = "uid",
+                    associateBy = @Junction(UserFriendsXRef.class)
+                )
+                public List<User> user;
+                """, COMMON.USER, junctionEntity
+        ) { _ ->
+        }.failsToCompile().withErrorContaining(relationCannotFindJunctionEntityField(
+            "foo.bar.UserFriendsXRef", "uid", listOf("friendA", "friendB"))
+        )
+    }
+
+    @Test
+    fun relation_associateBy_missingSpecifiedParentColumn() {
+        val junctionEntity = """
+            package foo.bar;
+
+            import androidx.room.*;
+
+            @Entity(primaryKeys = {"friendA","friendB"})
+            public class UserFriendsXRef {
+                public int friendA;
+                public int friendB;
+            }
+        """.toJFO("foo.bar.UserFriendsXRef")
+        singleRun(
+            """
+                int friendA;
+                @Relation(
+                    parentColumn = "friendA", entityColumn = "uid",
+                    associateBy = @Junction(
+                        value = UserFriendsXRef.class,
+                        parentColumn = "bad_col")
+                )
+                public List<User> user;
+                """, COMMON.USER, junctionEntity
+        ) { _ ->
+        }.failsToCompile().withErrorContaining(relationCannotFindJunctionParentField(
+            "foo.bar.UserFriendsXRef", "bad_col", listOf("friendA", "friendB"))
+        )
+    }
+
+    @Test
+    fun relation_associateBy_missingSpecifiedEntityColumn() {
+        val junctionEntity = """
+            package foo.bar;
+
+            import androidx.room.*;
+
+            @Entity(primaryKeys = {"friendA","friendB"})
+            public class UserFriendsXRef {
+                public int friendA;
+                public int friendB;
+            }
+        """.toJFO("foo.bar.UserFriendsXRef")
+        singleRun(
+            """
+                int friendA;
+                @Relation(
+                    parentColumn = "friendA", entityColumn = "uid",
+                    associateBy = @Junction(
+                        value = UserFriendsXRef.class,
+                        entityColumn = "bad_col")
+                )
+                public List<User> user;
+                """, COMMON.USER, junctionEntity
+        ) { _ ->
+        }.failsToCompile().withErrorContaining(relationCannotFindJunctionEntityField(
+            "foo.bar.UserFriendsXRef", "bad_col", listOf("friendA", "friendB"))
+        )
+    }
+
+    @Test
+    fun relation_associateBy_warnIndexOnJunctionColumn() {
+        val junctionEntity = """
+            package foo.bar;
+
+            import androidx.room.*;
+
+            @Entity
+            public class UserFriendsXRef {
+                @PrimaryKey(autoGenerate = true)
+                public long rowid;
+                public int uid;
+                public int friendId;
+            }
+        """.toJFO("foo.bar.UserFriendsXRef")
+        singleRun(
+            """
+                int friendId;
+                @Relation(
+                    parentColumn = "friendId", entityColumn = "uid",
+                    associateBy = @Junction(UserFriendsXRef.class))
+                public List<User> user;
+                """, COMMON.USER, junctionEntity
+        ) { _ ->
+        }.compilesWithoutError().withWarningCount(2).withWarningContaining(
+                junctionColumnWithoutIndex("foo.bar.UserFriendsXRef", "uid"))
+    }
+
+    @Test
     fun cache() {
         val pojo = """
             $HEADER
@@ -648,8 +917,8 @@
             """
         singleRun(pojoCode) { pojo ->
             val param = pojo.constructor?.params?.first()
-            assertThat(param, instanceOf(Constructor.FieldParam::class.java))
-            assertThat((param as Constructor.FieldParam).field.name, `is`("mName"))
+            assertThat(param, instanceOf(Constructor.Param.FieldParam::class.java))
+            assertThat((param as Constructor.Param.FieldParam).field.name, `is`("mName"))
             assertThat(pojo.fields.find { it.name == "mName" }?.setter?.callType,
                     `is`(CallType.CONSTRUCTOR))
         }.compilesWithoutError()
@@ -665,8 +934,8 @@
             """
         singleRun(pojoCode) { pojo ->
             val param = pojo.constructor?.params?.first()
-            assertThat(param, instanceOf(Constructor.FieldParam::class.java))
-            assertThat((param as Constructor.FieldParam).field.name, `is`("mName"))
+            assertThat(param, instanceOf(Constructor.Param.FieldParam::class.java))
+            assertThat((param as Constructor.Param.FieldParam).field.name, `is`("mName"))
             assertThat(pojo.fields.find { it.name == "mName" }?.setter?.callType,
                     `is`(CallType.CONSTRUCTOR))
         }.compilesWithoutError()
@@ -1110,6 +1379,65 @@
     }
 
     @Test
+    fun ignoredColumns_noConstructor() {
+        simpleRun(
+            """
+                package foo.bar;
+                import androidx.room.*;
+                public class ${MY_POJO.simpleName()} {
+                    private final String foo;
+                    private final String bar;
+
+                    public ${MY_POJO.simpleName()}(String foo) {
+                      this.foo = foo;
+                      this.bar = null;
+                    }
+
+                    public String getFoo() {
+                      return this.foo;
+                    }
+                }
+                """.toJFO(MY_POJO.toString())) { invocation ->
+            val pojo = PojoProcessor.createFor(context = invocation.context,
+                element = invocation.typeElement(MY_POJO.toString()),
+                bindingScope = FieldProcessor.BindingScope.READ_FROM_CURSOR,
+                ignoredColumns = setOf("bar"),
+                parent = null).process()
+            assertThat(pojo.fields.find { it.name == "foo" }, notNullValue())
+            assertThat(pojo.fields.find { it.name == "bar" }, nullValue())
+        }.compilesWithoutError()
+    }
+
+    @Test
+    fun ignoredColumns_noSetterGetter() {
+        simpleRun(
+            """
+                package foo.bar;
+                import androidx.room.*;
+                public class ${MY_POJO.simpleName()} {
+                    private String foo;
+                    private String bar;
+
+                    public String getFoo() {
+                      return this.foo;
+                    }
+
+                    public void setFoo(String foo) {
+                      this.foo = foo;
+                    }
+                }
+                """.toJFO(MY_POJO.toString())) { invocation ->
+            val pojo = PojoProcessor.createFor(context = invocation.context,
+                element = invocation.typeElement(MY_POJO.toString()),
+                bindingScope = FieldProcessor.BindingScope.READ_FROM_CURSOR,
+                ignoredColumns = setOf("bar"),
+                parent = null).process()
+            assertThat(pojo.fields.find { it.name == "foo" }, notNullValue())
+            assertThat(pojo.fields.find { it.name == "bar" }, nullValue())
+        }.compilesWithoutError()
+    }
+
+    @Test
     fun ignoredColumns_columnInfo() {
         simpleRun(
                 """
