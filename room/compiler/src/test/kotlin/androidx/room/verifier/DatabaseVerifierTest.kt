/*
 * Copyright (C) 2017 The Android Open Source Project
 *
 * Licensed under the Apache License, Version 2.0 (the "License");
 * you may not use this file except in compliance with the License.
 * You may obtain a copy of the License at
 *
 *      http://www.apache.org/licenses/LICENSE-2.0
 *
 * Unless required by applicable law or agreed to in writing, software
 * distributed under the License is distributed on an "AS IS" BASIS,
 * WITHOUT WARRANTIES OR CONDITIONS OF ANY KIND, either express or implied.
 * See the License for the specific language governing permissions and
 * limitations under the License.
 */

package androidx.room.verifier

import androidx.room.parser.Collate
import androidx.room.parser.SQLTypeAffinity
import androidx.room.parser.SqlParser
import androidx.room.processor.Context
import androidx.room.testing.TestInvocation
import androidx.room.vo.CallType
import androidx.room.vo.Constructor
import androidx.room.vo.Database
import androidx.room.vo.DatabaseView
import androidx.room.vo.Entity
import androidx.room.vo.Field
import androidx.room.vo.FieldGetter
import androidx.room.vo.FieldSetter
import androidx.room.vo.PrimaryKey
import collect
import columnNames
import org.hamcrest.CoreMatchers.`is`
import org.hamcrest.CoreMatchers.containsString
import org.hamcrest.CoreMatchers.hasItem
import org.hamcrest.CoreMatchers.notNullValue
import org.hamcrest.MatcherAssert.assertThat
import org.junit.Test
import org.junit.runner.RunWith
import org.junit.runners.Parameterized
import org.mockito.Mockito.doReturn
import org.mockito.Mockito.mock
import simpleRun
import java.sql.Connection
import javax.lang.model.element.Element
import javax.lang.model.element.ExecutableElement
import javax.lang.model.element.TypeElement
import javax.lang.model.type.DeclaredType
import javax.lang.model.type.PrimitiveType
import javax.lang.model.type.TypeKind
import javax.lang.model.type.TypeMirror

@RunWith(Parameterized::class)
class DatabaseVerifierTest(private val useLocalizedCollation: Boolean) {
    @Test
    fun testSimpleDatabase() {
        simpleRun { invocation ->
            val verifier = createVerifier(invocation)
            val stmt = verifier.connection.createStatement()
            val rs = stmt.executeQuery("select * from sqlite_master WHERE type='table'")
            assertThat(
                    rs.collect { set -> set.getString("name") }, hasItem(`is`("User")))
            val table = verifier.connection.prepareStatement("select * from User")
            assertThat(table.columnNames(), `is`(listOf("id", "name", "lastName", "ratio")))

            assertThat(getPrimaryKeys(verifier.connection, "User"), `is`(listOf("id")))
        }.compilesWithoutError()
    }

    private fun createVerifier(invocation: TestInvocation): DatabaseVerifier {
        val db = userDb(invocation)
        return DatabaseVerifier.create(invocation.context, mock(Element::class.java),
                db.entities, db.views)!!
    }

    @Test
    fun testFullEntityQuery() {
        validQueryTest("select * from User") {
            assertThat(it, `is`(
                    QueryResultInfo(listOf(
                            ColumnInfo("id", SQLTypeAffinity.INTEGER),
                            ColumnInfo("name", SQLTypeAffinity.TEXT),
                            ColumnInfo("lastName", SQLTypeAffinity.TEXT),
                            ColumnInfo("ratio", SQLTypeAffinity.REAL)
                    ))))
        }
    }

    @Test
    fun testPartialFields() {
        validQueryTest("select id, lastName from User") {
            assertThat(it, `is`(
                    QueryResultInfo(listOf(
                            ColumnInfo("id", SQLTypeAffinity.INTEGER),
                            ColumnInfo("lastName", SQLTypeAffinity.TEXT)
                    ))))
        }
    }

    @Test
    fun testRenamedField() {
        validQueryTest("select id as myId, lastName from User") {
            assertThat(it, `is`(
                    QueryResultInfo(listOf(
                            ColumnInfo("myId", SQLTypeAffinity.INTEGER),
                            ColumnInfo("lastName", SQLTypeAffinity.TEXT)
                    ))))
        }
    }

    @Test
    fun testGrouped() {
        validQueryTest("select MAX(ratio) from User GROUP BY name") {
            assertThat(it, `is`(
                    QueryResultInfo(listOf(
                            // unfortunately, we don't get this information
                            ColumnInfo("MAX(ratio)", SQLTypeAffinity.NULL)
                    ))))
        }
    }

    @Test
    fun testConcat() {
        validQueryTest("select name || lastName as mergedName from User") {
            assertThat(it, `is`(
                    QueryResultInfo(listOf(
                            // unfortunately, we don't get this information
                            ColumnInfo("mergedName", SQLTypeAffinity.NULL)
                    ))))
        }
    }

    @Test
    fun testResultWithArgs() {
        validQueryTest("select id, name || lastName as mergedName from User where name LIKE ?") {
            assertThat(it, `is`(
                    QueryResultInfo(listOf(
                            // unfortunately, we don't get this information
                            ColumnInfo("id", SQLTypeAffinity.INTEGER),
                            ColumnInfo("mergedName", SQLTypeAffinity.NULL)
                    ))))
        }
    }

    @Test
    fun testDeleteQuery() {
        validQueryTest("delete from User where name LIKE ?") {
            assertThat(it, `is`(QueryResultInfo(emptyList())))
        }
    }

    @Test
    fun testUpdateQuery() {
        validQueryTest("update User set name = ? WHERE id = ?") {
            assertThat(it, `is`(QueryResultInfo(emptyList())))
        }
    }

    @Test
    fun testBadQuery() {
        simpleRun { invocation ->
            val verifier = createVerifier(invocation)
            val (_, error) = verifier.analyze("select foo from User")
            assertThat(error, notNullValue())
        }.compilesWithoutError()
    }

    @Test
    fun testCollate() {
        validQueryTest("SELECT id, name FROM user ORDER BY name COLLATE LOCALIZED ASC") {
            assertThat(it, `is`(
                    QueryResultInfo(listOf(
                            // unfortunately, we don't get this information
                            ColumnInfo("id", SQLTypeAffinity.INTEGER),
                            ColumnInfo("name", SQLTypeAffinity.TEXT)
                    ))))
        }
    }

    @Test
    fun testCollateBasQuery() {
        simpleRun { invocation ->
            val verifier = createVerifier(invocation)
            val (_, error) = verifier.analyze(
                    "SELECT id, name FROM user ORDER BY name COLLATE LOCALIZEDASC")
            assertThat(error, notNullValue())
        }.compilesWithoutError()
    }

    @Test
    fun testFullViewQuery() {
        validQueryTest("select * from UserSummary") {
            assertThat(it, `is`(
                    QueryResultInfo(listOf(
                            ColumnInfo("id", SQLTypeAffinity.INTEGER),
                            ColumnInfo("name", SQLTypeAffinity.TEXT)
                    ))
            ))
        }
    }

    @Test
    fun testViewNoSuchColumn() {
        simpleRun { invocation ->
            val verifier = createVerifier(invocation)
            val (_, error) = verifier.analyze(
                    "SELECT ratio FROM UserSummary")
            assertThat(error, notNullValue())
            assertThat(error?.message, containsString("no such column: ratio"))
        }.compilesWithoutError()
    }

    @Test
    fun defaultValue_exprError() {
        simpleRun { invocation ->
            val db = database(
                listOf(
                    entity(
                        invocation,
                        "User",
                        field(
                            "id",
                            primitive(invocation.context, TypeKind.INT),
                            SQLTypeAffinity.INTEGER
                        ),
                        field(
                            "name",
                            invocation.context.COMMON_TYPES.STRING,
                            SQLTypeAffinity.TEXT,
                            defaultValue = "(NO_SUCH_CONSTANT)"
                        )
                    )
                ),
                emptyList()
            )
            val element = mock(Element::class.java)
            DatabaseVerifier.create(invocation.context, element, db.entities, db.views)!!
        }.failsToCompile().withErrorContaining("default value of column [name]")
    }

    private fun validQueryTest(sql: String, cb: (QueryResultInfo) -> Unit) {
        simpleRun { invocation ->
            val verifier = createVerifier(invocation)
            val info = verifier.analyze(sql)
            cb(info)
        }.compilesWithoutError()
    }

    private fun userDb(invocation: TestInvocation): Database {
        val context = invocation.context
        return database(
            listOf(
                entity(
                    invocation,
                    "User",
                    field("id", primitive(context, TypeKind.INT), SQLTypeAffinity.INTEGER),
                    field("name", context.COMMON_TYPES.STRING, SQLTypeAffinity.TEXT),
                    field("lastName", context.COMMON_TYPES.STRING, SQLTypeAffinity.TEXT),
                    field("ratio", primitive(context, TypeKind.FLOAT), SQLTypeAffinity.REAL)
                )
            ),
            listOf(
                view(
                    "UserSummary", "SELECT id, name FROM User",
                    field("id", primitive(context, TypeKind.INT), SQLTypeAffinity.INTEGER),
                    field("name", context.COMMON_TYPES.STRING, SQLTypeAffinity.TEXT)
                )
            )
        )
    }

    private fun database(entities: List<Entity>, views: List<DatabaseView>): Database {
        return Database(
                element = mock(TypeElement::class.java),
                type = mock(TypeMirror::class.java),
                entities = entities,
                views = views,
                daoMethods = emptyList(),
                version = -1,
                exportSchema = false,
                enableForeignKeys = false)
    }

    private fun entity(
        invocation: TestInvocation,
        tableName: String,
        vararg fields: Field
    ): Entity {
        val element = invocation.typeElement("Dummy")
        return Entity(
<<<<<<< HEAD
                element = mock(TypeElement::class.java),
                tableName = tableName,
                type = mock(DeclaredType::class.java),
                fields = fields.toList(),
                embeddedFields = emptyList(),
                indices = emptyList(),
                primaryKey = PrimaryKey(null, fields.take(1), false),
                foreignKeys = emptyList(),
                constructor = Constructor(mock(ExecutableElement::class.java), emptyList()),
                shadowTableName = null
=======
            element = element,
            tableName = tableName,
            type = mock(DeclaredType::class.java),
            fields = fields.toList(),
            embeddedFields = emptyList(),
            indices = emptyList(),
            primaryKey = PrimaryKey(null, Fields(fields.take(1)), false),
            foreignKeys = emptyList(),
            constructor = Constructor(mock(ExecutableElement::class.java), emptyList()),
            shadowTableName = null
>>>>>>> d55bc89b
        )
    }

    private fun view(viewName: String, query: String, vararg fields: Field): DatabaseView {
        return DatabaseView(
                element = mock(TypeElement::class.java),
                viewName = viewName,
                type = mock(DeclaredType::class.java),
                fields = fields.toList(),
                embeddedFields = emptyList(),
                query = SqlParser.parse(query),
                constructor = Constructor(mock(ExecutableElement::class.java), emptyList())
        )
    }

    private fun field(
        name: String,
        type: TypeMirror,
        affinity: SQLTypeAffinity,
        defaultValue: String? = null
    ): Field {
        val element = mock(Element::class.java)
        doReturn(type).`when`(element).asType()
        val f = Field(
            element = element,
            name = name,
            type = type,
            columnName = name,
            affinity = affinity,
            collate = if (useLocalizedCollation && affinity == SQLTypeAffinity.TEXT) {
                Collate.LOCALIZED
            } else {
                null
            },
            defaultValue = defaultValue
        )
        assignGetterSetter(f, name, type)
        return f
    }

    private fun assignGetterSetter(f: Field, name: String, type: TypeMirror) {
        f.getter = FieldGetter(name, type, CallType.FIELD)
        f.setter = FieldSetter(name, type, CallType.FIELD)
    }

    private fun primitive(context: Context, kind: TypeKind): PrimitiveType {
        return context.processingEnv.typeUtils.getPrimitiveType(kind)
    }

    private fun getPrimaryKeys(connection: Connection, tableName: String): List<String> {
        val stmt = connection.createStatement()
        val resultSet = stmt.executeQuery("PRAGMA table_info($tableName)")
        return resultSet.collect {
            Pair(it.getString("name"), it.getInt("pk"))
        }
                .filter { it.second > 0 }
                .sortedBy { it.second }
                .map { it.first }
    }

    companion object {
        @Parameterized.Parameters(name = "useLocalizedCollation={0}")
        @JvmStatic
        fun params() = arrayListOf(true, false)
    }
}<|MERGE_RESOLUTION|>--- conflicted
+++ resolved
@@ -29,6 +29,7 @@
 import androidx.room.vo.Field
 import androidx.room.vo.FieldGetter
 import androidx.room.vo.FieldSetter
+import androidx.room.vo.Fields
 import androidx.room.vo.PrimaryKey
 import collect
 import columnNames
@@ -290,18 +291,6 @@
     ): Entity {
         val element = invocation.typeElement("Dummy")
         return Entity(
-<<<<<<< HEAD
-                element = mock(TypeElement::class.java),
-                tableName = tableName,
-                type = mock(DeclaredType::class.java),
-                fields = fields.toList(),
-                embeddedFields = emptyList(),
-                indices = emptyList(),
-                primaryKey = PrimaryKey(null, fields.take(1), false),
-                foreignKeys = emptyList(),
-                constructor = Constructor(mock(ExecutableElement::class.java), emptyList()),
-                shadowTableName = null
-=======
             element = element,
             tableName = tableName,
             type = mock(DeclaredType::class.java),
@@ -312,7 +301,6 @@
             foreignKeys = emptyList(),
             constructor = Constructor(mock(ExecutableElement::class.java), emptyList()),
             shadowTableName = null
->>>>>>> d55bc89b
         )
     }
 
