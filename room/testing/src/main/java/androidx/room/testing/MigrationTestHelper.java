/*
 * Copyright (C) 2017 The Android Open Source Project
 *
 * Licensed under the Apache License, Version 2.0 (the "License");
 * you may not use this file except in compliance with the License.
 * You may obtain a copy of the License at
 *
 *      http://www.apache.org/licenses/LICENSE-2.0
 *
 * Unless required by applicable law or agreed to in writing, software
 * distributed under the License is distributed on an "AS IS" BASIS,
 * WITHOUT WARRANTIES OR CONDITIONS OF ANY KIND, either express or implied.
 * See the License for the specific language governing permissions and
 * limitations under the License.
 */

package androidx.room.testing;

import android.app.Instrumentation;
import android.content.Context;
import android.database.Cursor;
import android.util.Log;

import androidx.arch.core.executor.ArchTaskExecutor;
import androidx.room.DatabaseConfiguration;
import androidx.room.Room;
import androidx.room.RoomDatabase;
import androidx.room.RoomOpenHelper;
import androidx.room.migration.Migration;
import androidx.room.migration.bundle.DatabaseBundle;
import androidx.room.migration.bundle.DatabaseViewBundle;
import androidx.room.migration.bundle.EntityBundle;
import androidx.room.migration.bundle.FieldBundle;
import androidx.room.migration.bundle.ForeignKeyBundle;
import androidx.room.migration.bundle.FtsEntityBundle;
import androidx.room.migration.bundle.IndexBundle;
import androidx.room.migration.bundle.SchemaBundle;
import androidx.room.util.FtsTableInfo;
import androidx.room.util.TableInfo;
import androidx.room.util.ViewInfo;
import androidx.sqlite.db.SupportSQLiteDatabase;
import androidx.sqlite.db.SupportSQLiteOpenHelper;
import androidx.sqlite.db.framework.FrameworkSQLiteOpenHelperFactory;

import org.junit.rules.TestWatcher;
import org.junit.runner.Description;

import java.io.File;
import java.io.FileNotFoundException;
import java.io.IOException;
import java.io.InputStream;
import java.lang.ref.WeakReference;
import java.util.ArrayList;
import java.util.Collections;
import java.util.HashMap;
import java.util.HashSet;
import java.util.List;
import java.util.Map;
import java.util.Set;

/**
 * A class that can be used in your Instrumentation tests that can create the database in an
 * older schema.
 * <p>
 * You must copy the schema json files (created by passing {@code room.schemaLocation} argument
 * into the annotation processor) into your test assets and pass in the path for that folder into
 * the constructor. This class will read the folder and extract the schemas from there.
 * <pre>
 * android {
 *   defaultConfig {
 *     javaCompileOptions {
 *       annotationProcessorOptions {
 *         arguments = ["room.schemaLocation": "$projectDir/schemas".toString()]
 *       }
 *     }
 *   }
 *   sourceSets {
 *     androidTest.assets.srcDirs += files("$projectDir/schemas".toString())
 *   }
 * }
 * </pre>
 */
public class MigrationTestHelper extends TestWatcher {
    private static final String TAG = "MigrationTestHelper";
    private final String mAssetsFolder;
    private final SupportSQLiteOpenHelper.Factory mOpenFactory;
    private List<WeakReference<SupportSQLiteDatabase>> mManagedDatabases = new ArrayList<>();
    private List<WeakReference<RoomDatabase>> mManagedRoomDatabases = new ArrayList<>();
    private boolean mTestStarted;
    private Instrumentation mInstrumentation;

    /**
     * Creates a new migration helper. It uses the Instrumentation context to load the schema
     * (falls back to the app resources) and the target context to create the database.
     *
     * @param instrumentation The instrumentation instance.
     * @param assetsFolder    The asset folder in the assets directory.
     */
    public MigrationTestHelper(Instrumentation instrumentation, String assetsFolder) {
        this(instrumentation, assetsFolder, new FrameworkSQLiteOpenHelperFactory());
    }

    /**
     * Creates a new migration helper. It uses the Instrumentation context to load the schema
     * (falls back to the app resources) and the target context to create the database.
     *
     * @param instrumentation The instrumentation instance.
     * @param assetsFolder    The asset folder in the assets directory.
     * @param openFactory     Factory class that allows creation of {@link SupportSQLiteOpenHelper}
     */
    public MigrationTestHelper(Instrumentation instrumentation, String assetsFolder,
            SupportSQLiteOpenHelper.Factory openFactory) {
        mInstrumentation = instrumentation;
        if (assetsFolder.endsWith("/")) {
            assetsFolder = assetsFolder.substring(0, assetsFolder.length() - 1);
        }
        mAssetsFolder = assetsFolder;
        mOpenFactory = openFactory;
    }

    @Override
    protected void starting(Description description) {
        super.starting(description);
        mTestStarted = true;
    }

    /**
     * Creates the database in the given version.
     * If the database file already exists, it tries to delete it first. If delete fails, throws
     * an exception.
     *
     * @param name    The name of the database.
     * @param version The version in which the database should be created.
     * @return A database connection which has the schema in the requested version.
     * @throws IOException If it cannot find the schema description in the assets folder.
     */
    @SuppressWarnings("SameParameterValue")
    public SupportSQLiteDatabase createDatabase(String name, int version) throws IOException {
        File dbPath = mInstrumentation.getTargetContext().getDatabasePath(name);
        if (dbPath.exists()) {
            Log.d(TAG, "deleting database file " + name);
            if (!dbPath.delete()) {
                throw new IllegalStateException("there is a database file and i could not delete"
                        + " it. Make sure you don't have any open connections to that database"
                        + " before calling this method.");
            }
        }
        SchemaBundle schemaBundle = loadSchema(version);
        RoomDatabase.MigrationContainer container = new RoomDatabase.MigrationContainer();
        DatabaseConfiguration configuration = new DatabaseConfiguration(
                mInstrumentation.getTargetContext(),
                name,
                mOpenFactory,
                container,
                null,
                true,
                RoomDatabase.JournalMode.TRUNCATE,
                ArchTaskExecutor.getIOThreadExecutor(),
                false,
                true,
                false,
<<<<<<< HEAD
                Collections.<Integer>emptySet());
=======
                Collections.<Integer>emptySet(),
                null,
                null);
>>>>>>> d55bc89b
        RoomOpenHelper roomOpenHelper = new RoomOpenHelper(configuration,
                new CreatingDelegate(schemaBundle.getDatabase()),
                schemaBundle.getDatabase().getIdentityHash(),
                // we pass the same hash twice since an old schema does not necessarily have
                // a legacy hash and we would not even persist it.
                schemaBundle.getDatabase().getIdentityHash());
        return openDatabase(name, roomOpenHelper);
    }

    /**
     * Runs the given set of migrations on the provided database.
     * <p>
     * It uses the same algorithm that Room uses to choose migrations so the migrations instances
     * that are provided to this method must be sufficient to bring the database from current
     * version to the desired version.
     * <p>
     * After the migration, the method validates the database schema to ensure that migration
     * result matches the expected schema. Handling of dropped tables depends on the
     * {@code validateDroppedTables} argument. If set to true, the verification will fail if it
     * finds a table that is not registered in the Database. If set to false, extra tables in the
     * database will be ignored (this is the runtime library behavior).
     *
     * @param name                  The database name. You must first create this database via
     *                              {@link #createDatabase(String, int)}.
     * @param version               The final version after applying the migrations.
     * @param validateDroppedTables If set to true, validation will fail if the database has
     *                              unknown
     *                              tables.
     * @param migrations            The list of available migrations.
     * @throws IOException           If it cannot find the schema for {@code toVersion}.
     * @throws IllegalStateException If the schema validation fails.
     */
    public SupportSQLiteDatabase runMigrationsAndValidate(String name, int version,
            boolean validateDroppedTables, Migration... migrations) throws IOException {
        File dbPath = mInstrumentation.getTargetContext().getDatabasePath(name);
        if (!dbPath.exists()) {
            throw new IllegalStateException("Cannot find the database file for " + name + ". "
                    + "Before calling runMigrations, you must first create the database via "
                    + "createDatabase.");
        }
        SchemaBundle schemaBundle = loadSchema(version);
        RoomDatabase.MigrationContainer container = new RoomDatabase.MigrationContainer();
        container.addMigrations(migrations);
        DatabaseConfiguration configuration = new DatabaseConfiguration(
                mInstrumentation.getTargetContext(),
                name,
                mOpenFactory,
                container,
                null,
                true,
                RoomDatabase.JournalMode.TRUNCATE,
                ArchTaskExecutor.getIOThreadExecutor(),
                false,
                true,
                false,
<<<<<<< HEAD
                Collections.<Integer>emptySet());
=======
                Collections.<Integer>emptySet(),
                null,
                null);
>>>>>>> d55bc89b
        RoomOpenHelper roomOpenHelper = new RoomOpenHelper(configuration,
                new MigratingDelegate(schemaBundle.getDatabase(), validateDroppedTables),
                // we pass the same hash twice since an old schema does not necessarily have
                // a legacy hash and we would not even persist it.
                schemaBundle.getDatabase().getIdentityHash(),
                schemaBundle.getDatabase().getIdentityHash());
        return openDatabase(name, roomOpenHelper);
    }

    private SupportSQLiteDatabase openDatabase(String name, RoomOpenHelper roomOpenHelper) {
        SupportSQLiteOpenHelper.Configuration config =
                SupportSQLiteOpenHelper.Configuration
                        .builder(mInstrumentation.getTargetContext())
                        .callback(roomOpenHelper)
                        .name(name)
                        .build();
        SupportSQLiteDatabase db = mOpenFactory.create(config).getWritableDatabase();
        mManagedDatabases.add(new WeakReference<>(db));
        return db;
    }

    @Override
    protected void finished(Description description) {
        super.finished(description);
        for (WeakReference<SupportSQLiteDatabase> dbRef : mManagedDatabases) {
            SupportSQLiteDatabase db = dbRef.get();
            if (db != null && db.isOpen()) {
                try {
                    db.close();
                } catch (Throwable ignored) {
                }
            }
        }
        for (WeakReference<RoomDatabase> dbRef : mManagedRoomDatabases) {
            final RoomDatabase roomDatabase = dbRef.get();
            if (roomDatabase != null) {
                roomDatabase.close();
            }
        }
    }

    /**
     * Registers a database connection to be automatically closed when the test finishes.
     * <p>
     * This only works if {@code MigrationTestHelper} is registered as a Junit test rule via
     * {@link org.junit.Rule Rule} annotation.
     *
     * @param db The database connection that should be closed after the test finishes.
     */
    public void closeWhenFinished(SupportSQLiteDatabase db) {
        if (!mTestStarted) {
            throw new IllegalStateException("You cannot register a database to be closed before"
                    + " the test starts. Maybe you forgot to annotate MigrationTestHelper as a"
                    + " test rule? (@Rule)");
        }
        mManagedDatabases.add(new WeakReference<>(db));
    }

    /**
     * Registers a database connection to be automatically closed when the test finishes.
     * <p>
     * This only works if {@code MigrationTestHelper} is registered as a Junit test rule via
     * {@link org.junit.Rule Rule} annotation.
     *
     * @param db The RoomDatabase instance which holds the database.
     */
    public void closeWhenFinished(RoomDatabase db) {
        if (!mTestStarted) {
            throw new IllegalStateException("You cannot register a database to be closed before"
                    + " the test starts. Maybe you forgot to annotate MigrationTestHelper as a"
                    + " test rule? (@Rule)");
        }
        mManagedRoomDatabases.add(new WeakReference<>(db));
    }

    private SchemaBundle loadSchema(int version) throws IOException {
        try {
            return loadSchema(mInstrumentation.getContext(), version);
        } catch (FileNotFoundException testAssetsIOExceptions) {
            Log.w(TAG, "Could not find the schema file in the test assets. Checking the"
                    + " application assets");
            try {
                return loadSchema(mInstrumentation.getTargetContext(), version);
            } catch (FileNotFoundException appAssetsException) {
                // throw the test assets exception instead
                throw new FileNotFoundException("Cannot find the schema file in the assets folder. "
                        + "Make sure to include the exported json schemas in your test assert "
                        + "inputs. See "
                        + "https://developer.android.com/topic/libraries/architecture/"
                        + "room.html#db-migration-testing for details. Missing file: "
                        + testAssetsIOExceptions.getMessage());
            }
        }
    }

    private SchemaBundle loadSchema(Context context, int version) throws IOException {
        InputStream input = context.getAssets().open(mAssetsFolder + "/" + version + ".json");
        return SchemaBundle.deserialize(input);
    }

    @SuppressWarnings("WeakerAccess") /* synthetic access */
    static TableInfo toTableInfo(EntityBundle entityBundle) {
        return new TableInfo(entityBundle.getTableName(), toColumnMap(entityBundle),
                toForeignKeys(entityBundle.getForeignKeys()), toIndices(entityBundle.getIndices()));
    }

    @SuppressWarnings("WeakerAccess") /* synthetic access */
    static FtsTableInfo toFtsTableInfo(FtsEntityBundle ftsEntityBundle) {
        return new FtsTableInfo(ftsEntityBundle.getTableName(), toColumnNamesSet(ftsEntityBundle),
                ftsEntityBundle.getCreateSql());
    }

    @SuppressWarnings("WeakerAccess") /* synthetic access */
    static ViewInfo toViewInfo(DatabaseViewBundle viewBundle) {
        return new ViewInfo(viewBundle.getViewName(), viewBundle.createView());
    }

    private static Set<TableInfo.Index> toIndices(List<IndexBundle> indices) {
        if (indices == null) {
            return Collections.emptySet();
        }
        Set<TableInfo.Index> result = new HashSet<>();
        for (IndexBundle bundle : indices) {
            result.add(new TableInfo.Index(bundle.getName(), bundle.isUnique(),
                    bundle.getColumnNames()));
        }
        return result;
    }

    private static Set<TableInfo.ForeignKey> toForeignKeys(
            List<ForeignKeyBundle> bundles) {
        if (bundles == null) {
            return Collections.emptySet();
        }
        Set<TableInfo.ForeignKey> result = new HashSet<>(bundles.size());
        for (ForeignKeyBundle bundle : bundles) {
            result.add(new TableInfo.ForeignKey(bundle.getTable(),
                    bundle.getOnDelete(), bundle.getOnUpdate(),
                    bundle.getColumns(), bundle.getReferencedColumns()));
        }
        return result;
    }

    private static Set<String> toColumnNamesSet(EntityBundle entity) {
        Set<String> result = new HashSet<>();
        for (FieldBundle field : entity.getFields()) {
            result.add(field.getColumnName());
        }
        return result;
    }

    private static Map<String, TableInfo.Column> toColumnMap(EntityBundle entity) {
        Map<String, TableInfo.Column> result = new HashMap<>();
        for (FieldBundle bundle : entity.getFields()) {
            TableInfo.Column column = toColumn(entity, bundle);
            result.put(column.name, column);
        }
        return result;
    }

    private static TableInfo.Column toColumn(EntityBundle entity, FieldBundle field) {
        return new TableInfo.Column(field.getColumnName(), field.getAffinity(),
                field.isNonNull(), findPrimaryKeyPosition(entity, field), field.getDefaultValue());
    }

    private static int findPrimaryKeyPosition(EntityBundle entity, FieldBundle field) {
        List<String> columnNames = entity.getPrimaryKey().getColumnNames();
        int i = 0;
        for (String columnName : columnNames) {
            i++;
            if (field.getColumnName().equalsIgnoreCase(columnName)) {
                return i;
            }
        }
        return 0;
    }

    static class MigratingDelegate extends RoomOpenHelperDelegate {
        private final boolean mVerifyDroppedTables;

        MigratingDelegate(DatabaseBundle databaseBundle, boolean verifyDroppedTables) {
            super(databaseBundle);
            mVerifyDroppedTables = verifyDroppedTables;
        }

        @Override
        protected void createAllTables(SupportSQLiteDatabase database) {
            throw new UnsupportedOperationException("Was expecting to migrate but received create."
                    + "Make sure you have created the database first.");
        }

        @Override
        protected void validateMigration(SupportSQLiteDatabase db) {
            final Map<String, EntityBundle> tables = mDatabaseBundle.getEntitiesByTableName();
            for (EntityBundle entity : tables.values()) {
                if (entity instanceof FtsEntityBundle) {
                    final FtsTableInfo expected = toFtsTableInfo((FtsEntityBundle) entity);
                    final FtsTableInfo found = FtsTableInfo.read(db, entity.getTableName());
                    if (!expected.equals(found)) {
                        throw new IllegalStateException(
                                "Migration failed.\nExpected:" + expected + "\nFound:" + found);
                    }
                } else {
                    final TableInfo expected = toTableInfo(entity);
                    final TableInfo found = TableInfo.read(db, entity.getTableName());
                    if (!expected.equals(found)) {
                        throw new IllegalStateException(
                                "Migration failed.\nExpected:" + expected + " \nfound:" + found);
                    }
                }
            }
            for (DatabaseViewBundle view : mDatabaseBundle.getViews()) {
                final ViewInfo expected = toViewInfo(view);
                final ViewInfo found = ViewInfo.read(db, view.getViewName());
                if (!expected.equals(found)) {
                    throw new IllegalStateException(
                                "Migration failed.\nExpected:" + expected + " \nfound:" + found);
                }
            }
            if (mVerifyDroppedTables) {
                // now ensure tables that should be removed are removed.
                Set<String> expectedTables = new HashSet<>();
                for (EntityBundle entity : tables.values()) {
                    expectedTables.add(entity.getTableName());
                    if (entity instanceof FtsEntityBundle) {
                        expectedTables.addAll(((FtsEntityBundle) entity).getShadowTableNames());
                    }
                }
                Cursor cursor = db.query("SELECT name FROM sqlite_master WHERE type='table'"
                                + " AND name NOT IN(?, ?, ?)",
                        new String[]{Room.MASTER_TABLE_NAME, "android_metadata",
                                "sqlite_sequence"});
                //noinspection TryFinallyCanBeTryWithResources
                try {
                    while (cursor.moveToNext()) {
                        final String tableName = cursor.getString(0);
                        if (!expectedTables.contains(tableName)) {
                            throw new IllegalStateException("Migration failed. Unexpected table "
                                    + tableName);
                        }
                    }
                } finally {
                    cursor.close();
                }
            }
        }
    }

    static class CreatingDelegate extends RoomOpenHelperDelegate {

        CreatingDelegate(DatabaseBundle databaseBundle) {
            super(databaseBundle);
        }

        @Override
        protected void createAllTables(SupportSQLiteDatabase database) {
            for (String query : mDatabaseBundle.buildCreateQueries()) {
                database.execSQL(query);
            }
        }

        @Override
        protected void validateMigration(SupportSQLiteDatabase db) {
            throw new UnsupportedOperationException("This open helper just creates the database but"
                    + " it received a migration request.");
        }
    }

    abstract static class RoomOpenHelperDelegate extends RoomOpenHelper.Delegate {
        final DatabaseBundle mDatabaseBundle;

        RoomOpenHelperDelegate(DatabaseBundle databaseBundle) {
            super(databaseBundle.getVersion());
            mDatabaseBundle = databaseBundle;
        }

        @Override
        protected void dropAllTables(SupportSQLiteDatabase database) {
            throw new UnsupportedOperationException("cannot drop all tables in the test");
        }

        @Override
        protected void onCreate(SupportSQLiteDatabase database) {
        }

        @Override
        protected void onOpen(SupportSQLiteDatabase database) {
        }
    }
}<|MERGE_RESOLUTION|>--- conflicted
+++ resolved
@@ -16,6 +16,7 @@
 
 package androidx.room.testing;
 
+import android.annotation.SuppressLint;
 import android.app.Instrumentation;
 import android.content.Context;
 import android.database.Cursor;
@@ -134,6 +135,7 @@
      * @return A database connection which has the schema in the requested version.
      * @throws IOException If it cannot find the schema description in the assets folder.
      */
+    @SuppressLint("RestrictedApi")
     @SuppressWarnings("SameParameterValue")
     public SupportSQLiteDatabase createDatabase(String name, int version) throws IOException {
         File dbPath = mInstrumentation.getTargetContext().getDatabasePath(name);
@@ -156,16 +158,13 @@
                 true,
                 RoomDatabase.JournalMode.TRUNCATE,
                 ArchTaskExecutor.getIOThreadExecutor(),
+                ArchTaskExecutor.getIOThreadExecutor(),
                 false,
                 true,
                 false,
-<<<<<<< HEAD
-                Collections.<Integer>emptySet());
-=======
                 Collections.<Integer>emptySet(),
                 null,
                 null);
->>>>>>> d55bc89b
         RoomOpenHelper roomOpenHelper = new RoomOpenHelper(configuration,
                 new CreatingDelegate(schemaBundle.getDatabase()),
                 schemaBundle.getDatabase().getIdentityHash(),
@@ -198,6 +197,7 @@
      * @throws IOException           If it cannot find the schema for {@code toVersion}.
      * @throws IllegalStateException If the schema validation fails.
      */
+    @SuppressLint("RestrictedApi")
     public SupportSQLiteDatabase runMigrationsAndValidate(String name, int version,
             boolean validateDroppedTables, Migration... migrations) throws IOException {
         File dbPath = mInstrumentation.getTargetContext().getDatabasePath(name);
@@ -218,16 +218,13 @@
                 true,
                 RoomDatabase.JournalMode.TRUNCATE,
                 ArchTaskExecutor.getIOThreadExecutor(),
+                ArchTaskExecutor.getIOThreadExecutor(),
                 false,
                 true,
                 false,
-<<<<<<< HEAD
-                Collections.<Integer>emptySet());
-=======
                 Collections.<Integer>emptySet(),
                 null,
                 null);
->>>>>>> d55bc89b
         RoomOpenHelper roomOpenHelper = new RoomOpenHelper(configuration,
                 new MigratingDelegate(schemaBundle.getDatabase(), validateDroppedTables),
                 // we pass the same hash twice since an old schema does not necessarily have
@@ -316,8 +313,8 @@
                 throw new FileNotFoundException("Cannot find the schema file in the assets folder. "
                         + "Make sure to include the exported json schemas in your test assert "
                         + "inputs. See "
-                        + "https://developer.android.com/topic/libraries/architecture/"
-                        + "room.html#db-migration-testing for details. Missing file: "
+                        + "https://developer.android.com/training/data-storage/room/"
+                        + "migrating-db-versions#export-schema for details. Missing file: "
                         + testAssetsIOExceptions.getMessage());
             }
         }
