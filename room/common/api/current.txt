package androidx.room {

<<<<<<< HEAD
  public abstract class ColumnInfo implements java.lang.annotation.Annotation {
=======
  @java.lang.annotation.Target({java.lang.annotation.ElementType.FIELD, java.lang.annotation.ElementType.METHOD}) @java.lang.annotation.Retention(java.lang.annotation.RetentionPolicy.CLASS) public @interface ColumnInfo {
    method @androidx.room.ColumnInfo.Collate public abstract int collate() default androidx.room.ColumnInfo.UNSPECIFIED;
    method public abstract String defaultValue() default androidx.room.ColumnInfo.VALUE_UNSPECIFIED;
    method public abstract boolean index() default false;
    method public abstract String name() default androidx.room.ColumnInfo.INHERIT_FIELD_NAME;
    method @androidx.room.ColumnInfo.SQLiteTypeAffinity public abstract int typeAffinity() default androidx.room.ColumnInfo.UNDEFINED;
>>>>>>> d55bc89b
    field public static final int BINARY = 2; // 0x2
    field public static final int BLOB = 5; // 0x5
    field public static final java.lang.String INHERIT_FIELD_NAME = "[field-name]";
    field public static final int INTEGER = 3; // 0x3
    field public static final int LOCALIZED = 5; // 0x5
    field public static final int NOCASE = 3; // 0x3
    field public static final int REAL = 4; // 0x4
    field public static final int RTRIM = 4; // 0x4
    field public static final int TEXT = 2; // 0x2
    field public static final int UNDEFINED = 1; // 0x1
    field public static final int UNICODE = 6; // 0x6
    field public static final int UNSPECIFIED = 1; // 0x1
    field public static final String VALUE_UNSPECIFIED = "[value-unspecified]";
  }

  public static abstract class ColumnInfo.Collate implements java.lang.annotation.Annotation {
  }

  public static abstract class ColumnInfo.SQLiteTypeAffinity implements java.lang.annotation.Annotation {
  }

  public abstract class Dao implements java.lang.annotation.Annotation {
  }

<<<<<<< HEAD
  public abstract class Database implements java.lang.annotation.Annotation {
=======
  @java.lang.annotation.Target(java.lang.annotation.ElementType.TYPE) @java.lang.annotation.Retention(java.lang.annotation.RetentionPolicy.CLASS) public @interface Database {
    method public abstract Class<?>[] entities();
    method public abstract boolean exportSchema() default true;
    method public abstract int version();
    method public abstract Class<?>[] views() default {};
>>>>>>> d55bc89b
  }

  public abstract class DatabaseView implements java.lang.annotation.Annotation {
  }

<<<<<<< HEAD
  public abstract class Delete implements java.lang.annotation.Annotation {
=======
  @java.lang.annotation.Target(java.lang.annotation.ElementType.METHOD) @java.lang.annotation.Retention(java.lang.annotation.RetentionPolicy.CLASS) public @interface Delete {
    method public abstract Class<?> entity() default java.lang.Object.class;
>>>>>>> d55bc89b
  }

  public abstract class Embedded implements java.lang.annotation.Annotation {
  }

  public abstract class Entity implements java.lang.annotation.Annotation {
  }

<<<<<<< HEAD
  public abstract class ForeignKey implements java.lang.annotation.Annotation {
=======
  @java.lang.annotation.Retention(java.lang.annotation.RetentionPolicy.CLASS) public @interface ForeignKey {
    method public abstract String[] childColumns();
    method public abstract boolean deferred() default false;
    method public abstract Class<?> entity();
    method @androidx.room.ForeignKey.Action public abstract int onDelete() default androidx.room.ForeignKey.NO_ACTION;
    method @androidx.room.ForeignKey.Action public abstract int onUpdate() default androidx.room.ForeignKey.NO_ACTION;
    method public abstract String[] parentColumns();
>>>>>>> d55bc89b
    field public static final int CASCADE = 5; // 0x5
    field public static final int NO_ACTION = 1; // 0x1
    field public static final int RESTRICT = 2; // 0x2
    field public static final int SET_DEFAULT = 4; // 0x4
    field public static final int SET_NULL = 3; // 0x3
  }

  public static abstract class ForeignKey.Action implements java.lang.annotation.Annotation {
  }

  public abstract class Fts3 implements java.lang.annotation.Annotation {
  }

<<<<<<< HEAD
  public abstract class Fts4 implements java.lang.annotation.Annotation {
=======
  @RequiresApi(16) @java.lang.annotation.Retention(java.lang.annotation.RetentionPolicy.CLASS) @java.lang.annotation.Target(java.lang.annotation.ElementType.TYPE) public @interface Fts4 {
    method public abstract Class<?> contentEntity() default java.lang.Object.class;
    method public abstract String languageId() default "";
    method public abstract androidx.room.FtsOptions.MatchInfo matchInfo() default androidx.room.FtsOptions.MatchInfo.FTS4;
    method public abstract String[] notIndexed() default {};
    method public abstract androidx.room.FtsOptions.Order order() default androidx.room.FtsOptions.Order.ASC;
    method public abstract int[] prefix() default {};
    method public abstract String tokenizer() default androidx.room.FtsOptions.TOKENIZER_SIMPLE;
    method public abstract String[] tokenizerArgs() default {};
>>>>>>> d55bc89b
  }

  public class FtsOptions {
  }

  public static final class FtsOptions.MatchInfo extends java.lang.Enum {
    method public static androidx.room.FtsOptions.MatchInfo valueOf(java.lang.String);
    method public static final androidx.room.FtsOptions.MatchInfo[] values();
    enum_constant public static final androidx.room.FtsOptions.MatchInfo FTS3;
    enum_constant public static final androidx.room.FtsOptions.MatchInfo FTS4;
  }

  public static final class FtsOptions.Order extends java.lang.Enum {
    method public static androidx.room.FtsOptions.Order valueOf(java.lang.String);
    method public static final androidx.room.FtsOptions.Order[] values();
    enum_constant public static final androidx.room.FtsOptions.Order ASC;
    enum_constant public static final androidx.room.FtsOptions.Order DESC;
  }

  public static final class FtsOptions.Tokenizer extends java.lang.Enum {
    method public static androidx.room.FtsOptions.Tokenizer valueOf(java.lang.String);
    method public static final androidx.room.FtsOptions.Tokenizer[] values();
    enum_constant public static final androidx.room.FtsOptions.Tokenizer ICU;
    enum_constant public static final androidx.room.FtsOptions.Tokenizer PORTER;
    enum_constant public static final androidx.room.FtsOptions.Tokenizer SIMPLE;
    enum_constant public static final androidx.room.FtsOptions.Tokenizer UNICODE61;
  }

  public abstract class Ignore implements java.lang.annotation.Annotation {
  }

<<<<<<< HEAD
  public abstract class Index implements java.lang.annotation.Annotation {
  }

  public abstract class Insert implements java.lang.annotation.Annotation {
=======
  @java.lang.annotation.Target({java.lang.annotation.ElementType.METHOD}) @java.lang.annotation.Retention(java.lang.annotation.RetentionPolicy.CLASS) public @interface Insert {
    method public abstract Class<?> entity() default java.lang.Object.class;
    method @androidx.room.OnConflictStrategy public abstract int onConflict() default androidx.room.OnConflictStrategy.ABORT;
  }

  @java.lang.annotation.Target({}) @java.lang.annotation.Retention(java.lang.annotation.RetentionPolicy.CLASS) public @interface Junction {
    method public abstract String entityColumn() default "";
    method public abstract String parentColumn() default "";
    method public abstract Class<?> value();
>>>>>>> d55bc89b
  }

  public abstract class OnConflictStrategy implements java.lang.annotation.Annotation {
    field public static final int ABORT = 3; // 0x3
    field public static final int FAIL = 4; // 0x4
    field public static final int IGNORE = 5; // 0x5
    field public static final int REPLACE = 1; // 0x1
    field public static final int ROLLBACK = 2; // 0x2
  }

  public abstract class PrimaryKey implements java.lang.annotation.Annotation {
  }

  public abstract class Query implements java.lang.annotation.Annotation {
  }

<<<<<<< HEAD
  public abstract class RawQuery implements java.lang.annotation.Annotation {
  }

  public abstract class Relation implements java.lang.annotation.Annotation {
=======
  @java.lang.annotation.Target(java.lang.annotation.ElementType.METHOD) @java.lang.annotation.Retention(java.lang.annotation.RetentionPolicy.CLASS) public @interface RawQuery {
    method public abstract Class<?>[] observedEntities() default {};
  }

  @java.lang.annotation.Target({java.lang.annotation.ElementType.FIELD, java.lang.annotation.ElementType.METHOD}) @java.lang.annotation.Retention(java.lang.annotation.RetentionPolicy.CLASS) public @interface Relation {
    method public abstract androidx.room.Junction associateBy() default @androidx.room.Junction;
    method public abstract Class<?> entity() default java.lang.Object.class;
    method public abstract String entityColumn();
    method public abstract String parentColumn();
    method public abstract String[] projection() default {};
>>>>>>> d55bc89b
  }

  public class RoomWarnings {
    ctor public deprecated RoomWarnings();
    field public static final java.lang.String CANNOT_CREATE_VERIFICATION_DATABASE = "ROOM_CANNOT_CREATE_VERIFICATION_DATABASE";
    field public static final java.lang.String CURSOR_MISMATCH = "ROOM_CURSOR_MISMATCH";
    field public static final java.lang.String DEFAULT_CONSTRUCTOR = "ROOM_DEFAULT_CONSTRUCTOR";
    field public static final java.lang.String INDEX_FROM_EMBEDDED_ENTITY_IS_DROPPED = "ROOM_EMBEDDED_ENTITY_INDEX_IS_DROPPED";
    field public static final java.lang.String INDEX_FROM_EMBEDDED_FIELD_IS_DROPPED = "ROOM_EMBEDDED_INDEX_IS_DROPPED";
    field public static final java.lang.String INDEX_FROM_PARENT_FIELD_IS_DROPPED = "ROOM_PARENT_FIELD_INDEX_IS_DROPPED";
    field public static final java.lang.String INDEX_FROM_PARENT_IS_DROPPED = "ROOM_PARENT_INDEX_IS_DROPPED";
    field public static final java.lang.String MISSING_INDEX_ON_FOREIGN_KEY_CHILD = "ROOM_MISSING_FOREIGN_KEY_CHILD_INDEX";
    field public static final java.lang.String MISSING_JAVA_TMP_DIR = "ROOM_MISSING_JAVA_TMP_DIR";
    field public static final java.lang.String MISSING_SCHEMA_LOCATION = "ROOM_MISSING_SCHEMA_LOCATION";
    field public static final java.lang.String PRIMARY_KEY_FROM_EMBEDDED_IS_DROPPED = "ROOM_EMBEDDED_PRIMARY_KEY_IS_DROPPED";
    field public static final java.lang.String RELATION_QUERY_WITHOUT_TRANSACTION = "ROOM_RELATION_QUERY_WITHOUT_TRANSACTION";
    field public static final java.lang.String RELATION_TYPE_MISMATCH = "ROOM_RELATION_TYPE_MISMATCH";
  }

  public abstract class SkipQueryVerification implements java.lang.annotation.Annotation {
  }

  public abstract class Transaction implements java.lang.annotation.Annotation {
  }

  public abstract class TypeConverter implements java.lang.annotation.Annotation {
  }

  public abstract class TypeConverters implements java.lang.annotation.Annotation {
  }

<<<<<<< HEAD
  public abstract class Update implements java.lang.annotation.Annotation {
=======
  @java.lang.annotation.Retention(java.lang.annotation.RetentionPolicy.CLASS) public @interface Update {
    method public abstract Class<?> entity() default java.lang.Object.class;
    method @androidx.room.OnConflictStrategy public abstract int onConflict() default androidx.room.OnConflictStrategy.ABORT;
>>>>>>> d55bc89b
  }

}
<|MERGE_RESOLUTION|>--- conflicted
+++ resolved
@@ -1,70 +1,65 @@
+// Signature format: 3.0
 package androidx.room {
 
-<<<<<<< HEAD
-  public abstract class ColumnInfo implements java.lang.annotation.Annotation {
-=======
   @java.lang.annotation.Target({java.lang.annotation.ElementType.FIELD, java.lang.annotation.ElementType.METHOD}) @java.lang.annotation.Retention(java.lang.annotation.RetentionPolicy.CLASS) public @interface ColumnInfo {
     method @androidx.room.ColumnInfo.Collate public abstract int collate() default androidx.room.ColumnInfo.UNSPECIFIED;
     method public abstract String defaultValue() default androidx.room.ColumnInfo.VALUE_UNSPECIFIED;
     method public abstract boolean index() default false;
     method public abstract String name() default androidx.room.ColumnInfo.INHERIT_FIELD_NAME;
     method @androidx.room.ColumnInfo.SQLiteTypeAffinity public abstract int typeAffinity() default androidx.room.ColumnInfo.UNDEFINED;
->>>>>>> d55bc89b
     field public static final int BINARY = 2; // 0x2
     field public static final int BLOB = 5; // 0x5
-    field public static final java.lang.String INHERIT_FIELD_NAME = "[field-name]";
+    field public static final String INHERIT_FIELD_NAME = "[field-name]";
     field public static final int INTEGER = 3; // 0x3
-    field public static final int LOCALIZED = 5; // 0x5
+    field @RequiresApi(21) public static final int LOCALIZED = 5; // 0x5
     field public static final int NOCASE = 3; // 0x3
     field public static final int REAL = 4; // 0x4
     field public static final int RTRIM = 4; // 0x4
     field public static final int TEXT = 2; // 0x2
     field public static final int UNDEFINED = 1; // 0x1
-    field public static final int UNICODE = 6; // 0x6
+    field @RequiresApi(21) public static final int UNICODE = 6; // 0x6
     field public static final int UNSPECIFIED = 1; // 0x1
     field public static final String VALUE_UNSPECIFIED = "[value-unspecified]";
   }
 
-  public static abstract class ColumnInfo.Collate implements java.lang.annotation.Annotation {
+  @IntDef({androidx.room.ColumnInfo.UNSPECIFIED, androidx.room.ColumnInfo.BINARY, androidx.room.ColumnInfo.NOCASE, androidx.room.ColumnInfo.RTRIM, androidx.room.ColumnInfo.LOCALIZED, androidx.room.ColumnInfo.UNICODE}) @java.lang.annotation.Retention(java.lang.annotation.RetentionPolicy.CLASS) public static @interface ColumnInfo.Collate {
   }
 
-  public static abstract class ColumnInfo.SQLiteTypeAffinity implements java.lang.annotation.Annotation {
+  @IntDef({androidx.room.ColumnInfo.UNDEFINED, androidx.room.ColumnInfo.TEXT, androidx.room.ColumnInfo.INTEGER, androidx.room.ColumnInfo.REAL, androidx.room.ColumnInfo.BLOB}) @java.lang.annotation.Retention(java.lang.annotation.RetentionPolicy.CLASS) public static @interface ColumnInfo.SQLiteTypeAffinity {
   }
 
-  public abstract class Dao implements java.lang.annotation.Annotation {
+  @java.lang.annotation.Target(java.lang.annotation.ElementType.TYPE) @java.lang.annotation.Retention(java.lang.annotation.RetentionPolicy.CLASS) public @interface Dao {
   }
 
-<<<<<<< HEAD
-  public abstract class Database implements java.lang.annotation.Annotation {
-=======
   @java.lang.annotation.Target(java.lang.annotation.ElementType.TYPE) @java.lang.annotation.Retention(java.lang.annotation.RetentionPolicy.CLASS) public @interface Database {
     method public abstract Class<?>[] entities();
     method public abstract boolean exportSchema() default true;
     method public abstract int version();
     method public abstract Class<?>[] views() default {};
->>>>>>> d55bc89b
   }
 
-  public abstract class DatabaseView implements java.lang.annotation.Annotation {
+  @java.lang.annotation.Target(java.lang.annotation.ElementType.TYPE) @java.lang.annotation.Retention(java.lang.annotation.RetentionPolicy.CLASS) public @interface DatabaseView {
+    method public abstract String value() default "";
+    method public abstract String viewName() default "";
   }
 
-<<<<<<< HEAD
-  public abstract class Delete implements java.lang.annotation.Annotation {
-=======
   @java.lang.annotation.Target(java.lang.annotation.ElementType.METHOD) @java.lang.annotation.Retention(java.lang.annotation.RetentionPolicy.CLASS) public @interface Delete {
     method public abstract Class<?> entity() default java.lang.Object.class;
->>>>>>> d55bc89b
   }
 
-  public abstract class Embedded implements java.lang.annotation.Annotation {
+  @java.lang.annotation.Target({java.lang.annotation.ElementType.FIELD, java.lang.annotation.ElementType.METHOD}) @java.lang.annotation.Retention(java.lang.annotation.RetentionPolicy.CLASS) public @interface Embedded {
+    method public abstract String prefix() default "";
   }
 
-  public abstract class Entity implements java.lang.annotation.Annotation {
+  @java.lang.annotation.Target(java.lang.annotation.ElementType.TYPE) @java.lang.annotation.Retention(java.lang.annotation.RetentionPolicy.CLASS) public @interface Entity {
+    method public abstract androidx.room.ForeignKey[] foreignKeys() default {};
+    method public abstract String[] ignoredColumns() default {};
+    method public abstract androidx.room.Index[] indices() default {};
+    method public abstract boolean inheritSuperIndices() default false;
+    method public abstract String[] primaryKeys() default {};
+    method public abstract String tableName() default "";
   }
 
-<<<<<<< HEAD
-  public abstract class ForeignKey implements java.lang.annotation.Annotation {
-=======
   @java.lang.annotation.Retention(java.lang.annotation.RetentionPolicy.CLASS) public @interface ForeignKey {
     method public abstract String[] childColumns();
     method public abstract boolean deferred() default false;
@@ -72,7 +67,6 @@
     method @androidx.room.ForeignKey.Action public abstract int onDelete() default androidx.room.ForeignKey.NO_ACTION;
     method @androidx.room.ForeignKey.Action public abstract int onUpdate() default androidx.room.ForeignKey.NO_ACTION;
     method public abstract String[] parentColumns();
->>>>>>> d55bc89b
     field public static final int CASCADE = 5; // 0x5
     field public static final int NO_ACTION = 1; // 0x1
     field public static final int RESTRICT = 2; // 0x2
@@ -80,15 +74,14 @@
     field public static final int SET_NULL = 3; // 0x3
   }
 
-  public static abstract class ForeignKey.Action implements java.lang.annotation.Annotation {
+  @IntDef({androidx.room.ForeignKey.NO_ACTION, androidx.room.ForeignKey.RESTRICT, androidx.room.ForeignKey.SET_NULL, androidx.room.ForeignKey.SET_DEFAULT, androidx.room.ForeignKey.CASCADE}) @java.lang.annotation.Retention(java.lang.annotation.RetentionPolicy.CLASS) public static @interface ForeignKey.Action {
   }
 
-  public abstract class Fts3 implements java.lang.annotation.Annotation {
+  @RequiresApi(16) @java.lang.annotation.Retention(java.lang.annotation.RetentionPolicy.CLASS) @java.lang.annotation.Target(java.lang.annotation.ElementType.TYPE) public @interface Fts3 {
+    method public abstract String tokenizer() default androidx.room.FtsOptions.TOKENIZER_SIMPLE;
+    method public abstract String[] tokenizerArgs() default {};
   }
 
-<<<<<<< HEAD
-  public abstract class Fts4 implements java.lang.annotation.Annotation {
-=======
   @RequiresApi(16) @java.lang.annotation.Retention(java.lang.annotation.RetentionPolicy.CLASS) @java.lang.annotation.Target(java.lang.annotation.ElementType.TYPE) public @interface Fts4 {
     method public abstract Class<?> contentEntity() default java.lang.Object.class;
     method public abstract String languageId() default "";
@@ -98,44 +91,34 @@
     method public abstract int[] prefix() default {};
     method public abstract String tokenizer() default androidx.room.FtsOptions.TOKENIZER_SIMPLE;
     method public abstract String[] tokenizerArgs() default {};
->>>>>>> d55bc89b
   }
 
   public class FtsOptions {
+    field public static final String TOKENIZER_ICU = "icu";
+    field public static final String TOKENIZER_PORTER = "porter";
+    field public static final String TOKENIZER_SIMPLE = "simple";
+    field @RequiresApi(21) public static final String TOKENIZER_UNICODE61 = "unicode61";
   }
 
-  public static final class FtsOptions.MatchInfo extends java.lang.Enum {
-    method public static androidx.room.FtsOptions.MatchInfo valueOf(java.lang.String);
-    method public static final androidx.room.FtsOptions.MatchInfo[] values();
+  public enum FtsOptions.MatchInfo {
     enum_constant public static final androidx.room.FtsOptions.MatchInfo FTS3;
     enum_constant public static final androidx.room.FtsOptions.MatchInfo FTS4;
   }
 
-  public static final class FtsOptions.Order extends java.lang.Enum {
-    method public static androidx.room.FtsOptions.Order valueOf(java.lang.String);
-    method public static final androidx.room.FtsOptions.Order[] values();
+  public enum FtsOptions.Order {
     enum_constant public static final androidx.room.FtsOptions.Order ASC;
     enum_constant public static final androidx.room.FtsOptions.Order DESC;
   }
 
-  public static final class FtsOptions.Tokenizer extends java.lang.Enum {
-    method public static androidx.room.FtsOptions.Tokenizer valueOf(java.lang.String);
-    method public static final androidx.room.FtsOptions.Tokenizer[] values();
-    enum_constant public static final androidx.room.FtsOptions.Tokenizer ICU;
-    enum_constant public static final androidx.room.FtsOptions.Tokenizer PORTER;
-    enum_constant public static final androidx.room.FtsOptions.Tokenizer SIMPLE;
-    enum_constant public static final androidx.room.FtsOptions.Tokenizer UNICODE61;
+  @java.lang.annotation.Target({java.lang.annotation.ElementType.METHOD, java.lang.annotation.ElementType.FIELD, java.lang.annotation.ElementType.CONSTRUCTOR}) @java.lang.annotation.Retention(java.lang.annotation.RetentionPolicy.CLASS) public @interface Ignore {
   }
 
-  public abstract class Ignore implements java.lang.annotation.Annotation {
+  @java.lang.annotation.Target({}) @java.lang.annotation.Retention(java.lang.annotation.RetentionPolicy.CLASS) public @interface Index {
+    method public abstract String name() default "";
+    method public abstract boolean unique() default false;
+    method public abstract String[] value();
   }
 
-<<<<<<< HEAD
-  public abstract class Index implements java.lang.annotation.Annotation {
-  }
-
-  public abstract class Insert implements java.lang.annotation.Annotation {
-=======
   @java.lang.annotation.Target({java.lang.annotation.ElementType.METHOD}) @java.lang.annotation.Retention(java.lang.annotation.RetentionPolicy.CLASS) public @interface Insert {
     method public abstract Class<?> entity() default java.lang.Object.class;
     method @androidx.room.OnConflictStrategy public abstract int onConflict() default androidx.room.OnConflictStrategy.ABORT;
@@ -145,29 +128,24 @@
     method public abstract String entityColumn() default "";
     method public abstract String parentColumn() default "";
     method public abstract Class<?> value();
->>>>>>> d55bc89b
   }
 
-  public abstract class OnConflictStrategy implements java.lang.annotation.Annotation {
+  @java.lang.annotation.Retention(java.lang.annotation.RetentionPolicy.CLASS) @IntDef({androidx.room.OnConflictStrategy.REPLACE, androidx.room.OnConflictStrategy.ROLLBACK, androidx.room.OnConflictStrategy.ABORT, androidx.room.OnConflictStrategy.FAIL, androidx.room.OnConflictStrategy.IGNORE}) public @interface OnConflictStrategy {
     field public static final int ABORT = 3; // 0x3
-    field public static final int FAIL = 4; // 0x4
+    field @Deprecated public static final int FAIL = 4; // 0x4
     field public static final int IGNORE = 5; // 0x5
     field public static final int REPLACE = 1; // 0x1
-    field public static final int ROLLBACK = 2; // 0x2
+    field @Deprecated public static final int ROLLBACK = 2; // 0x2
   }
 
-  public abstract class PrimaryKey implements java.lang.annotation.Annotation {
+  @java.lang.annotation.Target({java.lang.annotation.ElementType.FIELD, java.lang.annotation.ElementType.METHOD}) @java.lang.annotation.Retention(java.lang.annotation.RetentionPolicy.CLASS) public @interface PrimaryKey {
+    method public abstract boolean autoGenerate() default false;
   }
 
-  public abstract class Query implements java.lang.annotation.Annotation {
+  @java.lang.annotation.Target(java.lang.annotation.ElementType.METHOD) @java.lang.annotation.Retention(java.lang.annotation.RetentionPolicy.CLASS) public @interface Query {
+    method public abstract String value();
   }
 
-<<<<<<< HEAD
-  public abstract class RawQuery implements java.lang.annotation.Annotation {
-  }
-
-  public abstract class Relation implements java.lang.annotation.Annotation {
-=======
   @java.lang.annotation.Target(java.lang.annotation.ElementType.METHOD) @java.lang.annotation.Retention(java.lang.annotation.RetentionPolicy.CLASS) public @interface RawQuery {
     method public abstract Class<?>[] observedEntities() default {};
   }
@@ -178,45 +156,41 @@
     method public abstract String entityColumn();
     method public abstract String parentColumn();
     method public abstract String[] projection() default {};
->>>>>>> d55bc89b
   }
 
   public class RoomWarnings {
-    ctor public deprecated RoomWarnings();
-    field public static final java.lang.String CANNOT_CREATE_VERIFICATION_DATABASE = "ROOM_CANNOT_CREATE_VERIFICATION_DATABASE";
-    field public static final java.lang.String CURSOR_MISMATCH = "ROOM_CURSOR_MISMATCH";
-    field public static final java.lang.String DEFAULT_CONSTRUCTOR = "ROOM_DEFAULT_CONSTRUCTOR";
-    field public static final java.lang.String INDEX_FROM_EMBEDDED_ENTITY_IS_DROPPED = "ROOM_EMBEDDED_ENTITY_INDEX_IS_DROPPED";
-    field public static final java.lang.String INDEX_FROM_EMBEDDED_FIELD_IS_DROPPED = "ROOM_EMBEDDED_INDEX_IS_DROPPED";
-    field public static final java.lang.String INDEX_FROM_PARENT_FIELD_IS_DROPPED = "ROOM_PARENT_FIELD_INDEX_IS_DROPPED";
-    field public static final java.lang.String INDEX_FROM_PARENT_IS_DROPPED = "ROOM_PARENT_INDEX_IS_DROPPED";
-    field public static final java.lang.String MISSING_INDEX_ON_FOREIGN_KEY_CHILD = "ROOM_MISSING_FOREIGN_KEY_CHILD_INDEX";
-    field public static final java.lang.String MISSING_JAVA_TMP_DIR = "ROOM_MISSING_JAVA_TMP_DIR";
-    field public static final java.lang.String MISSING_SCHEMA_LOCATION = "ROOM_MISSING_SCHEMA_LOCATION";
-    field public static final java.lang.String PRIMARY_KEY_FROM_EMBEDDED_IS_DROPPED = "ROOM_EMBEDDED_PRIMARY_KEY_IS_DROPPED";
-    field public static final java.lang.String RELATION_QUERY_WITHOUT_TRANSACTION = "ROOM_RELATION_QUERY_WITHOUT_TRANSACTION";
-    field public static final java.lang.String RELATION_TYPE_MISMATCH = "ROOM_RELATION_TYPE_MISMATCH";
+    ctor @Deprecated public RoomWarnings();
+    field public static final String CANNOT_CREATE_VERIFICATION_DATABASE = "ROOM_CANNOT_CREATE_VERIFICATION_DATABASE";
+    field public static final String CURSOR_MISMATCH = "ROOM_CURSOR_MISMATCH";
+    field public static final String DEFAULT_CONSTRUCTOR = "ROOM_DEFAULT_CONSTRUCTOR";
+    field public static final String INDEX_FROM_EMBEDDED_ENTITY_IS_DROPPED = "ROOM_EMBEDDED_ENTITY_INDEX_IS_DROPPED";
+    field public static final String INDEX_FROM_EMBEDDED_FIELD_IS_DROPPED = "ROOM_EMBEDDED_INDEX_IS_DROPPED";
+    field public static final String INDEX_FROM_PARENT_FIELD_IS_DROPPED = "ROOM_PARENT_FIELD_INDEX_IS_DROPPED";
+    field public static final String INDEX_FROM_PARENT_IS_DROPPED = "ROOM_PARENT_INDEX_IS_DROPPED";
+    field public static final String MISSING_INDEX_ON_FOREIGN_KEY_CHILD = "ROOM_MISSING_FOREIGN_KEY_CHILD_INDEX";
+    field public static final String MISSING_JAVA_TMP_DIR = "ROOM_MISSING_JAVA_TMP_DIR";
+    field public static final String MISSING_SCHEMA_LOCATION = "ROOM_MISSING_SCHEMA_LOCATION";
+    field public static final String PRIMARY_KEY_FROM_EMBEDDED_IS_DROPPED = "ROOM_EMBEDDED_PRIMARY_KEY_IS_DROPPED";
+    field public static final String RELATION_QUERY_WITHOUT_TRANSACTION = "ROOM_RELATION_QUERY_WITHOUT_TRANSACTION";
+    field public static final String RELATION_TYPE_MISMATCH = "ROOM_RELATION_TYPE_MISMATCH";
   }
 
-  public abstract class SkipQueryVerification implements java.lang.annotation.Annotation {
+  @java.lang.annotation.Target({java.lang.annotation.ElementType.METHOD, java.lang.annotation.ElementType.TYPE}) @java.lang.annotation.Retention(java.lang.annotation.RetentionPolicy.CLASS) public @interface SkipQueryVerification {
   }
 
-  public abstract class Transaction implements java.lang.annotation.Annotation {
+  @java.lang.annotation.Target({java.lang.annotation.ElementType.METHOD}) @java.lang.annotation.Retention(java.lang.annotation.RetentionPolicy.CLASS) public @interface Transaction {
   }
 
-  public abstract class TypeConverter implements java.lang.annotation.Annotation {
+  @java.lang.annotation.Target({java.lang.annotation.ElementType.METHOD}) @java.lang.annotation.Retention(java.lang.annotation.RetentionPolicy.CLASS) public @interface TypeConverter {
   }
 
-  public abstract class TypeConverters implements java.lang.annotation.Annotation {
+  @java.lang.annotation.Target({java.lang.annotation.ElementType.METHOD, java.lang.annotation.ElementType.PARAMETER, java.lang.annotation.ElementType.TYPE, java.lang.annotation.ElementType.FIELD}) @java.lang.annotation.Retention(java.lang.annotation.RetentionPolicy.CLASS) public @interface TypeConverters {
+    method public abstract Class<?>[] value();
   }
 
-<<<<<<< HEAD
-  public abstract class Update implements java.lang.annotation.Annotation {
-=======
   @java.lang.annotation.Retention(java.lang.annotation.RetentionPolicy.CLASS) public @interface Update {
     method public abstract Class<?> entity() default java.lang.Object.class;
     method @androidx.room.OnConflictStrategy public abstract int onConflict() default androidx.room.OnConflictStrategy.ABORT;
->>>>>>> d55bc89b
   }
 
 }
