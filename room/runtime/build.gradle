/*
 * Copyright (C) 2016 The Android Open Source Project
 *
 * Licensed under the Apache License, Version 2.0 (the "License");
 * you may not use this file except in compliance with the License.
 * You may obtain a copy of the License at
 *
 *      http://www.apache.org/licenses/LICENSE-2.0
 *
 * Unless required by applicable law or agreed to in writing, software
 * distributed under the License is distributed on an "AS IS" BASIS,
 * WITHOUT WARRANTIES OR CONDITIONS OF ANY KIND, either express or implied.
 * See the License for the specific language governing permissions and
 * limitations under the License.
 */

import static androidx.build.dependencies.DependenciesKt.*
import androidx.build.LibraryGroups
import androidx.build.LibraryVersions
import androidx.build.SupportLibraryExtension

plugins {
    id("SupportAndroidLibraryPlugin")
}

android {
    buildTypes.all {
        consumerProguardFiles 'proguard-rules.pro'
    }
}

dependencies {
    api(project(":room:room-common"))
    api(project(":sqlite:sqlite-framework"))
    api(project(":sqlite:sqlite"))
    api(project(":arch:core-runtime"))
    compileOnly project(":paging:paging-common")
    compileOnly project(":lifecycle:lifecycle-runtime")
    compileOnly project(":lifecycle:lifecycle-extensions")
    api(SUPPORT_CORE_UTILS, libs.support_exclude_config)

    testImplementation(project(":arch:core-testing"))
    testImplementation(JUNIT)
    testImplementation(MOCKITO_CORE)
<<<<<<< HEAD
=======
    testImplementation(ARCH_LIFECYCLE_LIVEDATA_CORE)
    testImplementation(KOTLIN_STDLIB)
    testImplementation(TRUTH)
>>>>>>> d55bc89b

    androidTestImplementation(JUNIT)
    androidTestImplementation(TEST_RUNNER)
    androidTestImplementation(ESPRESSO_CORE)
    androidTestImplementation(MOCKITO_CORE, libs.exclude_bytebuddy) // DexMaker has it"s own MockMaker
    androidTestImplementation(DEXMAKER_MOCKITO, libs.exclude_bytebuddy) // DexMaker has it"s own MockMaker
}

// Used by testCompile in room-compiler
android.libraryVariants.all { variant ->
    def name = variant.buildType.name
    def suffix = name.capitalize()
    project.tasks.create(name: "jar${suffix}", type: Jar){
        dependsOn variant.javaCompile
        from variant.javaCompile.destinationDir
        destinationDir new File(project.buildDir, "libJar")
    }
}

supportLibrary {
    name = "Android Room-Runtime"
    publish = true
    mavenVersion = LibraryVersions.ROOM
    mavenGroup = LibraryGroups.ROOM
    inceptionYear = "2017"
    description = "Android Room-Runtime"
    url = SupportLibraryExtension.ARCHITECTURE_URL
}<|MERGE_RESOLUTION|>--- conflicted
+++ resolved
@@ -17,10 +17,13 @@
 import static androidx.build.dependencies.DependenciesKt.*
 import androidx.build.LibraryGroups
 import androidx.build.LibraryVersions
-import androidx.build.SupportLibraryExtension
+import androidx.build.AndroidXExtension
+import androidx.build.Publish
 
 plugins {
-    id("SupportAndroidLibraryPlugin")
+    id("AndroidXPlugin")
+    id("com.android.library")
+    id("kotlin-android")
 }
 
 android {
@@ -31,48 +34,46 @@
 
 dependencies {
     api(project(":room:room-common"))
-    api(project(":sqlite:sqlite-framework"))
-    api(project(":sqlite:sqlite"))
-    api(project(":arch:core-runtime"))
-    compileOnly project(":paging:paging-common")
-    compileOnly project(":lifecycle:lifecycle-runtime")
-    compileOnly project(":lifecycle:lifecycle-extensions")
-    api(SUPPORT_CORE_UTILS, libs.support_exclude_config)
+    api(ANDROIDX_SQLITE_FRAMEWORK)
+    api(ANDROIDX_SQLITE)
+    implementation(ARCH_CORE_RUNTIME)
+    compileOnly(ARCH_PAGING_COMMON)
+    compileOnly(ARCH_LIFECYCLE_LIVEDATA_CORE)
 
-    testImplementation(project(":arch:core-testing"))
+    testImplementation(ARCH_CORE_TESTING)
     testImplementation(JUNIT)
     testImplementation(MOCKITO_CORE)
-<<<<<<< HEAD
-=======
     testImplementation(ARCH_LIFECYCLE_LIVEDATA_CORE)
     testImplementation(KOTLIN_STDLIB)
     testImplementation(TRUTH)
->>>>>>> d55bc89b
 
     androidTestImplementation(JUNIT)
-    androidTestImplementation(TEST_RUNNER)
+    androidTestImplementation(ANDROIDX_TEST_EXT_JUNIT)
+    androidTestImplementation(ANDROIDX_TEST_CORE)
+    androidTestImplementation(ANDROIDX_TEST_RUNNER)
     androidTestImplementation(ESPRESSO_CORE)
     androidTestImplementation(MOCKITO_CORE, libs.exclude_bytebuddy) // DexMaker has it"s own MockMaker
     androidTestImplementation(DEXMAKER_MOCKITO, libs.exclude_bytebuddy) // DexMaker has it"s own MockMaker
 }
 
-// Used by testCompile in room-compiler
 android.libraryVariants.all { variant ->
-    def name = variant.buildType.name
+    def name = variant.name
     def suffix = name.capitalize()
+
+    // Create jar<variant> task for testCompile in room-compiler.
     project.tasks.create(name: "jar${suffix}", type: Jar){
-        dependsOn variant.javaCompile
-        from variant.javaCompile.destinationDir
+        dependsOn variant.javaCompileProvider.get()
+        from variant.javaCompileProvider.get().destinationDir
         destinationDir new File(project.buildDir, "libJar")
     }
 }
 
-supportLibrary {
+androidx {
     name = "Android Room-Runtime"
-    publish = true
+    publish = Publish.SNAPSHOT_AND_RELEASE
     mavenVersion = LibraryVersions.ROOM
     mavenGroup = LibraryGroups.ROOM
     inceptionYear = "2017"
     description = "Android Room-Runtime"
-    url = SupportLibraryExtension.ARCHITECTURE_URL
+    url = AndroidXExtension.ARCHITECTURE_URL
 }