--- conflicted
+++ resolved
@@ -19,7 +19,6 @@
 import android.database.Cursor;
 
 import androidx.annotation.NonNull;
-import androidx.annotation.Nullable;
 import androidx.annotation.RestrictTo;
 import androidx.paging.PositionalDataSource;
 import androidx.room.InvalidationTracker;
@@ -44,7 +43,7 @@
  *
  * @hide
  */
-@RestrictTo(RestrictTo.Scope.LIBRARY_GROUP)
+@RestrictTo(RestrictTo.Scope.LIBRARY_GROUP_PREFIX)
 public abstract class LimitOffsetDataSource<T> extends PositionalDataSource<T> {
     private final RoomSQLiteQuery mSourceQuery;
     private final String mCountQuery;
@@ -77,6 +76,8 @@
 
     /**
      * Count number of rows query can return
+     *
+     * @hide
      */
     @SuppressWarnings("WeakerAccess")
     public int countItems() {
@@ -108,17 +109,6 @@
     @Override
     public void loadInitial(@NonNull LoadInitialParams params,
             @NonNull LoadInitialCallback<T> callback) {
-<<<<<<< HEAD
-        int totalCount = countItems();
-        if (totalCount == 0) {
-            callback.onResult(Collections.<T>emptyList(), 0, 0);
-            return;
-        }
-
-        // bound the size requested, based on known count
-        final int firstLoadPosition = computeInitialLoadPosition(params, totalCount);
-        final int firstLoadSize = computeInitialLoadSize(params, firstLoadPosition, totalCount);
-=======
         List<T> list = Collections.emptyList();
         int totalCount = 0;
         int firstLoadPosition = 0;
@@ -131,46 +121,45 @@
                 // bound the size requested, based on known count
                 firstLoadPosition = computeInitialLoadPosition(params, totalCount);
                 int firstLoadSize = computeInitialLoadSize(params, firstLoadPosition, totalCount);
->>>>>>> 04abd831
 
-        List<T> list = loadRange(firstLoadPosition, firstLoadSize);
-        if (list != null && list.size() == firstLoadSize) {
-            callback.onResult(list, firstLoadPosition, totalCount);
-        } else {
-            // null list, or size doesn't match request - DB modified between count and load
-            invalidate();
+                sqLiteQuery = getSQLiteQuery(firstLoadPosition, firstLoadSize);
+                cursor = mDb.query(sqLiteQuery);
+                List<T> rows = convertRows(cursor);
+                mDb.setTransactionSuccessful();
+                list = rows;
+            }
+        } finally {
+            if (cursor != null) {
+                cursor.close();
+            }
+            mDb.endTransaction();
+            if (sqLiteQuery != null) {
+                sqLiteQuery.release();
+            }
         }
+
+        callback.onResult(list, firstLoadPosition, totalCount);
     }
 
     @Override
     public void loadRange(@NonNull LoadRangeParams params,
             @NonNull LoadRangeCallback<T> callback) {
-        List<T> list = loadRange(params.startPosition, params.loadSize);
-        if (list != null) {
-            callback.onResult(list);
-        } else {
-            invalidate();
-        }
+        callback.onResult(loadRange(params.startPosition, params.loadSize));
     }
 
     /**
      * Return the rows from startPos to startPos + loadCount
+     *
+     * @hide
      */
-<<<<<<< HEAD
-    @Nullable
-=======
     @SuppressWarnings("deprecation")
     @NonNull
->>>>>>> 04abd831
     public List<T> loadRange(int startPosition, int loadCount) {
-        final RoomSQLiteQuery sqLiteQuery = RoomSQLiteQuery.acquire(mLimitOffsetQuery,
-                mSourceQuery.getArgCount() + 2);
-        sqLiteQuery.copyArgumentsFrom(mSourceQuery);
-        sqLiteQuery.bindLong(sqLiteQuery.getArgCount() - 1, loadCount);
-        sqLiteQuery.bindLong(sqLiteQuery.getArgCount(), startPosition);
+        final RoomSQLiteQuery sqLiteQuery = getSQLiteQuery(startPosition, loadCount);
         if (mInTransaction) {
             mDb.beginTransaction();
             Cursor cursor = null;
+            //noinspection TryFinallyCanBeTryWithResources
             try {
                 cursor = mDb.query(sqLiteQuery);
                 List<T> rows = convertRows(cursor);
@@ -194,4 +183,13 @@
             }
         }
     }
+
+    private RoomSQLiteQuery getSQLiteQuery(int startPosition, int loadCount) {
+        final RoomSQLiteQuery sqLiteQuery = RoomSQLiteQuery.acquire(mLimitOffsetQuery,
+                mSourceQuery.getArgCount() + 2);
+        sqLiteQuery.copyArgumentsFrom(mSourceQuery);
+        sqLiteQuery.bindLong(sqLiteQuery.getArgCount() - 1, loadCount);
+        sqLiteQuery.bindLong(sqLiteQuery.getArgCount(), startPosition);
+        return sqLiteQuery;
+    }
 }