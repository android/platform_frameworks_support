/*
 * Copyright (C) 2016 The Android Open Source Project
 *
 * Licensed under the Apache License, Version 2.0 (the "License");
 * you may not use this file except in compliance with the License.
 * You may obtain a copy of the License at
 *
 *      http://www.apache.org/licenses/LICENSE-2.0
 *
 * Unless required by applicable law or agreed to in writing, software
 * distributed under the License is distributed on an "AS IS" BASIS,
 * WITHOUT WARRANTIES OR CONDITIONS OF ANY KIND, either express or implied.
 * See the License for the specific language governing permissions and
 * limitations under the License.
 */

package androidx.room;

import static org.hamcrest.CoreMatchers.containsString;
import static org.hamcrest.CoreMatchers.instanceOf;
import static org.hamcrest.CoreMatchers.is;
import static org.hamcrest.CoreMatchers.notNullValue;
import static org.hamcrest.CoreMatchers.nullValue;
import static org.hamcrest.MatcherAssert.assertThat;
import static org.junit.Assert.fail;
import static org.mockito.Mockito.mock;

import static java.util.Arrays.asList;

import android.content.Context;

import androidx.annotation.NonNull;
import androidx.room.migration.Migration;
import androidx.sqlite.db.SupportSQLiteDatabase;
import androidx.sqlite.db.SupportSQLiteOpenHelper;
import androidx.sqlite.db.framework.FrameworkSQLiteOpenHelperFactory;

import org.hamcrest.CoreMatchers;
import org.junit.Test;
import org.junit.runner.RunWith;
import org.junit.runners.JUnit4;

import java.io.File;
import java.util.List;

@SuppressWarnings("ArraysAsListWithZeroOrOneArgument")
@RunWith(JUnit4.class)
public class BuilderTest {
    @Test(expected = IllegalArgumentException.class)
    public void nullContext() {
        //noinspection ConstantConditions
        Room.databaseBuilder(null, RoomDatabase.class, "bla").build();
    }

    @Test(expected = IllegalArgumentException.class)
    public void nullContext2() {
        //noinspection ConstantConditions
        Room.inMemoryDatabaseBuilder(null, RoomDatabase.class).build();
    }

    @Test(expected = IllegalArgumentException.class)
    public void nullName() {
        //noinspection ConstantConditions
        Room.databaseBuilder(mock(Context.class), RoomDatabase.class, null).build();
    }

    @Test(expected = IllegalArgumentException.class)
    public void emptyName() {
        Room.databaseBuilder(mock(Context.class), RoomDatabase.class, "  ").build();
    }

<<<<<<< HEAD
=======
    @Test
    public void executors_setQueryExecutor() {
        Executor executor = mock(Executor.class);

        TestDatabase db = Room.databaseBuilder(mock(Context.class), TestDatabase.class, "foo")
                .setQueryExecutor(executor)
                .build();

        assertThat(db.mDatabaseConfiguration.queryExecutor, is(executor));
        assertThat(db.mDatabaseConfiguration.transactionExecutor, is(executor));
    }

    @Test
    public void executors_setTransactionExecutor() {
        Executor executor = mock(Executor.class);

        TestDatabase db = Room.databaseBuilder(mock(Context.class), TestDatabase.class, "foo")
                .setTransactionExecutor(executor)
                .build();

        assertThat(db.mDatabaseConfiguration.queryExecutor, is(executor));
        assertThat(db.mDatabaseConfiguration.transactionExecutor, is(executor));
    }

    @Test
    public void executors_setBothExecutors() {
        Executor executor1 = mock(Executor.class);
        Executor executor2 = mock(Executor.class);

        TestDatabase db = Room.databaseBuilder(mock(Context.class), TestDatabase.class, "foo")
                .setQueryExecutor(executor1)
                .setTransactionExecutor(executor2)
                .build();

        assertThat(db.mDatabaseConfiguration.queryExecutor, is(executor1));
        assertThat(db.mDatabaseConfiguration.transactionExecutor, is(executor2));
    }

>>>>>>> d55bc89b
    @Test
    public void migration() {
        Migration m1 = new EmptyMigration(0, 1);
        Migration m2 = new EmptyMigration(1, 2);
        TestDatabase db = Room.databaseBuilder(mock(Context.class), TestDatabase.class, "foo")
                .addMigrations(m1, m2).build();
        DatabaseConfiguration config = ((BuilderTest_TestDatabase_Impl) db).mConfig;
        RoomDatabase.MigrationContainer migrations = config.migrationContainer;
        assertThat(migrations.findMigrationPath(0, 1), is(asList(m1)));
        assertThat(migrations.findMigrationPath(1, 2), is(asList(m2)));
        assertThat(migrations.findMigrationPath(0, 2), is(asList(m1, m2)));
        assertThat(migrations.findMigrationPath(2, 0), CoreMatchers.<List<Migration>>nullValue());
        assertThat(migrations.findMigrationPath(0, 3), CoreMatchers.<List<Migration>>nullValue());
    }

    @Test
    public void migrationOverride() {
        Migration m1 = new EmptyMigration(0, 1);
        Migration m2 = new EmptyMigration(1, 2);
        Migration m3 = new EmptyMigration(0, 1);
        TestDatabase db = Room.databaseBuilder(mock(Context.class), TestDatabase.class, "foo")
                .addMigrations(m1, m2, m3).build();
        DatabaseConfiguration config = ((BuilderTest_TestDatabase_Impl) db).mConfig;
        RoomDatabase.MigrationContainer migrations = config.migrationContainer;
        assertThat(migrations.findMigrationPath(0, 1), is(asList(m3)));
        assertThat(migrations.findMigrationPath(1, 2), is(asList(m2)));
        assertThat(migrations.findMigrationPath(0, 3), CoreMatchers.<List<Migration>>nullValue());
    }

    @Test
    public void migrationJump() {
        Migration m1 = new EmptyMigration(0, 1);
        Migration m2 = new EmptyMigration(1, 2);
        Migration m3 = new EmptyMigration(2, 3);
        Migration m4 = new EmptyMigration(0, 3);
        TestDatabase db = Room.databaseBuilder(mock(Context.class), TestDatabase.class, "foo")
                .addMigrations(m1, m2, m3, m4).build();
        DatabaseConfiguration config = ((BuilderTest_TestDatabase_Impl) db).mConfig;
        RoomDatabase.MigrationContainer migrations = config.migrationContainer;
        assertThat(migrations.findMigrationPath(0, 3), is(asList(m4)));
        assertThat(migrations.findMigrationPath(1, 3), is(asList(m2, m3)));
    }

    @Test
    public void migrationDowngrade() {
        Migration m1_2 = new EmptyMigration(1, 2);
        Migration m2_3 = new EmptyMigration(2, 3);
        Migration m3_4 = new EmptyMigration(3, 4);
        Migration m3_2 = new EmptyMigration(3, 2);
        Migration m2_1 = new EmptyMigration(2, 1);
        TestDatabase db = Room.databaseBuilder(mock(Context.class), TestDatabase.class, "foo")
                .addMigrations(m1_2, m2_3, m3_4, m3_2, m2_1).build();
        DatabaseConfiguration config = ((BuilderTest_TestDatabase_Impl) db).mConfig;
        RoomDatabase.MigrationContainer migrations = config.migrationContainer;
        assertThat(migrations.findMigrationPath(3, 2), is(asList(m3_2)));
        assertThat(migrations.findMigrationPath(3, 1), is(asList(m3_2, m2_1)));
    }

    @Test
    public void skipMigration() {
        Context context = mock(Context.class);

        TestDatabase db = Room.inMemoryDatabaseBuilder(context, TestDatabase.class)
                .fallbackToDestructiveMigration()
                .build();

        DatabaseConfiguration config = ((BuilderTest_TestDatabase_Impl) db).mConfig;
        assertThat(config.requireMigration, is(false));
    }

    @Test
    public void fallbackToDestructiveMigrationFrom_calledOnce_migrationsNotRequiredForValues() {
        Context context = mock(Context.class);

        TestDatabase db = Room.inMemoryDatabaseBuilder(context, TestDatabase.class)
                .fallbackToDestructiveMigrationFrom(1, 2).build();

        DatabaseConfiguration config = ((BuilderTest_TestDatabase_Impl) db).mConfig;
        assertThat(config.isMigrationRequiredFrom(1), is(false));
        assertThat(config.isMigrationRequiredFrom(2), is(false));

        assertThat(config.isMigrationRequired(1, 2), is(false));
        assertThat(config.isMigrationRequired(2, 3), is(false));
    }

    @Test
    public void fallbackToDestructiveMigrationFrom_calledTwice_migrationsNotRequiredForValues() {
        Context context = mock(Context.class);
        TestDatabase db = Room.inMemoryDatabaseBuilder(context, TestDatabase.class)
                .fallbackToDestructiveMigrationFrom(1, 2)
                .fallbackToDestructiveMigrationFrom(3, 4)
                .build();
        DatabaseConfiguration config = ((BuilderTest_TestDatabase_Impl) db).mConfig;

        assertThat(config.isMigrationRequiredFrom(1), is(false));
        assertThat(config.isMigrationRequiredFrom(2), is(false));
        assertThat(config.isMigrationRequiredFrom(3), is(false));
        assertThat(config.isMigrationRequiredFrom(4), is(false));

        assertThat(config.isMigrationRequired(1, 2), is(false));
        assertThat(config.isMigrationRequired(2, 3), is(false));
        assertThat(config.isMigrationRequired(3, 4), is(false));
        assertThat(config.isMigrationRequired(4, 5), is(false));
    }

    @Test
    public void isMigrationRequiredFrom_fallBackToDestructiveCalled_alwaysReturnsFalse() {
        Context context = mock(Context.class);

        TestDatabase db = Room.inMemoryDatabaseBuilder(context, TestDatabase.class)
                .fallbackToDestructiveMigration()
                .build();

        DatabaseConfiguration config = ((BuilderTest_TestDatabase_Impl) db).mConfig;
        assertThat(config.isMigrationRequiredFrom(0), is(false));
        assertThat(config.isMigrationRequiredFrom(1), is(false));
        assertThat(config.isMigrationRequiredFrom(5), is(false));
        assertThat(config.isMigrationRequiredFrom(12), is(false));
        assertThat(config.isMigrationRequiredFrom(132), is(false));

        // Upgrades
        assertThat(config.isMigrationRequired(0, 1), is(false));
        assertThat(config.isMigrationRequired(1, 2), is(false));
        assertThat(config.isMigrationRequired(5, 6), is(false));
        assertThat(config.isMigrationRequired(7, 12), is(false));
        assertThat(config.isMigrationRequired(132, 150), is(false));

        // Downgrades
        assertThat(config.isMigrationRequired(1, 0), is(false));
        assertThat(config.isMigrationRequired(2, 1), is(false));
        assertThat(config.isMigrationRequired(6, 5), is(false));
        assertThat(config.isMigrationRequired(7, 12), is(false));
        assertThat(config.isMigrationRequired(150, 132), is(false));
    }

    @Test
    public void isMigrationRequired_destructiveMigrationOnDowngrade_returnTrueWhenUpgrading() {
        Context context = mock(Context.class);

        TestDatabase db = Room.inMemoryDatabaseBuilder(context, TestDatabase.class)
                .fallbackToDestructiveMigrationOnDowngrade()
                .build();

        DatabaseConfiguration config = ((BuilderTest_TestDatabase_Impl) db).mConfig;

        // isMigrationRequiredFrom doesn't know about downgrade only so it always returns true
        assertThat(config.isMigrationRequiredFrom(0), is(true));
        assertThat(config.isMigrationRequiredFrom(1), is(true));
        assertThat(config.isMigrationRequiredFrom(5), is(true));
        assertThat(config.isMigrationRequiredFrom(12), is(true));
        assertThat(config.isMigrationRequiredFrom(132), is(true));

        assertThat(config.isMigrationRequired(0, 1), is(true));
        assertThat(config.isMigrationRequired(1, 2), is(true));
        assertThat(config.isMigrationRequired(5, 6), is(true));
        assertThat(config.isMigrationRequired(7, 12), is(true));
        assertThat(config.isMigrationRequired(132, 150), is(true));
    }

    @Test
    public void isMigrationRequired_destructiveMigrationOnDowngrade_returnFalseWhenDowngrading() {
        Context context = mock(Context.class);

        TestDatabase db = Room.inMemoryDatabaseBuilder(context, TestDatabase.class)
                .fallbackToDestructiveMigrationOnDowngrade()
                .build();

        DatabaseConfiguration config = ((BuilderTest_TestDatabase_Impl) db).mConfig;

        // isMigrationRequiredFrom doesn't know about downgrade only so it always returns true
        assertThat(config.isMigrationRequiredFrom(0), is(true));
        assertThat(config.isMigrationRequiredFrom(1), is(true));
        assertThat(config.isMigrationRequiredFrom(5), is(true));
        assertThat(config.isMigrationRequiredFrom(12), is(true));
        assertThat(config.isMigrationRequiredFrom(132), is(true));

        assertThat(config.isMigrationRequired(1, 0), is(false));
        assertThat(config.isMigrationRequired(2, 1), is(false));
        assertThat(config.isMigrationRequired(6 , 5), is(false));
        assertThat(config.isMigrationRequired(12, 7), is(false));
        assertThat(config.isMigrationRequired(150, 132), is(false));
    }

    @Test
    public void isMigrationRequiredFrom_byDefault_alwaysReturnsTrue() {
        Context context = mock(Context.class);

        TestDatabase db = Room.inMemoryDatabaseBuilder(context, TestDatabase.class)
                .build();

        DatabaseConfiguration config = ((BuilderTest_TestDatabase_Impl) db).mConfig;
        assertThat(config.isMigrationRequiredFrom(0), is(true));
        assertThat(config.isMigrationRequiredFrom(1), is(true));
        assertThat(config.isMigrationRequiredFrom(5), is(true));
        assertThat(config.isMigrationRequiredFrom(12), is(true));
        assertThat(config.isMigrationRequiredFrom(132), is(true));

        // Upgrades
        assertThat(config.isMigrationRequired(0, 1), is(true));
        assertThat(config.isMigrationRequired(1, 2), is(true));
        assertThat(config.isMigrationRequired(5, 6), is(true));
        assertThat(config.isMigrationRequired(7, 12), is(true));
        assertThat(config.isMigrationRequired(132, 150), is(true));

        // Downgrades
        assertThat(config.isMigrationRequired(1, 0), is(true));
        assertThat(config.isMigrationRequired(2, 1), is(true));
        assertThat(config.isMigrationRequired(6, 5), is(true));
        assertThat(config.isMigrationRequired(7, 12), is(true));
        assertThat(config.isMigrationRequired(150, 132), is(true));
    }

    @Test
    public void isMigrationRequiredFrom_fallBackToDestFromCalled_falseForProvidedValues() {
        Context context = mock(Context.class);

        TestDatabase db = Room.inMemoryDatabaseBuilder(context, TestDatabase.class)
                .fallbackToDestructiveMigrationFrom(1, 4, 81)
                .build();

        DatabaseConfiguration config = ((BuilderTest_TestDatabase_Impl) db).mConfig;
        assertThat(config.isMigrationRequiredFrom(1), is(false));
        assertThat(config.isMigrationRequiredFrom(4), is(false));
        assertThat(config.isMigrationRequiredFrom(81), is(false));

        assertThat(config.isMigrationRequired(1, 2), is(false));
        assertThat(config.isMigrationRequired(4, 8), is(false));
        assertThat(config.isMigrationRequired(81, 90), is(false));
    }

    @Test
    public void isMigrationRequiredFrom_fallBackToDestFromCalled_trueForNonProvidedValues() {
        Context context = mock(Context.class);

        TestDatabase db = Room.inMemoryDatabaseBuilder(context, TestDatabase.class)
                .fallbackToDestructiveMigrationFrom(1, 4, 81)
                .build();

        DatabaseConfiguration config = ((BuilderTest_TestDatabase_Impl) db).mConfig;
        assertThat(config.isMigrationRequiredFrom(2), is(true));
        assertThat(config.isMigrationRequiredFrom(3), is(true));
        assertThat(config.isMigrationRequiredFrom(73), is(true));

        assertThat(config.isMigrationRequired(2, 3), is(true));
        assertThat(config.isMigrationRequired(3, 4), is(true));
        assertThat(config.isMigrationRequired(73, 80), is(true));
    }

    @Test
    public void fallbackToDestructiveMigrationOnDowngrade_withProvidedValues_falseForDowngrades() {
        Context context = mock(Context.class);

        TestDatabase db = Room.inMemoryDatabaseBuilder(context, TestDatabase.class)
                .fallbackToDestructiveMigrationOnDowngrade()
                .fallbackToDestructiveMigrationFrom(2, 4).build();

        DatabaseConfiguration config = ((BuilderTest_TestDatabase_Impl) db).mConfig;

        assertThat(config.isMigrationRequired(1, 2), is(true));
        assertThat(config.isMigrationRequired(2, 3), is(false));
        assertThat(config.isMigrationRequired(3, 4), is(true));
        assertThat(config.isMigrationRequired(4, 5), is(false));
        assertThat(config.isMigrationRequired(5, 6), is(true));

        assertThat(config.isMigrationRequired(2, 1), is(false));
        assertThat(config.isMigrationRequired(3, 2), is(false));
        assertThat(config.isMigrationRequired(4, 3), is(false));
        assertThat(config.isMigrationRequired(5, 4), is(false));
        assertThat(config.isMigrationRequired(6, 5), is(false));
    }

    @Test
    public void createBasic() {
        Context context = mock(Context.class);
        TestDatabase db = Room.inMemoryDatabaseBuilder(context, TestDatabase.class).build();
        assertThat(db, instanceOf(BuilderTest_TestDatabase_Impl.class));
        DatabaseConfiguration config = ((BuilderTest_TestDatabase_Impl) db).mConfig;
        assertThat(config, notNullValue());
        assertThat(config.context, is(context));
        assertThat(config.name, is(nullValue()));
        assertThat(config.allowMainThreadQueries, is(false));
        assertThat(config.journalMode, is(RoomDatabase.JournalMode.TRUNCATE));
        assertThat(config.sqliteOpenHelperFactory,
                instanceOf(FrameworkSQLiteOpenHelperFactory.class));
    }

    @Test
    public void createAllowMainThread() {
        Context context = mock(Context.class);
        TestDatabase db = Room.inMemoryDatabaseBuilder(context, TestDatabase.class)
                .allowMainThreadQueries()
                .build();
        DatabaseConfiguration config = ((BuilderTest_TestDatabase_Impl) db).mConfig;
        assertThat(config.allowMainThreadQueries, is(true));
    }

    @Test
    public void createWriteAheadLogging() {
        Context context = mock(Context.class);
        TestDatabase db = Room.databaseBuilder(context, TestDatabase.class, "foo")
                .setJournalMode(RoomDatabase.JournalMode.WRITE_AHEAD_LOGGING).build();
        assertThat(db, instanceOf(BuilderTest_TestDatabase_Impl.class));
        DatabaseConfiguration config = ((BuilderTest_TestDatabase_Impl) db).mConfig;
        assertThat(config.journalMode, is(RoomDatabase.JournalMode.WRITE_AHEAD_LOGGING));
    }

    @Test
    public void createWithFactoryAndVersion() {
        Context context = mock(Context.class);
        SupportSQLiteOpenHelper.Factory factory = mock(SupportSQLiteOpenHelper.Factory.class);

        TestDatabase db = Room.inMemoryDatabaseBuilder(context, TestDatabase.class)
                .openHelperFactory(factory)
                .build();
        assertThat(db, instanceOf(BuilderTest_TestDatabase_Impl.class));
        DatabaseConfiguration config = ((BuilderTest_TestDatabase_Impl) db).mConfig;
        assertThat(config, notNullValue());
        assertThat(config.sqliteOpenHelperFactory, is(factory));
    }

    @Test
    public void createFromAssetAndFromFile() {
        Exception exception = null;
        try {
            Room.databaseBuilder(mock(Context.class), TestDatabase.class, "foo")
                    .createFromAsset("assets-path")
                    .createFromFile(new File("not-a--real-file"))
                    .build();
            fail("Build should have thrown");
        } catch (Exception e) {
            exception = e;
        }
        assertThat(exception, instanceOf(IllegalArgumentException.class));
        assertThat(exception.getMessage(),
                containsString("Both createFromAsset() and createFromFile() was called on "
                        + "this Builder"));
    }

    @Test
    public void createInMemoryFromAsset() {
        Exception exception = null;
        try {
            Room.inMemoryDatabaseBuilder(mock(Context.class), TestDatabase.class)
                    .createFromAsset("assets-path")
                    .build();
            fail("Build should have thrown");
        } catch (Exception e) {
            exception = e;
        }
        assertThat(exception, instanceOf(IllegalArgumentException.class));
        assertThat(exception.getMessage(),
                containsString("Cannot create from asset or file for an in-memory"));
    }

    @Test
    public void createInMemoryFromFile() {
        Exception exception = null;
        try {
            Room.inMemoryDatabaseBuilder(mock(Context.class), TestDatabase.class)
                    .createFromFile(new File("not-a--real-file"))
                    .build();
            fail("Build should have thrown");
        } catch (Exception e) {
            exception = e;
        }
        assertThat(exception, instanceOf(IllegalArgumentException.class));
        assertThat(exception.getMessage(),
                containsString("Cannot create from asset or file for an in-memory"));
    }

    abstract static class TestDatabase extends RoomDatabase {
    }

    static class EmptyMigration extends Migration {
        EmptyMigration(int start, int end) {
            super(start, end);
        }

        @Override
        public void migrate(@NonNull SupportSQLiteDatabase database) {
        }
    }

}<|MERGE_RESOLUTION|>--- conflicted
+++ resolved
@@ -42,6 +42,7 @@
 
 import java.io.File;
 import java.util.List;
+import java.util.concurrent.Executor;
 
 @SuppressWarnings("ArraysAsListWithZeroOrOneArgument")
 @RunWith(JUnit4.class)
@@ -69,8 +70,6 @@
         Room.databaseBuilder(mock(Context.class), RoomDatabase.class, "  ").build();
     }
 
-<<<<<<< HEAD
-=======
     @Test
     public void executors_setQueryExecutor() {
         Executor executor = mock(Executor.class);
@@ -109,7 +108,6 @@
         assertThat(db.mDatabaseConfiguration.transactionExecutor, is(executor2));
     }
 
->>>>>>> d55bc89b
     @Test
     public void migration() {
         Migration m1 = new EmptyMigration(0, 1);
@@ -481,6 +479,14 @@
     }
 
     abstract static class TestDatabase extends RoomDatabase {
+
+        DatabaseConfiguration mDatabaseConfiguration;
+
+        @Override
+        public void init(@NonNull DatabaseConfiguration configuration) {
+            super.init(configuration);
+            mDatabaseConfiguration = configuration;
+        }
     }
 
     static class EmptyMigration extends Migration {
