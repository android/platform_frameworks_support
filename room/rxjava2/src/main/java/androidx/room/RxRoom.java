/*
 * Copyright (C) 2017 The Android Open Source Project
 *
 * Licensed under the Apache License, Version 2.0 (the "License");
 * you may not use this file except in compliance with the License.
 * You may obtain a copy of the License at
 *
 *      http://www.apache.org/licenses/LICENSE-2.0
 *
 * Unless required by applicable law or agreed to in writing, software
 * distributed under the License is distributed on an "AS IS" BASIS,
 * WITHOUT WARRANTIES OR CONDITIONS OF ANY KIND, either express or implied.
 * See the License for the specific language governing permissions and
 * limitations under the License.
 */

package androidx.room;

import androidx.annotation.RestrictTo;

import java.util.Set;
import java.util.concurrent.Callable;
import java.util.concurrent.Executor;

import io.reactivex.BackpressureStrategy;
import io.reactivex.Flowable;
import io.reactivex.FlowableEmitter;
import io.reactivex.FlowableOnSubscribe;
import io.reactivex.Maybe;
import io.reactivex.MaybeSource;
import io.reactivex.Observable;
import io.reactivex.ObservableEmitter;
import io.reactivex.ObservableOnSubscribe;
import io.reactivex.Scheduler;
import io.reactivex.disposables.Disposables;
import io.reactivex.functions.Action;
import io.reactivex.functions.Function;
import io.reactivex.schedulers.Schedulers;

/**
 * Helper class to add RxJava2 support to Room.
 */
@SuppressWarnings("WeakerAccess")
public class RxRoom {
    /**
     * Data dispatched by the publisher created by {@link #createFlowable(RoomDatabase, String...)}.
     */
    public static final Object NOTHING = new Object();

    /**
     * Creates a {@link Flowable} that emits at least once and also re-emits whenever one of the
     * observed tables is updated.
     * <p>
     * You can easily chain a database operation to downstream of this {@link Flowable} to ensure
     * that it re-runs when database is modified.
     * <p>
     * Since database invalidation is batched, multiple changes in the database may results in just
     * 1 emission.
     *
     * @param database   The database instance
     * @param tableNames The list of table names that should be observed
     * @return A {@link Flowable} which emits {@link #NOTHING} when one of the observed tables
     * is modified (also once when the invalidation tracker connection is established).
     */
    public static Flowable<Object> createFlowable(final RoomDatabase database,
            final String... tableNames) {
        return Flowable.create(new FlowableOnSubscribe<Object>() {
            @Override
            public void subscribe(final FlowableEmitter<Object> emitter) throws Exception {
                final InvalidationTracker.Observer observer = new InvalidationTracker.Observer(
                        tableNames) {
                    @Override
                    public void onInvalidated(@androidx.annotation.NonNull Set<String> tables) {
                        if (!emitter.isCancelled()) {
                            emitter.onNext(NOTHING);
                        }
                    }
                };
                if (!emitter.isCancelled()) {
                    database.getInvalidationTracker().addObserver(observer);
                    emitter.setDisposable(Disposables.fromAction(new Action() {
                        @Override
                        public void run() throws Exception {
                            database.getInvalidationTracker().removeObserver(observer);
                        }
                    }));
                }

                // emit once to avoid missing any data and also easy chaining
                if (!emitter.isCancelled()) {
                    emitter.onNext(NOTHING);
                }
            }
        }, BackpressureStrategy.LATEST);
    }

    /**
     * Helper method used by generated code to bind a Callable such that it will be run in
     * our disk io thread and will automatically block null values since RxJava2 does not like null.
     *
     * @deprecated Use {@link #createFlowable(RoomDatabase, boolean, String[], Callable)}
     *
     * @hide
     */
<<<<<<< HEAD
    @RestrictTo(RestrictTo.Scope.LIBRARY_GROUP)
=======
    @Deprecated
    @RestrictTo(RestrictTo.Scope.LIBRARY_GROUP_PREFIX)
>>>>>>> 04abd831
    public static <T> Flowable<T> createFlowable(final RoomDatabase database,
            final String[] tableNames, final Callable<T> callable) {
        return createFlowable(database, false, tableNames, callable);
    }

    /**
     * Helper method used by generated code to bind a Callable such that it will be run in
     * our disk io thread and will automatically block null values since RxJava2 does not like null.
     *
     * @hide
     */
    @RestrictTo(RestrictTo.Scope.LIBRARY_GROUP_PREFIX)
    public static <T> Flowable<T> createFlowable(final RoomDatabase database,
            final boolean inTransaction, final String[] tableNames, final Callable<T> callable) {
        Scheduler scheduler = Schedulers.from(getExecutor(database, inTransaction));
        final Maybe<T> maybe = Maybe.fromCallable(callable);
        return createFlowable(database, tableNames)
                .subscribeOn(scheduler)
                .unsubscribeOn(scheduler)
                .observeOn(scheduler)
                .flatMapMaybe(new Function<Object, MaybeSource<T>>() {
                    @Override
                    public MaybeSource<T> apply(Object o) throws Exception {
                        return maybe;
                    }
                });
    }

    /**
     * Creates a {@link Observable} that emits at least once and also re-emits whenever one of the
     * observed tables is updated.
     * <p>
     * You can easily chain a database operation to downstream of this {@link Observable} to ensure
     * that it re-runs when database is modified.
     * <p>
     * Since database invalidation is batched, multiple changes in the database may results in just
     * 1 emission.
     *
     * @param database   The database instance
     * @param tableNames The list of table names that should be observed
     * @return A {@link Observable} which emits {@link #NOTHING} when one of the observed tables
     * is modified (also once when the invalidation tracker connection is established).
     */
    public static Observable<Object> createObservable(final RoomDatabase database,
            final String... tableNames) {
        return Observable.create(new ObservableOnSubscribe<Object>() {
            @Override
            public void subscribe(final ObservableEmitter<Object> emitter) throws Exception {
                final InvalidationTracker.Observer observer = new InvalidationTracker.Observer(
                        tableNames) {
                    @Override
                    public void onInvalidated(@androidx.annotation.NonNull Set<String> tables) {
                        emitter.onNext(NOTHING);
                    }
                };
                database.getInvalidationTracker().addObserver(observer);
                emitter.setDisposable(Disposables.fromAction(new Action() {
                    @Override
                    public void run() throws Exception {
                        database.getInvalidationTracker().removeObserver(observer);
                    }
                }));

                // emit once to avoid missing any data and also easy chaining
                emitter.onNext(NOTHING);
            }
        });
    }

    /**
     * Helper method used by generated code to bind a Callable such that it will be run in
     * our disk io thread and will automatically block null values since RxJava2 does not like null.
     *
     * @deprecated Use {@link #createObservable(RoomDatabase, boolean, String[], Callable)}
     *
     * @hide
     */
<<<<<<< HEAD
    @RestrictTo(RestrictTo.Scope.LIBRARY_GROUP)
=======
    @Deprecated
    @RestrictTo(RestrictTo.Scope.LIBRARY_GROUP_PREFIX)
>>>>>>> 04abd831
    public static <T> Observable<T> createObservable(final RoomDatabase database,
            final String[] tableNames, final Callable<T> callable) {
        return createObservable(database, false, tableNames, callable);
    }

    /**
     * Helper method used by generated code to bind a Callable such that it will be run in
     * our disk io thread and will automatically block null values since RxJava2 does not like null.
     *
     * @hide
     */
    @RestrictTo(RestrictTo.Scope.LIBRARY_GROUP_PREFIX)
    public static <T> Observable<T> createObservable(final RoomDatabase database,
            final boolean inTransaction, final String[] tableNames, final Callable<T> callable) {
        Scheduler scheduler = Schedulers.from(getExecutor(database, inTransaction));
        final Maybe<T> maybe = Maybe.fromCallable(callable);
        return createObservable(database, tableNames)
                .subscribeOn(scheduler)
                .unsubscribeOn(scheduler)
                .observeOn(scheduler)
                .flatMapMaybe(new Function<Object, MaybeSource<T>>() {
                    @Override
                    public MaybeSource<T> apply(Object o) throws Exception {
                        return maybe;
                    }
                });
    }

    private static Executor getExecutor(RoomDatabase database, boolean inTransaction) {
        if (inTransaction) {
            return database.getTransactionExecutor();
        } else {
            return database.getQueryExecutor();
        }
    }

    /** @deprecated This type should not be instantiated as it contains only static methods. */
    @Deprecated
    @SuppressWarnings("PrivateConstructorForUtilityClass")
    public RxRoom() {
    }
}<|MERGE_RESOLUTION|>--- conflicted
+++ resolved
@@ -102,12 +102,8 @@
      *
      * @hide
      */
-<<<<<<< HEAD
-    @RestrictTo(RestrictTo.Scope.LIBRARY_GROUP)
-=======
     @Deprecated
     @RestrictTo(RestrictTo.Scope.LIBRARY_GROUP_PREFIX)
->>>>>>> 04abd831
     public static <T> Flowable<T> createFlowable(final RoomDatabase database,
             final String[] tableNames, final Callable<T> callable) {
         return createFlowable(database, false, tableNames, callable);
@@ -119,7 +115,7 @@
      *
      * @hide
      */
-    @RestrictTo(RestrictTo.Scope.LIBRARY_GROUP_PREFIX)
+    @RestrictTo(RestrictTo.Scope.LIBRARY_GROUP)
     public static <T> Flowable<T> createFlowable(final RoomDatabase database,
             final boolean inTransaction, final String[] tableNames, final Callable<T> callable) {
         Scheduler scheduler = Schedulers.from(getExecutor(database, inTransaction));
@@ -185,12 +181,8 @@
      *
      * @hide
      */
-<<<<<<< HEAD
-    @RestrictTo(RestrictTo.Scope.LIBRARY_GROUP)
-=======
     @Deprecated
     @RestrictTo(RestrictTo.Scope.LIBRARY_GROUP_PREFIX)
->>>>>>> 04abd831
     public static <T> Observable<T> createObservable(final RoomDatabase database,
             final String[] tableNames, final Callable<T> callable) {
         return createObservable(database, false, tableNames, callable);
@@ -202,7 +194,7 @@
      *
      * @hide
      */
-    @RestrictTo(RestrictTo.Scope.LIBRARY_GROUP_PREFIX)
+    @RestrictTo(RestrictTo.Scope.LIBRARY_GROUP)
     public static <T> Observable<T> createObservable(final RoomDatabase database,
             final boolean inTransaction, final String[] tableNames, final Callable<T> callable) {
         Scheduler scheduler = Schedulers.from(getExecutor(database, inTransaction));
