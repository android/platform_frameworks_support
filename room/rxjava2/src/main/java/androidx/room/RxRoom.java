--- conflicted
+++ resolved
@@ -102,12 +102,8 @@
      *
      * @hide
      */
-<<<<<<< HEAD
-    @RestrictTo(RestrictTo.Scope.LIBRARY_GROUP)
-=======
     @Deprecated
     @RestrictTo(RestrictTo.Scope.LIBRARY_GROUP_PREFIX)
->>>>>>> 04abd831
     public static <T> Flowable<T> createFlowable(final RoomDatabase database,
             final String[] tableNames, final Callable<T> callable) {
         return createFlowable(database, false, tableNames, callable);
@@ -185,12 +181,8 @@
      *
      * @hide
      */
-<<<<<<< HEAD
-    @RestrictTo(RestrictTo.Scope.LIBRARY_GROUP)
-=======
     @Deprecated
     @RestrictTo(RestrictTo.Scope.LIBRARY_GROUP_PREFIX)
->>>>>>> 04abd831
     public static <T> Observable<T> createObservable(final RoomDatabase database,
             final String[] tableNames, final Callable<T> callable) {
         return createObservable(database, false, tableNames, callable);
