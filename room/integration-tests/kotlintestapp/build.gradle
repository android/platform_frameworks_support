--- conflicted
+++ resolved
@@ -45,16 +45,14 @@
     implementation(project(":sqlite:sqlite-framework"))
     implementation(project(":room:room-runtime"))
     implementation(project(":arch:core-runtime"))
-<<<<<<< HEAD
-    implementation(project(":lifecycle:lifecycle-extensions"))
-=======
     implementation(project(":lifecycle:lifecycle-livedata"))
     implementation(KOTLIN_STDLIB)
     implementation(KOTLIN_COROUTINES)
->>>>>>> d55bc89b
     kaptAndroidTest project(":room:room-compiler")
 
-    androidTestImplementation(TEST_RUNNER) {
+    androidTestImplementation(ANDROIDX_TEST_EXT_JUNIT)
+    androidTestImplementation(ANDROIDX_TEST_CORE)
+    androidTestImplementation(ANDROIDX_TEST_RUNNER) {
         exclude module: 'support-annotations'
         exclude module: 'hamcrest-core'
     }
@@ -62,23 +60,13 @@
         exclude group: 'com.android.support', module: 'support-annotations'
         exclude module: "hamcrest-core"
     })
-<<<<<<< HEAD
-    // IJ's gradle integration just cannot figure this out ...
-    androidTestImplementation project(':lifecycle:lifecycle-extensions')
-    androidTestImplementation project(':lifecycle:lifecycle-common')
-    androidTestImplementation project(':lifecycle:lifecycle-runtime')
-=======
     androidTestImplementation(TRUTH)
->>>>>>> d55bc89b
     androidTestImplementation project(':room:room-guava')
     androidTestImplementation project(':room:room-testing')
     androidTestImplementation project(':room:room-rxjava2')
-    androidTestImplementation project(':arch:core-testing')
+    androidTestImplementation(project(":room:room-ktx"))
+    androidTestImplementation(ARCH_CORE_TESTING)
     androidTestImplementation(GUAVA_ANDROID)
     androidTestImplementation(RX_JAVA)
     testImplementation(MOCKITO_CORE)
 }
-
-tasks['check'].dependsOn(tasks['connectedCheck'])
-
-uploadArchives.enabled = false