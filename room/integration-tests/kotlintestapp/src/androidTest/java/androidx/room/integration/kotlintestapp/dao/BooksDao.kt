/*
 * Copyright (C) 2017 The Android Open Source Project
 *
 * Licensed under the Apache License, Version 2.0 (the "License");
 * you may not use this file except in compliance with the License.
 * You may obtain a copy of the License at
 *
 *      http://www.apache.org/licenses/LICENSE-2.0
 *
 * Unless required by applicable law or agreed to in writing, software
 * distributed under the License is distributed on an "AS IS" BASIS,
 * WITHOUT WARRANTIES OR CONDITIONS OF ANY KIND, either express or implied.
 * See the License for the specific language governing permissions and
 * limitations under the License.
 */

package androidx.room.integration.kotlintestapp.dao

import androidx.lifecycle.LiveData
import androidx.room.Dao
import androidx.room.Delete
import androidx.room.Insert
import androidx.room.Query
import androidx.room.RawQuery
import androidx.room.Transaction
import androidx.room.TypeConverters
import androidx.room.Update
import androidx.room.integration.kotlintestapp.vo.Author
import androidx.room.integration.kotlintestapp.vo.Book
import androidx.room.integration.kotlintestapp.vo.BookAuthor
import androidx.room.integration.kotlintestapp.vo.BookWithJavaEntity
import androidx.room.integration.kotlintestapp.vo.BookWithPublisher
import androidx.room.integration.kotlintestapp.vo.DateConverter
import androidx.room.integration.kotlintestapp.vo.Lang
import androidx.room.integration.kotlintestapp.vo.Publisher
import androidx.room.integration.kotlintestapp.vo.PublisherWithBookSales
import androidx.room.integration.kotlintestapp.vo.PublisherWithBooks
import androidx.sqlite.db.SupportSQLiteQuery
import com.google.common.base.Optional
import com.google.common.util.concurrent.ListenableFuture
import io.reactivex.Completable
import io.reactivex.Flowable
import io.reactivex.Maybe
import io.reactivex.Single
import java.util.Date

@Dao
@TypeConverters(DateConverter::class)
interface BooksDao {

    @Insert
    fun addPublishers(vararg publishers: Publisher): List<Long>

    @Insert
    fun addPublishersSingle(vararg publishers: Publisher): Single<List<Long>>

    @Insert
    fun addPublishersCompletable(vararg publishers: Publisher): Completable

    @Insert
    fun addPublishersMaybe(vararg publishers: Publisher): Maybe<List<Long>>

    @Insert
    fun addPublisherSingle(publisher: Publisher): Single<Long>

    @Insert
    fun addPublisherCompletable(publisher: Publisher): Completable

    @Insert
    fun addPublisherMaybe(publisher: Publisher): Maybe<Long>

    @Delete
    fun deletePublishers(vararg publishers: Publisher)

    @Delete
    fun deletePublishersSingle(vararg publishers: Publisher): Single<Int>

    @Delete
    fun deletePublishersCompletable(vararg publishers: Publisher): Completable

    @Delete
    fun deletePublishersMaybe(vararg publishers: Publisher): Maybe<Int>

    @Delete
    fun deletePublishersCount(vararg publishers: Publisher): Int

    @Update
    fun updatePublishers(vararg publishers: Publisher)

    @Update
    fun updatePublishersCompletable(vararg publishers: Publisher): Completable

    @Update
    fun updatePublishersMaybe(vararg publishers: Publisher): Maybe<Int>

    @Update
    fun updatePublishersSingle(vararg publishers: Publisher): Single<Int>

    @Update
    fun updatePublishersCount(vararg publishers: Publisher): Int

    @Insert
    fun addAuthors(vararg authors: Author)

    @Query("SELECT * FROM author WHERE authorId = :authorId")
    fun getAuthor(authorId: String): Author

    @Insert
    fun addBooks(vararg books: Book)

    @Insert
    fun addBookAuthors(vararg bookAuthors: BookAuthor)

    @Query("SELECT * FROM book WHERE bookId = :bookId")
    fun getBook(bookId: String): Book

    @Query("SELECT * FROM book WHERE bookId = :bookId")
    suspend fun getBookSuspend(bookId: String): Book

    @Query("SELECT * FROM book")
    suspend fun getBooksSuspend(): List<Book>

    @Query("UPDATE book SET salesCnt = salesCnt + 1 WHERE bookId = :bookId")
    fun increaseBookSales(bookId: String)

    @Query("UPDATE book SET salesCnt = salesCnt + 1 WHERE bookId = :bookId")
    suspend fun increaseBookSalesSuspend(bookId: String)

    @Query("UPDATE book SET salesCnt = salesCnt + 1 WHERE bookId = :bookId")
    fun increaseBookSalesSingle(bookId: String): Single<Int>

    @Query("UPDATE book SET salesCnt = salesCnt + 1 WHERE bookId = :bookId")
    fun increaseBookSalesMaybe(bookId: String): Maybe<Int>

    @Query("UPDATE book SET salesCnt = salesCnt + 1 WHERE bookId = :bookId")
    fun increaseBookSalesCompletable(bookId: String): Completable

    @Query("UPDATE book SET salesCnt = salesCnt + 1 WHERE bookId = :bookId")
    fun increaseBookSalesFuture(bookId: String): ListenableFuture<Int>

    @Query("UPDATE book SET salesCnt = salesCnt + 1 WHERE bookId = :bookId")
    fun increaseBookSalesVoidFuture(bookId: String): ListenableFuture<Void>

    @Query("DELETE FROM book WHERE salesCnt = 0")
    fun deleteUnsoldBooks(): Int

    @Query("DELETE FROM book WHERE salesCnt = 0")
    suspend fun deleteUnsoldBooksSuspend(): Int

    @Query("DELETE FROM book WHERE salesCnt = 0")
    fun deleteUnsoldBooksSingle(): Single<Int>

    @Query("DELETE FROM book WHERE salesCnt = 0")
    fun deleteUnsoldBooksMaybe(): Maybe<Int>

    @Query("DELETE FROM book WHERE salesCnt = 0")
    fun deleteUnsoldBooksCompletable(): Completable

    @Query("DELETE FROM book WHERE salesCnt = 0")
    fun deleteUnsoldBooksFuture(): ListenableFuture<Int>

    @Query("DELETE FROM book WHERE salesCnt = 0")
    fun deleteUnsoldBooksVoidFuture(): ListenableFuture<Void>

    @Query("DELETE FROM book WHERE bookId IN (:bookIds)")
    fun deleteBookWithIds(vararg bookIds: String)

    @Query("DELETE FROM book WHERE bookId IN (:bookIds)")
    suspend fun deleteBookWithIdsSuspend(vararg bookIds: String)

    @Query("DELETE FROM book WHERE bookId IN (:bookIds)")
    fun deleteBookWithIdsSingle(vararg bookIds: String): Single<Int>

    @Query("DELETE FROM book WHERE bookId IN (:bookIds)")
    fun deleteBookWithIdsMaybe(vararg bookIds: String): Maybe<Int>

    @Query("DELETE FROM book WHERE bookId IN (:bookIds)")
    fun deleteBookWithIdsCompletable(vararg bookIds: String): Completable

    @Query("DELETE FROM book WHERE bookId IN (:bookIds)")
    fun deleteBookWithIdsFuture(vararg bookIds: String): ListenableFuture<Int>

    @Query("INSERT INTO publisher (publisherId, name) VALUES (:id, :name)")
    fun insertPublisherVoid(id: String, name: String)

    @Query("INSERT INTO publisher (publisherId, name) VALUES (:id, :name)")
    fun insertPublisher(id: String, name: String): Long

    @Query("INSERT INTO publisher (publisherId, name) VALUES (:id, :name)")
    suspend fun insertPublisherSuspend(id: String, name: String): Long

    @Query("INSERT INTO publisher (publisherId, name) VALUES (:id, :name)")
    fun insertPublisherSingle(id: String, name: String): Single<Long>

    @Query("INSERT INTO publisher (publisherId, name) VALUES (:id, :name)")
    fun insertPublisherMaybe(id: String, name: String): Maybe<Long>

    @Query("INSERT INTO publisher (publisherId, name) VALUES (:id, :name)")
    fun insertPublisherCompletable(id: String, name: String): Completable

    @Query("INSERT INTO publisher (publisherId, name) VALUES (:id, :name)")
    fun insertPublisherFuture(id: String, name: String): ListenableFuture<Long>

    @Transaction
    @Query("SELECT * FROM book WHERE salesCnt > :count")
    suspend fun getBooksWithMinSalesCountSuspend(count: Int): List<Book>

    @RawQuery
    suspend fun getBookWithRawQuerySuspend(query: SupportSQLiteQuery): Book

    @Insert
    suspend fun insertBookSuspend(book: Book)

    @Insert
    suspend fun insertBookWithResultSuspend(book: Book): Long

    @Insert
    suspend fun insertBooksWithResultSuspend(vararg book: Book): List<Long>

    @Delete
    suspend fun deleteBookSuspend(book: Book)

    @Delete
    suspend fun deleteBookWithResultSuspend(book: Book): Int

    @Update
    suspend fun updateBookSuspend(book: Book)

    @Update
    suspend fun updateBookWithResultSuspend(book: Book): Int

    @Query("""SELECT * FROM book WHERE
            bookId IN(:bookIds)
            order by bookId DESC""")
    fun getBooksMultiLineQuery(bookIds: List<String>): List<Book>

    @Query("SELECT * FROM book WHERE bookId = :bookId")
    fun getBookLiveData(bookId: String): LiveData<Book>

    @Query("SELECT * FROM book WHERE bookId = :bookId")
    fun getBookFlowable(bookId: String): Flowable<Book>

    @Query("SELECT * FROM book WHERE bookId = :bookId")
    fun getBookJavaOptional(bookId: String): java.util.Optional<Book>

    @Query("SELECT * FROM book WHERE bookId = :bookId")
    fun getBookListenableFuture(bookId: String): ListenableFuture<Book>

    @Query("SELECT * FROM book WHERE bookId = :bookId")
    fun getBookOptional(bookId: String): Optional<Book>

    @Query("SELECT * FROM book WHERE bookId = :bookId")
    fun getBookOptionalFlowable(bookId: String): Flowable<Optional<Book>>

    @Query("SELECT * FROM book WHERE bookId = :bookId")
    fun getBookOptionalListenableFuture(bookId: String): ListenableFuture<Optional<Book>>

    @Query("SELECT * FROM book WHERE bookId = :bookId")
    fun getBookSingle(bookId: String): Single<Book>

    @Query("SELECT * FROM book WHERE bookId = :bookId")
    fun getBookMaybe(bookId: String): Maybe<Book>

    @Query("SELECT * FROM book INNER JOIN publisher " +
            "ON book.bookPublisherId = publisher.publisherId ")
    fun getBooksWithPublisher(): List<BookWithPublisher>

    @Query("SELECT * FROM book INNER JOIN publisher " +
            "ON book.bookPublisherId = publisher.publisherId ")
    fun getBooksWithPublisherLiveData(): LiveData<List<BookWithPublisher>>

    @Query("SELECT * FROM book INNER JOIN publisher " +
            "ON book.bookPublisherId = publisher.publisherId ")
    fun getBooksWithPublisherFlowable(): Flowable<List<BookWithPublisher>>

    @Query("SELECT * FROM book INNER JOIN publisher " +
            "ON book.bookPublisherId = publisher.publisherId ")
    fun getBooksWithPublisherListenableFuture(): ListenableFuture<List<BookWithPublisher>>

    @Query("SELECT * FROM publisher WHERE publisherId = :publisherId")
    fun getPublisherWithBooks(publisherId: String): PublisherWithBooks

    @Query("SELECT * FROM publisher WHERE publisherId = :publisherId")
    fun getPublisherWithBookSales(publisherId: String): PublisherWithBookSales

    @Query("SELECT * FROM publisher WHERE publisherId = :publisherId")
    fun getPublisherWithBooksLiveData(publisherId: String): LiveData<PublisherWithBooks>

    @Query("SELECT * FROM publisher WHERE publisherId = :publisherId")
    fun getPublisherWithBooksFlowable(publisherId: String): Flowable<PublisherWithBooks>

    @Query("UPDATE book SET title = :title WHERE bookId = :bookId")
    fun updateBookTitle(bookId: String, title: String?)

    @Query("SELECT * FROM book WHERE languages & :langs != 0 ORDER BY bookId ASC")
    @TypeConverters(Lang::class)
    fun findByLanguages(langs: Set<Lang>): List<Book>

    // see: b/78199923 just a compilation test to ensure we can generate proper code.
    @Query("SELECT * FROM book WHERE bookId = :bookId")
    fun getWithJavaEntities(bookId: String): BookWithJavaEntity

    @Transaction
    fun deleteAndAddPublisher(
        oldPublisher: Publisher,
        newPublisher: Publisher,
        fail: Boolean = false
    ) {
        deletePublishers(oldPublisher)
        if (fail) {
            throw RuntimeException()
        }
        addPublishers(newPublisher)
    }

    @Transaction
    fun getDefaultBook() = getBook("DEFAULT_ID")

    @Query("SELECT * FROM Publisher")
    fun getPublishers(): List<Publisher>

    @Query("SELECT * FROM Publisher WHERE publisherId = :publisherId")
    fun getPublisher(publisherId: String): Publisher

    @Query("SELECT * FROM Publisher WHERE _rowid_ = :rowid")
    fun getPublisher(rowid: Long): Publisher

    @Query("SELECT dateOfBirth FROM author")
    suspend fun getAllAuthorsDateOfBirth(): List<Date>

    @Query("SELECT dateOfBirth FROM author WHERE authorId = :authorId")
    suspend fun getAuthorDateOfBirths(authorId: String): Date
<<<<<<< HEAD
=======

    @Query("SELECT * FROM author WHERE dateOfBirth IN (:dates)")
    fun getAuthorsWithBirthDatesList(dates: List<Date>): List<Author>

    @Query("SELECT * FROM author WHERE dateOfBirth IN (:dates)")
    fun getAuthorsWithBirthDatesVararg(vararg dates: Date): List<Author>

    // see: b/123767877, suspend function with inner class as parameter issues.
    @Query("SELECT 0 FROM book WHERE bookId = :param")
    suspend fun getZero(param: AnswerConverter.Answer): Int

    // see: b/123767877, suspend function with inner class as parameter issues.
    @Query("SELECT 'YES' FROM book")
    suspend fun getAnswer(): AnswerConverter.Answer

    @Transaction
    suspend fun insertBookAndAuthorSuspend(book: Book, author: Author) {
        addBooks(book)
        addAuthors(author)
    }

    @Query("SELECT * FROM book WHERE salesCnt = :count")
    suspend fun getBooksSalesCountSuspend(count: Int): List<Book>

    @Transaction
    suspend fun deleteBooksWithZeroSales(): List<Book> {
        val books = getBooksSalesCountSuspend(0)
        deleteBookWithIds(*books.map { it.bookId }.toTypedArray())
        return books
    }

    @Transaction
    suspend fun addAuthorPublisherBooks(author: Author, publisher: Publisher, vararg books: Book) {
        addAuthorsSuspend(author)
        addPublisherSuspend(publisher)
        for (book in books) {
            insertBookSuspend(book)
        }
    }
>>>>>>> 04abd831
}<|MERGE_RESOLUTION|>--- conflicted
+++ resolved
@@ -25,6 +25,7 @@
 import androidx.room.Transaction
 import androidx.room.TypeConverters
 import androidx.room.Update
+import androidx.room.integration.kotlintestapp.vo.AnswerConverter
 import androidx.room.integration.kotlintestapp.vo.Author
 import androidx.room.integration.kotlintestapp.vo.Book
 import androidx.room.integration.kotlintestapp.vo.BookAuthor
@@ -45,7 +46,7 @@
 import java.util.Date
 
 @Dao
-@TypeConverters(DateConverter::class)
+@TypeConverters(DateConverter::class, AnswerConverter::class)
 interface BooksDao {
 
     @Insert
@@ -69,6 +70,9 @@
     @Insert
     fun addPublisherMaybe(publisher: Publisher): Maybe<Long>
 
+    @Insert
+    fun addPublisherSuspend(publisher: Publisher)
+
     @Delete
     fun deletePublishers(vararg publishers: Publisher)
 
@@ -101,6 +105,9 @@
 
     @Insert
     fun addAuthors(vararg authors: Author)
+
+    @Insert
+    suspend fun addAuthorsSuspend(vararg authors: Author)
 
     @Query("SELECT * FROM author WHERE authorId = :authorId")
     fun getAuthor(authorId: String): Author
@@ -330,8 +337,6 @@
 
     @Query("SELECT dateOfBirth FROM author WHERE authorId = :authorId")
     suspend fun getAuthorDateOfBirths(authorId: String): Date
-<<<<<<< HEAD
-=======
 
     @Query("SELECT * FROM author WHERE dateOfBirth IN (:dates)")
     fun getAuthorsWithBirthDatesList(dates: List<Date>): List<Author>
@@ -371,5 +376,4 @@
             insertBookSuspend(book)
         }
     }
->>>>>>> 04abd831
 }