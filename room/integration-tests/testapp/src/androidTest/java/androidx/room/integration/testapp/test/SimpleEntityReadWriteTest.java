/*
 * Copyright (C) 2016 The Android Open Source Project
 *
 * Licensed under the Apache License, Version 2.0 (the "License");
 * you may not use this file except in compliance with the License.
 * You may obtain a copy of the License at
 *
 *      http://www.apache.org/licenses/LICENSE-2.0
 *
 * Unless required by applicable law or agreed to in writing, software
 * distributed under the License is distributed on an "AS IS" BASIS,
 * WITHOUT WARRANTIES OR CONDITIONS OF ANY KIND, either express or implied.
 * See the License for the specific language governing permissions and
 * limitations under the License.
 */

package androidx.room.integration.testapp.test;

import static org.hamcrest.CoreMatchers.equalTo;
import static org.hamcrest.CoreMatchers.instanceOf;
import static org.hamcrest.CoreMatchers.is;
import static org.hamcrest.CoreMatchers.not;
import static org.hamcrest.CoreMatchers.nullValue;
import static org.hamcrest.MatcherAssert.assertThat;
import static org.hamcrest.Matchers.hasSize;
import static org.junit.Assert.assertNotNull;
import static org.junit.Assert.assertTrue;
import static org.junit.Assert.fail;

import android.content.Context;
import android.database.Cursor;
import android.database.sqlite.SQLiteConstraintException;
import android.database.sqlite.SQLiteException;

import androidx.room.Room;
import androidx.room.integration.testapp.TestDatabase;
import androidx.room.integration.testapp.dao.BlobEntityDao;
import androidx.room.integration.testapp.dao.PetDao;
import androidx.room.integration.testapp.dao.ProductDao;
import androidx.room.integration.testapp.dao.UserDao;
import androidx.room.integration.testapp.dao.UserPetDao;
import androidx.room.integration.testapp.vo.BlobEntity;
import androidx.room.integration.testapp.vo.Day;
import androidx.room.integration.testapp.vo.IdUsername;
import androidx.room.integration.testapp.vo.NameAndLastName;
import androidx.room.integration.testapp.vo.Pet;
import androidx.room.integration.testapp.vo.Product;
import androidx.room.integration.testapp.vo.User;
import androidx.room.integration.testapp.vo.UserAndAllPets;
<<<<<<< HEAD
import androidx.test.InstrumentationRegistry;
=======
import androidx.room.integration.testapp.vo.UserSummary;
import androidx.room.integration.testapp.vo.Username;
import androidx.test.core.app.ApplicationProvider;
import androidx.test.ext.junit.runners.AndroidJUnit4;
>>>>>>> d55bc89b
import androidx.test.filters.SmallTest;
import androidx.test.runner.AndroidJUnit4;

import com.google.common.base.Charsets;

import org.junit.Before;
import org.junit.Test;
import org.junit.runner.RunWith;

import java.util.Arrays;
import java.util.Calendar;
import java.util.Collections;
import java.util.Date;
import java.util.HashSet;
import java.util.List;
import java.util.Set;

@SuppressWarnings("ArraysAsListWithZeroOrOneArgument")
@SmallTest
@RunWith(AndroidJUnit4.class)
public class SimpleEntityReadWriteTest {
    private UserDao mUserDao;
    private BlobEntityDao mBlobEntityDao;
    private PetDao mPetDao;
    private UserPetDao mUserPetDao;
    private ProductDao mProductDao;

    @Before
    public void createDb() {
        Context context = InstrumentationRegistry.getTargetContext();
        TestDatabase db = Room.inMemoryDatabaseBuilder(context, TestDatabase.class).build();
        mUserDao = db.getUserDao();
        mPetDao = db.getPetDao();
        mUserPetDao = db.getUserPetDao();
        mBlobEntityDao = db.getBlobEntityDao();
        mProductDao = db.getProductDao();
    }

    @Test
    public void writeUserAndReadInList() throws Exception {
        User user = TestUtil.createUser(3);
        user.setName("george");
        mUserDao.insert(user);
        List<User> byName = mUserDao.findUsersByName("george");
        assertThat(byName.get(0), equalTo(user));
    }

    @Test
    public void insertNull() throws Exception {
        @SuppressWarnings("ConstantConditions")
        Product product = new Product(1, null);
        Throwable throwable = null;
        try {
            mProductDao.insert(product);
        } catch (Throwable t) {
            throwable = t;
        }
        assertNotNull("Was expecting an exception", throwable);
        assertThat(throwable, instanceOf(SQLiteConstraintException.class));
    }

    @Test
    public void insertQueryForVoid() {
        mProductDao.insert("Product X");
        assertThat(mProductDao.countProducts(), is(1));
    }

    @Test
    public void insertQueryForLong() {
        final String name = "Product X";
        final long newId = mProductDao.insertForLong(name);
        assertThat(mProductDao.countProducts(), is(1));
        assertThat(mProductDao.getProductById(newId), equalTo(new Product(newId, name)));
    }

    @Test
    public void insertQueryVararg() {
        mProductDao.insertVarArgs(1, 2, 3);
        assertThat(mProductDao.countProducts(), is(1));
    }

    @Test
    public void insertDifferentEntities() throws Exception {
        User user1 = TestUtil.createUser(3);
        user1.setName("george");
        Pet pet = TestUtil.createPet(1);
        pet.setUserId(3);
        pet.setName("a");
        mUserPetDao.insertUserAndPet(user1, pet);
        assertThat(mUserDao.count(), is(1));
        List<UserAndAllPets> inserted = mUserPetDao.loadAllUsersWithTheirPets();
        assertThat(inserted, hasSize(1));
        assertThat(inserted.get(0).user.getId(), is(3));
        assertThat(inserted.get(0).user.getName(), is(equalTo("george")));
        assertThat(inserted.get(0).pets, hasSize(1));
        assertThat(inserted.get(0).pets.get(0).getPetId(), is(1));
        assertThat(inserted.get(0).pets.get(0).getName(), is("a"));
        assertThat(inserted.get(0).pets.get(0).getUserId(), is(3));
        pet.setName("b");
        mUserPetDao.updateUsersAndPets(new User[]{user1}, new Pet[]{pet});
        List<UserAndAllPets> updated = mUserPetDao.loadAllUsersWithTheirPets();
        assertThat(updated, hasSize(1));
        assertThat(updated.get(0).pets, hasSize(1));
        assertThat(updated.get(0).pets.get(0).getName(), is("b"));
        User user2 = TestUtil.createUser(5);
        user2.setName("chet");
        mUserDao.insert(user2);
        assertThat(mUserDao.count(), is(2));
        mUserPetDao.delete2UsersAndPets(user1, user2, new Pet[]{pet});
        List<UserAndAllPets> deleted = mUserPetDao.loadAllUsersWithTheirPets();
        assertThat(deleted, hasSize(0));
    }

    @Test
    public void insertDifferentEntities_transaction() throws Exception {
        Pet pet = TestUtil.createPet(1);
        mPetDao.insertOrReplace(pet);
        assertThat(mPetDao.count(), is(1));
        User user = TestUtil.createUser(3);
        try {
            mUserPetDao.insertUserAndPet(user, pet);
            fail("Exception expected");
        } catch (SQLiteConstraintException ignored) {
        }
        assertThat(mUserDao.count(), is(0));
        assertThat(mPetDao.count(), is(1));
    }

    @Test
    public void throwExceptionOnConflict() {
        User user = TestUtil.createUser(3);
        mUserDao.insert(user);

        User user2 = TestUtil.createUser(3);
        try {
            mUserDao.insert(user2);
            throw new AssertionError("didn't throw in conflicting insertion");
        } catch (SQLiteException ignored) {
        }
    }

    @Test
    public void replaceOnConflict() {
        User user = TestUtil.createUser(3);
        mUserDao.insert(user);

        User user2 = TestUtil.createUser(3);
        mUserDao.insertOrReplace(user2);

        assertThat(mUserDao.load(3), equalTo(user2));
        assertThat(mUserDao.load(3), not(equalTo(user)));
    }

    @Test
    public void updateSimple() {
        User user = TestUtil.createUser(3);
        mUserDao.insert(user);
        user.setName("i am an updated name");
        assertThat(mUserDao.update(user), is(1));
        assertThat(mUserDao.load(user.getId()), equalTo(user));
    }

    @Test
    public void updateUsingPartialEntity() {
        User user = TestUtil.createUser(3);
        mUserDao.insert(user);
        user.setName("i am an updated name");
        IdUsername name = new IdUsername(3, "i am an updated name");
        assertThat(mUserDao.updateUsername(name), is(1));
        assertThat(mUserDao.load(user.getId()), equalTo(user));
    }

    @Test
    public void updateNonExisting() {
        User user = TestUtil.createUser(3);
        mUserDao.insert(user);
        User user2 = TestUtil.createUser(4);
        assertThat(mUserDao.update(user2), is(0));
    }

    @Test
    public void updateList() {
        List<User> users = TestUtil.createUsersList(3, 4, 5);
        mUserDao.insertAll(users.toArray(new User[3]));
        for (User user : users) {
            user.setName("name " + user.getId());
        }
        assertThat(mUserDao.updateAll(users), is(3));
        for (User user : users) {
            assertThat(mUserDao.load(user.getId()).getName(), is("name " + user.getId()));
        }
    }

    @Test
    public void updateListPartial() {
        List<User> existingUsers = TestUtil.createUsersList(3, 4, 5);
        mUserDao.insertAll(existingUsers.toArray(new User[3]));
        for (User user : existingUsers) {
            user.setName("name " + user.getId());
        }
        List<User> allUsers = TestUtil.createUsersList(7, 8, 9);
        allUsers.addAll(existingUsers);
        assertThat(mUserDao.updateAll(allUsers), is(3));
        for (User user : existingUsers) {
            assertThat(mUserDao.load(user.getId()).getName(), is("name " + user.getId()));
        }
    }

    @Test
    public void delete() {
        User user = TestUtil.createUser(3);
        mUserDao.insert(user);
        assertThat(mUserDao.delete(user), is(1));
        assertThat(mUserDao.delete(user), is(0));
        assertThat(mUserDao.load(3), is(nullValue()));
    }

    @Test
    public void deleteUsingPartialEntity() {
        User user = TestUtil.createUser(3);
        mUserDao.insert(user);
        Username name = new Username(user.getName());
        assertThat(mUserDao.deleteViaUsername(name), is(1));
        assertThat(mUserDao.deleteViaUsername(name), is(0));
        assertThat(mUserDao.load(3), is(nullValue()));
    }

    @Test
    public void deleteAll() {
        User[] users = TestUtil.createUsersArray(3, 5, 7, 9);
        mUserDao.insertAll(users);
        // there is actually no guarantee for this order by works fine since they are ordered for
        // the test and it is a new database (no pages to recycle etc)
        assertThat(mUserDao.loadByIds(3, 5, 7, 9), is(users));
        int deleteCount = mUserDao.deleteAll(new User[]{users[0], users[3],
                TestUtil.createUser(9)});
        assertThat(deleteCount, is(2));
        assertThat(mUserDao.loadByIds(3, 5, 7, 9), is(new User[]{users[1], users[2]}));
    }

    @Test
    public void deleteEverything() {
        User user = TestUtil.createUser(3);
        mUserDao.insert(user);
        assertThat(mUserDao.count(), is(1));
        int count = mUserDao.deleteEverything();
        assertThat(count, is(1));
        assertThat(mUserDao.count(), is(0));
    }

    @Test
    public void findByBoolean() {
        User user1 = TestUtil.createUser(3);
        user1.setAdmin(true);
        User user2 = TestUtil.createUser(5);
        user2.setAdmin(false);
        mUserDao.insert(user1);
        mUserDao.insert(user2);
        assertThat(mUserDao.findByAdmin(true), is(Arrays.asList(user1)));
        assertThat(mUserDao.findByAdmin(false), is(Arrays.asList(user2)));
    }

    @Test
    public void returnBoolean() {
        User user1 = TestUtil.createUser(1);
        User user2 = TestUtil.createUser(2);
        user1.setAdmin(true);
        user2.setAdmin(false);
        mUserDao.insert(user1);
        mUserDao.insert(user2);
        assertThat(mUserDao.isAdmin(1), is(true));
        assertThat(mUserDao.isAdmin(2), is(false));
    }

    @Test
    public void findByCollateNoCase() {
        User user = TestUtil.createUser(3);
        user.setCustomField("abc");
        mUserDao.insert(user);
        List<User> users = mUserDao.findByCustomField("ABC");
        assertThat(users, hasSize(1));
        assertThat(users.get(0).getId(), is(3));
    }

    @Test
    public void deleteByAge() {
        User user1 = TestUtil.createUser(3);
        user1.setAge(30);
        User user2 = TestUtil.createUser(5);
        user2.setAge(45);
        mUserDao.insert(user1);
        mUserDao.insert(user2);
        assertThat(mUserDao.deleteAgeGreaterThan(60), is(0));
        assertThat(mUserDao.deleteAgeGreaterThan(45), is(0));
        assertThat(mUserDao.deleteAgeGreaterThan(35), is(1));
        assertThat(mUserDao.loadByIds(3, 5), is(new User[]{user1}));
    }

    @Test
    public void deleteByAgeRange() {
        User user1 = TestUtil.createUser(3);
        user1.setAge(30);
        User user2 = TestUtil.createUser(5);
        user2.setAge(45);
        mUserDao.insert(user1);
        mUserDao.insert(user2);
        assertThat(mUserDao.deleteByAgeRange(35, 40), is(0));
        assertThat(mUserDao.deleteByAgeRange(25, 30), is(1));
        assertThat(mUserDao.loadByIds(3, 5), is(new User[]{user2}));
    }

    @Test
    public void deleteByUIds() {
        User[] users = TestUtil.createUsersArray(3, 5, 7, 9, 11);
        mUserDao.insertAll(users);
        assertThat(mUserDao.deleteByUids(2, 4, 6), is(0));
        assertThat(mUserDao.deleteByUids(3, 11), is(2));
        assertThat(mUserDao.loadByIds(3, 5, 7, 9, 11), is(new User[]{
                users[1], users[2], users[3]
        }));
    }

    @Test
    public void updateNameById() {
        User[] usersArray = TestUtil.createUsersArray(3, 5, 7);
        mUserDao.insertAll(usersArray);
        assertThat("test sanity", usersArray[1].getName(), not(equalTo("updated name")));
        int changed = mUserDao.updateById(5, "updated name");
        assertThat(changed, is(1));
        assertThat(mUserDao.load(5).getName(), is("updated name"));
    }

    @Test
    public void incrementIds() {
        User[] usersArr = TestUtil.createUsersArray(2, 4, 6);
        mUserDao.insertAll(usersArr);
        mUserDao.incrementIds(1);
        assertThat(mUserDao.loadIds(), is(Arrays.asList(3, 5, 7)));
    }

    @Test
    public void incrementAgeOfAll() {
        User[] users = TestUtil.createUsersArray(3, 5, 7);
        users[0].setAge(3);
        users[1].setAge(5);
        users[2].setAge(7);
        mUserDao.insertAll(users);
        assertThat(mUserDao.count(), is(3));
        mUserDao.incrementAgeOfAll();
        for (User user : mUserDao.loadByIds(3, 5, 7)) {
            assertThat(user.getAge(), is(user.getId() + 1));
        }
    }

    @Test
    public void findByIntQueryParameter() {
        User user = TestUtil.createUser(1);
        final String name = "my name";
        user.setName(name);
        mUserDao.insert(user);
        assertThat(mUserDao.findByNameLength(name.length()), is(Collections.singletonList(user)));
    }

    @Test
    public void findByIntFieldMatch() {
        User user = TestUtil.createUser(1);
        user.setAge(19);
        mUserDao.insert(user);
        assertThat(mUserDao.findByAge(19), is(Collections.singletonList(user)));
    }

    @Test
    public void customConverterField() {
        User user = TestUtil.createUser(20);
        Date theDate = new Date(System.currentTimeMillis() - 200);
        user.setBirthday(theDate);
        mUserDao.insert(user);
        assertThat(mUserDao.findByBirthdayRange(new Date(theDate.getTime() - 100),
                new Date(theDate.getTime() + 1)).get(0), is(user));
        assertThat(mUserDao.findByBirthdayRange(new Date(theDate.getTime()),
                new Date(theDate.getTime() + 1)).size(), is(0));
    }

    @Test
    public void renamedField() {
        User user = TestUtil.createUser(3);
        user.setCustomField("foo laaa");
        mUserDao.insertOrReplace(user);
        User loaded = mUserDao.load(3);
        assertThat(loaded.getCustomField(), is("foo laaa"));
        assertThat(loaded, is(user));
    }

    @Test
    public void readViaCursor() {
        User[] users = TestUtil.createUsersArray(3, 5, 7, 9);
        mUserDao.insertAll(users);
        Cursor cursor = mUserDao.findUsersAsCursor(3, 5, 9);
        try {
            assertThat(cursor.getCount(), is(3));
            assertThat(cursor.moveToNext(), is(true));
            assertThat(cursor.getInt(0), is(3));
            assertThat(cursor.moveToNext(), is(true));
            assertThat(cursor.getInt(0), is(5));
            assertThat(cursor.moveToNext(), is(true));
            assertThat(cursor.getInt(0), is(9));
            assertThat(cursor.moveToNext(), is(false));
        } finally {
            cursor.close();
        }
    }

    @Test
    public void readDirectWithTypeAdapter() {
        User user = TestUtil.createUser(3);
        user.setBirthday(null);
        mUserDao.insert(user);
        assertThat(mUserDao.getBirthday(3), is(nullValue()));
        Calendar calendar = Calendar.getInstance();
        calendar.add(Calendar.YEAR, 3);
        Date birthday = calendar.getTime();
        user.setBirthday(birthday);

        mUserDao.update(user);
        assertThat(mUserDao.getBirthday(3), is(birthday));
    }

    @Test
    public void emptyInQuery() {
        User[] users = mUserDao.loadByIds();
        assertThat(users, is(new User[0]));
    }

    @Test
    public void blob() {
        BlobEntity a = new BlobEntity(1, "abc".getBytes(Charsets.UTF_8));
        BlobEntity b = new BlobEntity(2, "def".getBytes(Charsets.UTF_8));
        mBlobEntityDao.insert(a);
        mBlobEntityDao.insert(b);
        List<BlobEntity> list = mBlobEntityDao.selectAll();
        assertThat(list, hasSize(2));
        mBlobEntityDao.updateContent(2, "ghi".getBytes(Charsets.UTF_8));
        assertThat(mBlobEntityDao.getContent(2), is(equalTo("ghi".getBytes(Charsets.UTF_8))));
    }

    @Test
    public void transactionByRunnable() {
        User a = TestUtil.createUser(3);
        User b = TestUtil.createUser(5);
        mUserDao.insertBothByRunnable(a, b);
        assertThat(mUserDao.count(), is(2));
    }

    @Test
    public void transactionByRunnable_failure() {
        User a = TestUtil.createUser(3);
        User b = TestUtil.createUser(3);
        boolean caught = false;
        try {
            mUserDao.insertBothByRunnable(a, b);
        } catch (SQLiteConstraintException e) {
            caught = true;
        }
        assertTrue("SQLiteConstraintException expected", caught);
        assertThat(mUserDao.count(), is(0));
    }

    @Test
    public void transactionByCallable() {
        User a = TestUtil.createUser(3);
        User b = TestUtil.createUser(5);
        int count = mUserDao.insertBothByCallable(a, b);
        assertThat(mUserDao.count(), is(2));
        assertThat(count, is(2));
    }

    @Test
    public void transactionByCallable_failure() {
        User a = TestUtil.createUser(3);
        User b = TestUtil.createUser(3);
        boolean caught = false;
        try {
            mUserDao.insertBothByCallable(a, b);
        } catch (SQLiteConstraintException e) {
            caught = true;
        }
        assertTrue("SQLiteConstraintException expected", caught);
        assertThat(mUserDao.count(), is(0));
    }

    @Test
    public void transactionByDefaultImplementation() {
        Pet pet1 = TestUtil.createPet(1);
        mPetDao.insertOrReplace(pet1);
        assertThat(mPetDao.count(), is(1));
        assertThat(mPetDao.allIds()[0], is(1));
        Pet pet2 = TestUtil.createPet(2);
        mPetDao.deleteAndInsert(pet1, pet2, false);
        assertThat(mPetDao.count(), is(1));
        assertThat(mPetDao.allIds()[0], is(2));
    }

    @Test
    public void transactionByDefaultImplementation_failure() {
        Pet pet1 = TestUtil.createPet(1);
        mPetDao.insertOrReplace(pet1);
        assertThat(mPetDao.count(), is(1));
        assertThat(mPetDao.allIds()[0], is(1));
        Pet pet2 = TestUtil.createPet(2);
        Throwable throwable = null;
        try {
            mPetDao.deleteAndInsert(pet1, pet2, true);
        } catch (Throwable t) {
            throwable = t;
        }
        assertNotNull("Was expecting an exception", throwable);
        assertThat(mPetDao.count(), is(1));
        assertThat(mPetDao.allIds()[0], is(1));
    }

    @Test
    public void multipleInParamsFollowedByASingleParam_delete() {
        User user = TestUtil.createUser(3);
        user.setAge(30);
        mUserDao.insert(user);
        assertThat(mUserDao.deleteByAgeAndIds(20, Arrays.asList(3, 5)), is(0));
        assertThat(mUserDao.count(), is(1));
        assertThat(mUserDao.deleteByAgeAndIds(30, Arrays.asList(3, 5)), is(1));
        assertThat(mUserDao.count(), is(0));
    }

    @Test
    public void multipleInParamsFollowedByASingleParam_update() {
        User user = TestUtil.createUser(3);
        user.setAge(30);
        user.setWeight(10f);
        mUserDao.insert(user);
        assertThat(mUserDao.updateByAgeAndIds(3f, 20, Arrays.asList(3, 5)), is(0));
        assertThat(mUserDao.loadByIds(3)[0].getWeight(), is(10f));
        assertThat(mUserDao.updateByAgeAndIds(3f, 30, Arrays.asList(3, 5)), is(1));
        assertThat(mUserDao.loadByIds(3)[0].getWeight(), is(3f));
    }

    @Test
    public void transactionByAnnotation() {
        User a = TestUtil.createUser(3);
        User b = TestUtil.createUser(5);
        mUserDao.insertBothByAnnotation(a, b);
        assertThat(mUserDao.count(), is(2));
    }

    @Test
    public void transactionByAnnotation_failure() {
        User a = TestUtil.createUser(3);
        User b = TestUtil.createUser(3);
        boolean caught = false;
        try {
            mUserDao.insertBothByAnnotation(a, b);
        } catch (SQLiteConstraintException e) {
            caught = true;
        }
        assertTrue("SQLiteConstraintException expected", caught);
        assertThat(mUserDao.count(), is(0));
    }

    @Test
    public void tablePrefix_simpleSelect() {
        User user = TestUtil.createUser(3);
        mUserDao.insert(user);
        NameAndLastName result = mUserDao.getNameAndLastName(3);
        assertThat(result.getName(), is(user.getName()));
        assertThat(result.getLastName(), is(user.getLastName()));
    }

    @Test
    public void enumSet_simpleLoad() {
        User a = TestUtil.createUser(3);
        Set<Day> expected = toSet(Day.MONDAY, Day.TUESDAY);
        a.setWorkDays(expected);
        mUserDao.insert(a);
        User loaded = mUserDao.load(3);
        assertThat(loaded.getWorkDays(), is(expected));
    }

    @Test
    public void enumSet_query() {
        User user1 = TestUtil.createUser(3);
        user1.setWorkDays(toSet(Day.MONDAY, Day.FRIDAY));
        User user2 = TestUtil.createUser(5);
        user2.setWorkDays(toSet(Day.MONDAY, Day.THURSDAY));
        mUserDao.insert(user1);
        mUserDao.insert(user2);
        List<User> empty = mUserDao.findUsersByWorkDays(toSet(Day.WEDNESDAY));
        assertThat(empty.size(), is(0));
        List<User> friday = mUserDao.findUsersByWorkDays(toSet(Day.FRIDAY));
        assertThat(friday, is(Arrays.asList(user1)));
        List<User> monday = mUserDao.findUsersByWorkDays(toSet(Day.MONDAY));
        assertThat(monday, is(Arrays.asList(user1, user2)));

    }

    private Set<Day> toSet(Day... days) {
        return new HashSet<>(Arrays.asList(days));
    }
}<|MERGE_RESOLUTION|>--- conflicted
+++ resolved
@@ -17,6 +17,7 @@
 package androidx.room.integration.testapp.test;
 
 import static org.hamcrest.CoreMatchers.equalTo;
+import static org.hamcrest.CoreMatchers.hasItems;
 import static org.hamcrest.CoreMatchers.instanceOf;
 import static org.hamcrest.CoreMatchers.is;
 import static org.hamcrest.CoreMatchers.not;
@@ -47,16 +48,11 @@
 import androidx.room.integration.testapp.vo.Product;
 import androidx.room.integration.testapp.vo.User;
 import androidx.room.integration.testapp.vo.UserAndAllPets;
-<<<<<<< HEAD
-import androidx.test.InstrumentationRegistry;
-=======
 import androidx.room.integration.testapp.vo.UserSummary;
 import androidx.room.integration.testapp.vo.Username;
 import androidx.test.core.app.ApplicationProvider;
 import androidx.test.ext.junit.runners.AndroidJUnit4;
->>>>>>> d55bc89b
 import androidx.test.filters.SmallTest;
-import androidx.test.runner.AndroidJUnit4;
 
 import com.google.common.base.Charsets;
 
@@ -69,6 +65,7 @@
 import java.util.Collections;
 import java.util.Date;
 import java.util.HashSet;
+import java.util.LinkedList;
 import java.util.List;
 import java.util.Set;
 
@@ -84,7 +81,7 @@
 
     @Before
     public void createDb() {
-        Context context = InstrumentationRegistry.getTargetContext();
+        Context context = ApplicationProvider.getApplicationContext();
         TestDatabase db = Room.inMemoryDatabaseBuilder(context, TestDatabase.class).build();
         mUserDao = db.getUserDao();
         mPetDao = db.getPetDao();
@@ -656,6 +653,46 @@
 
     }
 
+    @Test
+    public void subquery() {
+        User user = TestUtil.createUser(3);
+        user.setName("john");
+        mUserDao.insert(user);
+        List<UserSummary> users = mUserDao.getNames();
+        assertThat(users, hasSize(1));
+        assertThat(users.get(0).getName(), is(equalTo("john")));
+    }
+
+    @Test
+    public void queryByCollection() {
+        User[] users = TestUtil.createUsersArray(3, 5, 7, 9);
+        mUserDao.insertAll(users);
+        List<Integer> ids = Arrays.asList(3, 5, 7, 9);
+        List<User> loadedUsers = mUserDao.loadByIdCollection(ids);
+        assertThat(loadedUsers, hasSize(4));
+        assertThat(loadedUsers, hasItems(users));
+    }
+
+    @Test
+    public void queryByQueue() {
+        User[] users = TestUtil.createUsersArray(3, 5, 7, 9);
+        mUserDao.insertAll(users);
+        LinkedList<Integer> ids = new LinkedList<>(Arrays.asList(3, 5, 7, 9));
+        List<User> loadedUsers = mUserDao.loadByIdQueue(ids);
+        assertThat(loadedUsers, hasSize(4));
+        assertThat(loadedUsers, hasItems(users));
+    }
+
+    @Test
+    public void queryBySet() {
+        User[] users = TestUtil.createUsersArray(3, 5, 7, 9);
+        mUserDao.insertAll(users);
+        HashSet<Integer> ids = new HashSet<>(Arrays.asList(3, 5, 7, 9));
+        List<User> loadedUsers = mUserDao.loadByIdSet(ids);
+        assertThat(loadedUsers, hasSize(4));
+        assertThat(loadedUsers, hasItems(users));
+    }
+
     private Set<Day> toSet(Day... days) {
         return new HashSet<>(Arrays.asList(days));
     }
