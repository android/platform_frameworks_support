/*
 * Copyright (C) 2017 The Android Open Source Project
 *
 * Licensed under the Apache License, Version 2.0 (the "License");
 * you may not use this file except in compliance with the License.
 * You may obtain a copy of the License at
 *
 *      http://www.apache.org/licenses/LICENSE-2.0
 *
 * Unless required by applicable law or agreed to in writing, software
 * distributed under the License is distributed on an "AS IS" BASIS,
 * WITHOUT WARRANTIES OR CONDITIONS OF ANY KIND, either express or implied.
 * See the License for the specific language governing permissions and
 * limitations under the License.
 */

import static androidx.build.dependencies.DependenciesKt.*

plugins {
    id("AndroidXPlugin")
    id("com.android.application")
}

android {
    defaultConfig {
        javaCompileOptions {
            annotationProcessorOptions {
                arguments = ["room.schemaLocation": "$projectDir/schemas".toString()]
            }
        }
    }
    sourceSets {
        androidTest.assets.srcDirs += files("$projectDir/schemas".toString())
        androidTest.assets.srcDirs += files("$projectDir/databases".toString())
    }
}

dependencies {
    implementation(project(":room:room-common"))
    implementation(project(":room:room-runtime"))
    implementation(project(":sqlite:sqlite"))
    implementation(project(":sqlite:sqlite-framework"))
    implementation(project(":arch:core-runtime"))
<<<<<<< HEAD
    implementation(project(":lifecycle:lifecycle-extensions"))
    implementation(project(":lifecycle:lifecycle-runtime"))
    implementation(project(":lifecycle:lifecycle-common"))
=======
    implementation(project(":lifecycle:lifecycle-livedata"))
>>>>>>> d55bc89b

    // FINDBUGS dependency resolves an app/testapp version conflict.
    implementation(FINDBUGS)
    implementation(SUPPORT_RECYCLERVIEW, libs.support_exclude_config)
    implementation(SUPPORT_APPCOMPAT, libs.support_exclude_config)
    annotationProcessor project(":room:room-compiler")
    androidTestAnnotationProcessor project(":room:room-compiler")

<<<<<<< HEAD
    // IJ's gradle integration just cannot figure this out ...
    androidTestImplementation(project(":lifecycle:lifecycle-extensions"))
    androidTestImplementation(project(":lifecycle:lifecycle-common"))
    androidTestImplementation(project(":lifecycle:lifecycle-runtime"))
=======
>>>>>>> d55bc89b
    androidTestImplementation(project(":room:room-testing"))
    androidTestImplementation(project(":room:room-rxjava2"))
    androidTestImplementation(project(":room:room-guava"))
    androidTestImplementation(project(":arch:core-testing"))
    androidTestImplementation(project(":paging:paging-runtime"))

    // FINDBUGS dependency resolves an app/testapp version conflict.
    androidTestImplementation(FINDBUGS)
    androidTestImplementation(GUAVA_ANDROID)
    androidTestImplementation(RX_JAVA)
    androidTestImplementation(TEST_RUNNER)
    androidTestImplementation(TEST_RULES)
    androidTestImplementation(ESPRESSO_CORE)
    androidTestImplementation(MOCKITO_CORE, libs.exclude_bytebuddy) // DexMaker has it's own MockMaker
    androidTestImplementation(DEXMAKER_MOCKITO, libs.exclude_bytebuddy) // DexMaker has it's own MockMaker

    testImplementation(JUNIT)
}

tasks['check'].dependsOn(tasks['connectedCheck'])

uploadArchives.enabled = false<|MERGE_RESOLUTION|>--- conflicted
+++ resolved
@@ -15,6 +15,13 @@
  */
 
 import static androidx.build.dependencies.DependenciesKt.*
+
+buildscript {
+    // TODO: Remove this when this test app no longer depends on 1.0.0 of vectordrawable-animated.
+    // vectordrawable and vectordrawable-animated were accidentally using the same package name
+    // which is no longer valid in namespaced resource world.
+    project.ext['android.uniquePackageNames'] = false
+}
 
 plugins {
     id("AndroidXPlugin")
@@ -41,13 +48,7 @@
     implementation(project(":sqlite:sqlite"))
     implementation(project(":sqlite:sqlite-framework"))
     implementation(project(":arch:core-runtime"))
-<<<<<<< HEAD
-    implementation(project(":lifecycle:lifecycle-extensions"))
-    implementation(project(":lifecycle:lifecycle-runtime"))
-    implementation(project(":lifecycle:lifecycle-common"))
-=======
     implementation(project(":lifecycle:lifecycle-livedata"))
->>>>>>> d55bc89b
 
     // FINDBUGS dependency resolves an app/testapp version conflict.
     implementation(FINDBUGS)
@@ -56,32 +57,23 @@
     annotationProcessor project(":room:room-compiler")
     androidTestAnnotationProcessor project(":room:room-compiler")
 
-<<<<<<< HEAD
-    // IJ's gradle integration just cannot figure this out ...
-    androidTestImplementation(project(":lifecycle:lifecycle-extensions"))
-    androidTestImplementation(project(":lifecycle:lifecycle-common"))
-    androidTestImplementation(project(":lifecycle:lifecycle-runtime"))
-=======
->>>>>>> d55bc89b
     androidTestImplementation(project(":room:room-testing"))
     androidTestImplementation(project(":room:room-rxjava2"))
     androidTestImplementation(project(":room:room-guava"))
-    androidTestImplementation(project(":arch:core-testing"))
-    androidTestImplementation(project(":paging:paging-runtime"))
+    androidTestImplementation(ARCH_CORE_TESTING)
+    androidTestImplementation(ARCH_PAGING_RUNTIME)
 
     // FINDBUGS dependency resolves an app/testapp version conflict.
     androidTestImplementation(FINDBUGS)
     androidTestImplementation(GUAVA_ANDROID)
     androidTestImplementation(RX_JAVA)
-    androidTestImplementation(TEST_RUNNER)
-    androidTestImplementation(TEST_RULES)
+    androidTestImplementation(ANDROIDX_TEST_EXT_JUNIT)
+    androidTestImplementation(ANDROIDX_TEST_CORE)
+    androidTestImplementation(ANDROIDX_TEST_RUNNER)
+    androidTestImplementation(ANDROIDX_TEST_RULES)
     androidTestImplementation(ESPRESSO_CORE)
     androidTestImplementation(MOCKITO_CORE, libs.exclude_bytebuddy) // DexMaker has it's own MockMaker
     androidTestImplementation(DEXMAKER_MOCKITO, libs.exclude_bytebuddy) // DexMaker has it's own MockMaker
 
     testImplementation(JUNIT)
-}
-
-tasks['check'].dependsOn(tasks['connectedCheck'])
-
-uploadArchives.enabled = false+}