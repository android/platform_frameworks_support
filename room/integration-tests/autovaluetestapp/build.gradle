--- conflicted
+++ resolved
@@ -16,6 +16,13 @@
 
 import static androidx.build.dependencies.DependenciesKt.*
 
+buildscript {
+    // TODO: Remove this when this test app no longer depends on 1.0.0 of vectordrawable-animated.
+    // vectordrawable and vectordrawable-animated were accidentally using the same package name
+    // which is no longer valid in namespaced resource world.
+    project.ext['android.uniquePackageNames'] = false
+}
+
 plugins {
     id("AndroidXPlugin")
     id("com.android.application")
@@ -27,26 +34,20 @@
     implementation(project(":sqlite:sqlite-framework"))
     implementation(project(":room:room-runtime"))
     implementation(project(":arch:core-runtime"))
-<<<<<<< HEAD
-    implementation(project(":lifecycle:lifecycle-extensions"))
-=======
->>>>>>> d55bc89b
 
     androidTestAnnotationProcessor project(":room:room-compiler")
     androidTestAnnotationProcessor(AUTO_VALUE)
     androidTestAnnotationProcessor(AUTO_VALUE_PARCEL)
 
     androidTestImplementation(project(":room:room-testing"))
-    androidTestImplementation(project(":arch:core-testing"))
+    androidTestImplementation(ARCH_CORE_TESTING)
     androidTestImplementation(AUTO_VALUE_ANNOTATIONS)
-    androidTestImplementation(TEST_RUNNER)
+    androidTestImplementation(ANDROIDX_TEST_EXT_JUNIT)
+    androidTestImplementation(ANDROIDX_TEST_CORE)
+    androidTestImplementation(ANDROIDX_TEST_RUNNER)
     androidTestImplementation(ESPRESSO_CORE)
     androidTestImplementation(MOCKITO_CORE, libs.exclude_bytebuddy) // DexMaker has it's own MockMaker
     androidTestImplementation(DEXMAKER_MOCKITO, libs.exclude_bytebuddy) // DexMaker has it's own MockMaker
 
     testImplementation(JUNIT)
-}
-
-tasks['check'].dependsOn(tasks['connectedCheck'])
-
-uploadArchives.enabled = false+}