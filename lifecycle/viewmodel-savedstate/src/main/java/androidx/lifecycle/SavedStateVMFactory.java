--- conflicted
+++ resolved
@@ -31,11 +31,7 @@
 import java.util.Arrays;
 
 /**
-<<<<<<< HEAD
- * {@link ViewModelProvider.Factory} that can create ViewModels accessing and contributing
-=======
  * {@link androidx.lifecycle.ViewModelProvider.Factory} that can create ViewModels accessing and contributing
->>>>>>> ede286b1
  * to a saved state via {@link SavedStateHandle} received in a constructor. If {@code defaultArgs}
  * bundle was passed in {@link #SavedStateVMFactory(Fragment, Bundle)}
  * or {@link #SavedStateVMFactory(FragmentActivity, Bundle)}, it will provide default values in
