--- conflicted
+++ resolved
@@ -37,11 +37,7 @@
 import java.util.Set;
 
 /**
-<<<<<<< HEAD
- * A handle to saved state passed down to {@link ViewModel}. You should use
-=======
  * A handle to saved state passed down to {@link androidx.lifecycle.ViewModel}. You should use
->>>>>>> ede286b1
  * {@link SavedStateVMFactory} if you want to receive this object in {@code ViewModel}'s
  * constructor.
  * <p>
@@ -49,19 +45,11 @@
  * These values will persist after the process is killed by the system
  * and remain available via the same object.
  * <p>
-<<<<<<< HEAD
- * You can read a value from it via {@link #get(String)} or observe it via {@link LiveData} returned
- * by {@link #getLiveData(String)}.
- * <p>
- * You can write a value to it via {@link #set(String, Object)} or setting a value to
- * {@link MutableLiveData} returned by {@link #getLiveData(String)}.
-=======
  * You can read a value from it via {@link #get(String)} or observe it via {@link androidx.lifecycle.LiveData} returned
  * by {@link #getLiveData(String)}.
  * <p>
  * You can write a value to it via {@link #set(String, Object)} or setting a value to
  * {@link androidx.lifecycle.MutableLiveData} returned by {@link #getLiveData(String)}.
->>>>>>> ede286b1
  */
 public final class SavedStateHandle {
     final Map<String, Object> mRegular;
@@ -224,11 +212,7 @@
      * Removes a value associated with the given key. If there is a {@link LiveData} associated
      * with the given key, it will be removed as well.
      * <p>
-<<<<<<< HEAD
-     * All changes to {@link LiveData} previously
-=======
      * All changes to {@link androidx.lifecycle.LiveData} previously
->>>>>>> ede286b1
      * returned by {@link SavedStateHandle#getLiveData(String)} won't be reflected in
      * the saved state. Also that {@code LiveData} won't receive any updates about new values
      * associated by the given key.
