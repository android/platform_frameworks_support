--- conflicted
+++ resolved
@@ -1,4 +1,14 @@
-# AOSP AndroidX Contribution Guide
+# Android Jetpack
+
+Jetpack is a suite of libraries, tools, and guidance to help developers write high-quality apps easier. These components help you follow best practices, free you from writing boilerplate code, and simplify complex tasks, so you can focus on the code you care about.
+
+Jetpack comprises the `androidx.*` package libraries, unbundled from the platform APIs. This means that it offers backward compatibility and is updated more frequently than the Android platform, making sure you always have access to the latest and greatest versions of the Jetpack components.
+
+Our official AARs and JARs binaries are distributed through [Google Maven](https://dl.google.com/dl/android/maven2/index.html).
+
+You can learn more about using it from [Android Jetpack landing page](https://developer.android.com/jetpack).
+
+# Contribution Guide
 ## Accepted Types of Contributions
 * Bug fixes - needs a corresponding bug report in the [Android Issue Tracker](https://issuetracker.google.com/issues/new?component=192731&template=842428)
 * Each bug fix is expected to come with tests
@@ -12,10 +22,6 @@
 ## Checking Out the Code
 **NOTE: You will need to use Linux or Mac OS. Building under Windows is not currently supported.**
 
-<<<<<<< HEAD
-Follow the [“Downloading the Source”](https://source.android.com/source/downloading.html) guide to install and set up `repo` tool, but instead of running the listed `repo` commands to initialize the repository, run the folowing:
-
-=======
 1. Install `repo` (Repo is a tool that makes it easier to work with Git in the context of Android. For more information about Repo, see the [Repo Command Reference](https://source.android.com/setup/develop/repo))
 
 ```bash
@@ -42,18 +48,12 @@
 4. Use `repo` command to initialize the repository.
 
 ```bash
->>>>>>> d55bc89b
     repo init -u https://android.googlesource.com/platform/manifest -b androidx-master-dev
 ```
 
-The first time you initialize the repository, it will ask for user name and email.
+5. Now your repository is set to pull only what you need for building and running AndroidX libraries. Download the code (and grab a coffee while we pull down 6GB):
 
-<<<<<<< HEAD
-Now your repository is set to pull only what you need for building and running AndroidX libraries. Download the code (and grab a coffee while we pull down 3GB):
-
-=======
 ```bash
->>>>>>> d55bc89b
     repo sync -j8 -c
 ```
 
@@ -61,7 +61,12 @@
 
 
 ## Using Android Studio
-Open `path/to/checkout/frameworks/support/` in Android Studio. Now you're ready edit, run, and test!
+To open the project with the specific version of Android Studio recommended for developing:
+
+    cd path/to/checkout/frameworks/support/
+    ./studiow
+
+and accept the license agreement when prompted. Now you're ready edit, run, and test!
 
 If you get “Unregistered VCS root detected” click “Add root” to enable git integration for Android Studio.
 
@@ -81,7 +86,10 @@
 
 And put in your **project** `build.gradle` file:
 
-    handler.maven { url '/path/to/checkout/out/host/gradle/frameworks/support/build/support_repo' }
+    handler.maven { url '/path/to/checkout/out/androidx/build/support_repo/' }
+
+### Continuous integration
+[Our continuous integration system](https://ci.android.com/builds/branches/aosp-androidx-master-dev/grid?) builds all in progress (and potentially unstable) libraries as new changes are merged. You can manually download these AARs and JARs for your experimentation.
 
 ## Running Tests
 
