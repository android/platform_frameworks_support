--- conflicted
+++ resolved
@@ -16,13 +16,9 @@
 
 package androidx.media2.widget;
 
-<<<<<<< HEAD
-import static androidx.annotation.RestrictTo.Scope.LIBRARY_GROUP;
-=======
->>>>>>> 04abd831
 import static androidx.media2.SessionPlayer.PlayerResult.RESULT_ERROR_BAD_VALUE;
 import static androidx.media2.SessionPlayer.PlayerResult.RESULT_ERROR_INVALID_STATE;
-import static androidx.media2.SessionPlayer.PlayerResult.RESULT_ERROR_UNKNOWN_ERROR;
+import static androidx.media2.SessionPlayer.PlayerResult.RESULT_ERROR_UNKNOWN;
 import static androidx.media2.SessionPlayer.PlayerResult.RESULT_SUCCESS;
 
 import android.content.Context;
@@ -57,15 +53,7 @@
 import java.util.concurrent.Executor;
 import java.util.concurrent.Future;
 
-<<<<<<< HEAD
-/**
- * @hide
- */
-@RestrictTo(LIBRARY_GROUP)
-public class RoutePlayer extends RemoteSessionPlayer {
-=======
 /* package */ class RoutePlayer extends RemoteSessionPlayer {
->>>>>>> 04abd831
     private static final String TAG = "RoutePlayer";
     static final boolean DEBUG = Log.isLoggable(TAG, Log.DEBUG);
     private static final int ITEM_NONE = -1;
@@ -241,7 +229,7 @@
                             });
                         }
                     } else {
-                        result.set(new PlayerResult(RESULT_ERROR_UNKNOWN_ERROR,
+                        result.set(new PlayerResult(RESULT_ERROR_UNKNOWN,
                                 getCurrentMediaItem()));
                     }
                 }
