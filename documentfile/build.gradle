--- conflicted
+++ resolved
@@ -11,13 +11,10 @@
     api(project(":annotation"))
 
     annotationProcessor(NULLAWAY)
-<<<<<<< HEAD
-=======
 
     androidTestImplementation(ANDROIDX_TEST_EXT_JUNIT)
     androidTestImplementation(ANDROIDX_TEST_CORE)
     androidTestImplementation(ANDROIDX_TEST_RUNNER)
->>>>>>> 04abd831
 }
 
 androidx {
