--- conflicted
+++ resolved
@@ -8,13 +8,8 @@
 }
 
 dependencies {
-<<<<<<< HEAD
     api("androidx.annotation:annotation:1.1.0")
-    api("androidx.core:core:1.1.0-rc01")
-=======
-    api("androidx.annotation:annotation:1.1.0-rc01")
     api(project(":core:core"))
->>>>>>> 6f03fc8a
     api(project(":customview"))
 }
 
