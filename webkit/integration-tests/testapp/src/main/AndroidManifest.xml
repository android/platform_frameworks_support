--- conflicted
+++ resolved
@@ -16,27 +16,28 @@
 
 <manifest xmlns:android="http://schemas.android.com/apk/res/android"
     xmlns:tools="http://schemas.android.com/tools"
-    package="com.example.androidx.webkit">
+    package="com.example.androidx.webkit"
+    tools:ignore="GoogleAppIndexingWarning">
 
     <uses-permission android:name="android.permission.INTERNET" />
 
-    <application android:label="@string/main_activity_title"
-                 android:hardwareAccelerated="true"
-                 android:theme="@style/AppTheme"
-                 android:supportsRtl="true">
-
+    <application
+        android:allowBackup="false"
+        android:hardwareAccelerated="true"
+        android:label="@string/main_activity_title"
+        android:supportsRtl="true"
+        android:theme="@style/AppTheme"
+        android:usesCleartextTraffic="true"
+        tools:ignore="UnusedAttribute">
         <!-- Top-level Activity -->
         <activity android:name=".MainActivity">
             <intent-filter>
-                <action android:name="android.intent.action.MAIN"/>
-                <category android:name="android.intent.category.DEFAULT"/>
-                <category android:name="android.intent.category.LAUNCHER"/>
+                <action android:name="android.intent.action.MAIN" />
+
+                <category android:name="android.intent.category.DEFAULT" />
+                <category android:name="android.intent.category.LAUNCHER" />
             </intent-filter>
         </activity>
-<<<<<<< HEAD
-        <activity android:name=".SafeBrowsingActivity"
-          android:exported="true" />
-=======
         <activity
             android:name=".SafeBrowsingActivity"
             android:exported="true" />
@@ -88,6 +89,5 @@
         <activity
             android:name=".MultiProcessEnabledActivity"
             android:exported="true" />
->>>>>>> d55bc89b
     </application>
 </manifest>