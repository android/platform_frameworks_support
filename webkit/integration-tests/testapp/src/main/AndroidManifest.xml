<?xml version="1.0" encoding="utf-8"?>
<!-- Copyright (C) 2018 The Android Open Source Project

     Licensed under the Apache License, Version 2.0 (the "License");
     you may not use this file except in compliance with the License.
     You may obtain a copy of the License at

          http://www.apache.org/licenses/LICENSE-2.0

     Unless required by applicable law or agreed to in writing, software
     distributed under the License is distributed on an "AS IS" BASIS,
     WITHOUT WARRANTIES OR CONDITIONS OF ANY KIND, either express or implied.
     See the License for the specific language governing permissions and
     limitations under the License.
-->

<manifest xmlns:android="http://schemas.android.com/apk/res/android"
    xmlns:tools="http://schemas.android.com/tools"
    package="com.example.androidx.webkit">

    <uses-permission android:name="android.permission.INTERNET" />

    <application android:label="@string/main_activity_title"
                 android:hardwareAccelerated="true"
                 android:theme="@style/AppTheme"
                 android:supportsRtl="true">

        <!-- Top-level Activity -->
        <activity android:name=".MainActivity">
            <intent-filter>
                <action android:name="android.intent.action.MAIN"/>
                <category android:name="android.intent.category.DEFAULT"/>
                <category android:name="android.intent.category.LAUNCHER"/>
            </intent-filter>
        </activity>
        <activity android:name=".SafeBrowsingActivity"
          android:exported="true" />
<<<<<<< HEAD
=======
        <activity android:name=".SmallInterstitialActivity"
          android:exported="true" />
        <activity android:name=".ProxyOverrideActivity"
          android:exported="true" />
        <activity android:name=".AssetLoaderListActivity"
          android:exported="true" />
        <activity android:name=".AssetLoaderSimpleActivity"
          android:exported="true" />
        <activity android:name=".AssetLoaderAjaxActivity"
          android:exported="true" />
>>>>>>> 04abd831
    </application>
</manifest><|MERGE_RESOLUTION|>--- conflicted
+++ resolved
@@ -23,20 +23,20 @@
     <application android:label="@string/main_activity_title"
                  android:hardwareAccelerated="true"
                  android:theme="@style/AppTheme"
-                 android:supportsRtl="true">
+                 android:supportsRtl="true"
+                 android:usesCleartextTraffic="true">
 
         <!-- Top-level Activity -->
         <activity android:name=".MainActivity">
             <intent-filter>
                 <action android:name="android.intent.action.MAIN"/>
+
                 <category android:name="android.intent.category.DEFAULT"/>
                 <category android:name="android.intent.category.LAUNCHER"/>
             </intent-filter>
         </activity>
         <activity android:name=".SafeBrowsingActivity"
           android:exported="true" />
-<<<<<<< HEAD
-=======
         <activity android:name=".SmallInterstitialActivity"
           android:exported="true" />
         <activity android:name=".ProxyOverrideActivity"
@@ -47,6 +47,5 @@
           android:exported="true" />
         <activity android:name=".AssetLoaderAjaxActivity"
           android:exported="true" />
->>>>>>> 04abd831
     </application>
 </manifest>