/*
 * Copyright 2018 The Android Open Source Project
 *
 * Licensed under the Apache License, Version 2.0 (the "License");
 * you may not use this file except in compliance with the License.
 * You may obtain a copy of the License at
 *
 *      http://www.apache.org/licenses/LICENSE-2.0
 *
 * Unless required by applicable law or agreed to in writing, software
 * distributed under the License is distributed on an "AS IS" BASIS,
 * WITHOUT WARRANTIES OR CONDITIONS OF ANY KIND, either express or implied.
 * See the License for the specific language governing permissions and
 * limitations under the License.
 */

package androidx.webkit;

import androidx.annotation.NonNull;
import androidx.annotation.RestrictTo;
import androidx.annotation.StringDef;

import java.lang.annotation.Retention;
import java.lang.annotation.RetentionPolicy;
import java.util.ArrayList;
import java.util.List;
import java.util.concurrent.Executor;

/**
 * Config for {@link ProxyController#setProxyOverride(ProxyConfig, Executor, Runnable)}.
 * <p>
 * Proxy rules should be added using {@code addProxyRule} methods. Multiple rules can be used as
 * fallback if a proxy fails to respond (for example, the proxy server is down). Bypass rules can
 * be set for URLs that should not use these settings.
 * <p>
 * For instance, the following code means that WebView would first try to use {@code proxy1.com}
 * for all URLs, if that fails, {@code proxy2.com}, and if that fails, it would make a direct
 * connection.
 * <pre class="prettyprint">
 * ProxyConfig proxyConfig = new ProxyConfig.Builder().addProxyRule("proxy1.com")
 *                                                    .addProxyRule("proxy2.com")
 *                                                    .addProxyRule(ProxyConfig.DIRECT)
 *                                                    .build();
 * </pre>
 */
<<<<<<< HEAD
@RestrictTo(RestrictTo.Scope.LIBRARY_GROUP)
=======
>>>>>>> 04abd831
public class ProxyConfig {
    /**
     * Connect to URLs directly instead of using a proxy server.
     */
    public static final String DIRECT = "direct://";
    /**
     * HTTP scheme.
     */
    public static final String MATCH_HTTP = "http";
    /**
     * HTTPS scheme.
     */
    public static final String MATCH_HTTPS = "https";
    /**
     * Matches all schemes.
     */
    public static final String MATCH_ALL_SCHEMES = "*";
    /** @hide */
<<<<<<< HEAD
    @RestrictTo(RestrictTo.Scope.LIBRARY_GROUP)
    @StringDef({HTTP, HTTPS, MATCH_ALL_SCHEMES})
=======
    @RestrictTo(RestrictTo.Scope.LIBRARY_GROUP_PREFIX)
    @StringDef({MATCH_HTTP, MATCH_HTTPS, MATCH_ALL_SCHEMES})
    @Retention(RetentionPolicy.SOURCE)
>>>>>>> 04abd831
    public @interface ProxyScheme {}
    private static final String BYPASS_RULE_SIMPLE_NAMES = "<local>";
    private static final String BYPASS_RULE_SUBTRACT_IMPLICIT = "<-loopback>";

    private List<String[]> mProxyRules;
    private List<String> mBypassRules;

    /**
     * @hide Internal use only
     */
<<<<<<< HEAD
    @RestrictTo(RestrictTo.Scope.LIBRARY_GROUP)
    public ProxyConfig(String[][] proxyRules, String[] bypassRules) {
=======
    @RestrictTo(RestrictTo.Scope.LIBRARY_GROUP_PREFIX)
    public ProxyConfig(List<String[]> proxyRules, List<String> bypassRules) {
>>>>>>> 04abd831
        mProxyRules = proxyRules;
        mBypassRules = bypassRules;
    }

    /**
     * @hide Internal use only
     */
    @RestrictTo(RestrictTo.Scope.LIBRARY_GROUP)
    @NonNull
    public List<String[]> proxyRules() {
        return mProxyRules;
    }

    /**
     * @hide Internal use only
     */
    @RestrictTo(RestrictTo.Scope.LIBRARY_GROUP)
    @NonNull
    public List<String> bypassRules() {
        return mBypassRules;
    }

    /**
     * ProxyConfig builder. Use {@link Builder#addProxyRule(String)} or
     * {@link Builder#addProxyRule(String, String)} to add proxy rules. Use
     * {@link Builder#addBypassRule(String)} to add bypass rules. Use {@link Builder#build()} to
     * build this into a {@link ProxyConfig} object.
     *
     * <p class="note"><b>Note:</b> applying a {@code ProxyConfig} with no rules will cause all
     * connections to be made directly.
     */
    public static final class Builder {
        private List<String[]> mProxyRules;
        private List<String> mBypassRules;

        /**
         * Create an empty ProxyConfig Builder.
         */
        public Builder() {
            mProxyRules = new ArrayList<>();
            mBypassRules = new ArrayList<>();
        }

        /**
         * Create a ProxyConfig Builder from an existing ProxyConfig object.
         */
        public Builder(@NonNull ProxyConfig proxyConfig) {
            mProxyRules = proxyConfig.proxyRules();
            mBypassRules = proxyConfig.bypassRules();
        }

        /**
         * Builds the current rules into a ProxyConfig object.
         */
        @NonNull
        public ProxyConfig build() {
            return new ProxyConfig(proxyRules(), bypassRules());
        }

        /**
         * Adds a proxy to be used for all URLs.
         * <p>Proxy is either {@link ProxyConfig#DIRECT} or a string in the format
         * {@code [scheme://]host[:port]}. Scheme is optional, if present must be {@code HTTP},
         * {@code HTTPS} or <a href="https://tools.ietf.org/html/rfc1928">SOCKS</a> and defaults to
         * {@code HTTP}. Host is one of an IPv6 literal with brackets, an IPv4 literal or one or
         * more labels separated by a period. Port number is optional and defaults to {@code 80} for
         * {@code HTTP}, {@code 443} for {@code HTTPS} and {@code 1080} for {@code SOCKS}.
         * <p>
         * The correct syntax for hosts is defined by
         * <a href="https://tools.ietf.org/html/rfc3986#section-3.2.2">RFC 3986</a>
         * <p>
         * Examples:
         * <table>
         * <tr><th> Scheme </th> <th> Host </th> <th> Port </th> <th> Proxy URL </th></tr>
         * <tr><td></td> <td>example.com</td> <td></td> <td>example.com</td> </tr>
         * <tr><td>https</td> <td>example.com</td> <td></td> <td>https://example.com</td> </tr>
         * <tr><td></td> <td>example.com</td> <td>1111</td> <td>example.com:1111</td> </tr>
         * <tr><td>https</td> <td>example.com</td> <td>1111</td> <td>https://example.com:1111</td> </tr>
         * <tr><td></td> <td>192.168.1.1</td> <td></td> <td>192.168.1.1</td> </tr>
         * <tr><td></td> <td>192.168.1.1</td> <td>2020</td> <td>192.168.1.1:2020</td> </tr>
         * <tr><td></td> <td>[10:20:30:40:50:60:70:80]</td>
         * <td></td> <td>[10:20:30:40:50:60:70:80]</td> </tr>
         * </table>
         *
         * @param proxyUrl Proxy URL
         */
        @NonNull
        public Builder addProxyRule(@NonNull String proxyUrl) {
            return addProxyRule(proxyUrl, MATCH_ALL_SCHEMES);
        }

        /**
         * This does everything that {@link Builder#addProxyRule(String)} does,
         * but only applies to URLs using {@code schemeFilter}. Scheme filter must be one of
         * {@link ProxyConfig#MATCH_HTTP}, {@link ProxyConfig#MATCH_HTTPS} or
         * {@link ProxyConfig#MATCH_ALL_SCHEMES}.
         *
         * @param proxyUrl Proxy URL
         * @param schemeFilter Scheme filter
         */
        @NonNull
        public Builder addProxyRule(@NonNull String proxyUrl,
                @NonNull @ProxyScheme String schemeFilter) {
            String[] rule = {schemeFilter, proxyUrl};
            mProxyRules.add(rule);
            return this;
        }

        /**
         * Adds a new bypass rule that describes URLs that should skip proxy override settings
         * and make a direct connection instead. Wildcards are accepted. For instance, the rule
         * {@code "*example.com"} would mean that requests to {@code "http://example.com"} and
         * {@code "www.example.com"} would not be directed to any proxy, instead, would be made
         * directly to the origin specified by the URL.
         *
         * @param bypassRule Rule to be added to the exclusion list
         */
        @NonNull
        public Builder addBypassRule(@NonNull String bypassRule) {
            mBypassRules.add(bypassRule);
            return this;
        }

        /**
         * Hostnames without a period in them (and that are not IP literals) will skip proxy
         * settings and be connected to directly instead. Examples: {@code "abc"}, {@code "local"},
         * {@code "some-domain"}.
         * <p>
         * Hostnames with a trailing dot are not considered simple by this definition.
         */
        @NonNull
        public Builder bypassSimpleHostnames() {
            return addBypassRule(BYPASS_RULE_SIMPLE_NAMES);
        }

        /**
         * By default, certain hostnames implicitly bypass the proxy if they are link-local IPs, or
         * localhost addresses. For instance hostnames matching any of (non-exhaustive list):
         * <ul>
         * <li>localhost</li>
         * <li>*.localhost</li>
         * <li>[::1]</li>
         * <li>127.0.0.1/8</li>
         * <li>169.254/16</li>
         * <li>[FE80::]/10</li>
         * </ul>
         * <p>
         * Call this function to override the default behavior and force localhost and link-local
         * URLs to be sent through the proxy.
         */
        @NonNull
        public Builder subtractImplicitRules() {
            return addBypassRule(BYPASS_RULE_SUBTRACT_IMPLICIT);
        }

        @NonNull
        private List<String[]> proxyRules() {
            return mProxyRules;
        }

        @NonNull
        private List<String> bypassRules() {
            return mBypassRules;
        }
    }
}<|MERGE_RESOLUTION|>--- conflicted
+++ resolved
@@ -43,10 +43,6 @@
  *                                                    .build();
  * </pre>
  */
-<<<<<<< HEAD
-@RestrictTo(RestrictTo.Scope.LIBRARY_GROUP)
-=======
->>>>>>> 04abd831
 public class ProxyConfig {
     /**
      * Connect to URLs directly instead of using a proxy server.
@@ -65,14 +61,9 @@
      */
     public static final String MATCH_ALL_SCHEMES = "*";
     /** @hide */
-<<<<<<< HEAD
-    @RestrictTo(RestrictTo.Scope.LIBRARY_GROUP)
-    @StringDef({HTTP, HTTPS, MATCH_ALL_SCHEMES})
-=======
     @RestrictTo(RestrictTo.Scope.LIBRARY_GROUP_PREFIX)
     @StringDef({MATCH_HTTP, MATCH_HTTPS, MATCH_ALL_SCHEMES})
     @Retention(RetentionPolicy.SOURCE)
->>>>>>> 04abd831
     public @interface ProxyScheme {}
     private static final String BYPASS_RULE_SIMPLE_NAMES = "<local>";
     private static final String BYPASS_RULE_SUBTRACT_IMPLICIT = "<-loopback>";
@@ -83,13 +74,8 @@
     /**
      * @hide Internal use only
      */
-<<<<<<< HEAD
-    @RestrictTo(RestrictTo.Scope.LIBRARY_GROUP)
-    public ProxyConfig(String[][] proxyRules, String[] bypassRules) {
-=======
     @RestrictTo(RestrictTo.Scope.LIBRARY_GROUP_PREFIX)
     public ProxyConfig(List<String[]> proxyRules, List<String> bypassRules) {
->>>>>>> 04abd831
         mProxyRules = proxyRules;
         mBypassRules = bypassRules;
     }
@@ -97,7 +83,7 @@
     /**
      * @hide Internal use only
      */
-    @RestrictTo(RestrictTo.Scope.LIBRARY_GROUP)
+    @RestrictTo(RestrictTo.Scope.LIBRARY_GROUP_PREFIX)
     @NonNull
     public List<String[]> proxyRules() {
         return mProxyRules;
@@ -106,7 +92,7 @@
     /**
      * @hide Internal use only
      */
-    @RestrictTo(RestrictTo.Scope.LIBRARY_GROUP)
+    @RestrictTo(RestrictTo.Scope.LIBRARY_GROUP_PREFIX)
     @NonNull
     public List<String> bypassRules() {
         return mBypassRules;
