--- conflicted
+++ resolved
@@ -49,15 +49,11 @@
  * ProxyController.getInstance().clearProxyOverride(executor, listener);
  * </pre>
  */
-<<<<<<< HEAD
-@RestrictTo(RestrictTo.Scope.LIBRARY_GROUP)
-=======
->>>>>>> 04abd831
 public abstract class ProxyController {
     /**
      * @hide Don't allow apps to sub-class this class.
      */
-    @RestrictTo(RestrictTo.Scope.LIBRARY_GROUP)
+    @RestrictTo(RestrictTo.Scope.LIBRARY_GROUP_PREFIX)
     public ProxyController() {}
 
     /**
