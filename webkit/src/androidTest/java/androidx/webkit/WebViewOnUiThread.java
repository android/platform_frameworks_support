/*
 * Copyright 2018 The Android Open Source Project
 *
 * Licensed under the Apache License, Version 2.0 (the "License");
 * you may not use this file except in compliance with the License.
 * You may obtain a copy of the License at
 *
 *      http://www.apache.org/licenses/LICENSE-2.0
 *
 * Unless required by applicable law or agreed to in writing, software
 * distributed under the License is distributed on an "AS IS" BASIS,
 * WITHOUT WARRANTIES OR CONDITIONS OF ANY KIND, either express or implied.
 * See the License for the specific language governing permissions and
 * limitations under the License.
 */

package androidx.webkit;

import static org.junit.Assert.assertTrue;
import static org.junit.Assert.fail;

import android.content.Context;
import android.graphics.Bitmap;
import android.net.Uri;
import android.os.Looper;
import android.os.SystemClock;
import android.webkit.ValueCallback;
import android.webkit.WebChromeClient;
import android.webkit.WebSettings;
import android.webkit.WebView;
import android.webkit.WebViewClient;

import androidx.annotation.CallSuper;
import androidx.annotation.NonNull;
import androidx.annotation.Nullable;
import androidx.test.core.app.ApplicationProvider;

import java.util.concurrent.Callable;
import java.util.concurrent.Executor;

/**
 * A wrapper around a WebView instance, to run View methods on the UI thread. This also includes
 * static helper methods related to the UI thread.
 *
 * This should remain functionally equivalent to android.webkit.cts.WebViewOnUiThread.
 * Modifications to this class should be reflected in that class as necessary. See
 * http://go/modifying-webview-cts.
 */
public class WebViewOnUiThread {
    /**
     * The maximum time, in milliseconds (10 seconds) to wait for a load
     * to be triggered.
     */
    private static final long LOAD_TIMEOUT = 10000;

    /**
     * Set to true after onPageFinished is called.
     */
    private boolean mLoaded;

    /**
     * The progress, in percentage, of the page load. Valid values are between
     * 0 and 100.
     */
    private int mProgress;

    /**
     * The WebView that calls will be made on.
     */
    private WebView mWebView;

    public WebViewOnUiThread() {
        this(WebkitUtils.onMainThreadSync(new Callable<WebView>() {
            @Override
            public WebView call() {
                return new WebView(ApplicationProvider.getApplicationContext());
            }
        }));
    }

    /**
     * Create a new WebViewOnUiThread wrapping the provided {@link WebView}.
     */
    public WebViewOnUiThread(final WebView webView) {
        WebkitUtils.onMainThreadSync(new Runnable() {
            @Override
            public void run() {
                mWebView = webView;
                mWebView.setWebViewClient(new WaitForLoadedClient(WebViewOnUiThread.this));
                mWebView.setWebChromeClient(new WaitForProgressClient(WebViewOnUiThread.this));
            }
        });
    }

    private static class Holder {
        volatile WebView mView;
    }

    public static WebView createWebView() {
        final Holder h = new Holder();
        final Context ctx = ApplicationProvider.getApplicationContext();
        WebkitUtils.onMainThreadSync(new Runnable() {
            @Override
            public void run() {
                h.mView = new WebView(ctx);
            }
        });
        return h.mView;
    }

    /**
     * Called after a test is complete and the WebView should be disengaged from
     * the tests.
     */
    public void cleanUp() {
        WebkitUtils.onMainThreadSync(new Runnable() {
            @Override
            public void run() {
                mWebView.clearHistory();
                mWebView.clearCache(true);
                mWebView.setWebChromeClient(null);
                mWebView.setWebViewClient(null);
                mWebView.destroy();
            }
        });
    }

    /**
     * Called from WaitForLoadedClient.
     */
    @SuppressWarnings("EmptyMethod")
    synchronized void onPageStarted() {}

    /**
     * Called from WaitForLoadedClient, this is used to indicate that
     * the page is loaded, but not drawn yet.
     */
    synchronized void onPageFinished() {
        mLoaded = true;
        this.notifyAll();
    }

    /**
     * Called from the WebChrome client, this sets the current progress
     * for a page.
     * @param progress The progress made so far between 0 and 100.
     */
    synchronized void onProgressChanged(int progress) {
        mProgress = progress;
        this.notifyAll();
    }

    public static void destroy(final WebView webView) {
        WebkitUtils.onMainThreadSync(new Runnable() {
            @Override
            public void run() {
                webView.destroy();
            }
        });
    }

    public void setWebViewClient(final WebViewClient webviewClient) {
        setWebViewClient(mWebView, webviewClient);
    }

    public static void setWebViewClient(
            final WebView webView, final WebViewClient webviewClient) {
        WebkitUtils.onMainThreadSync(new Runnable() {
            @Override
            public void run() {
                webView.setWebViewClient(webviewClient);
            }
        });
    }

    public void setWebChromeClient(final WebChromeClient webChromeClient) {
        setWebChromeClient(mWebView, webChromeClient);
    }

    public static void setWebChromeClient(
            final WebView webView, final WebChromeClient webChromeClient) {
        WebkitUtils.onMainThreadSync(new Runnable() {
            @Override
            public void run() {
                webView.setWebChromeClient(webChromeClient);
            }
        });
    }

    public void setWebViewRenderProcessClient(
            final WebViewRenderProcessClient webViewRenderProcessClient) {
        setWebViewRenderProcessClient(mWebView, webViewRenderProcessClient);
    }

    public static void setWebViewRenderProcessClient(
            final WebView webView, final WebViewRenderProcessClient webViewRenderProcessClient) {
        WebkitUtils.onMainThreadSync(new Runnable() {
            @Override
            public void run() {
                WebViewCompat.setWebViewRenderProcessClient(webView, webViewRenderProcessClient);
            }
        });
    }

    public void setWebViewRenderProcessClient(
            final Executor executor, final WebViewRenderProcessClient webViewRenderProcessClient) {
        setWebViewRenderProcessClient(mWebView, executor, webViewRenderProcessClient);
    }

    public static void setWebViewRenderProcessClient(
            final WebView webView,
            final Executor executor,
            final WebViewRenderProcessClient webViewRenderProcessClient) {
        WebkitUtils.onMainThreadSync(new Runnable() {
            @Override
            public void run() {
                WebViewCompat.setWebViewRenderProcessClient(
                        webView, executor, webViewRenderProcessClient);
            }
        });
    }

    public WebViewRenderProcessClient getWebViewRenderProcessClient() {
        return getWebViewRenderProcessClient(mWebView);
    }

    public static WebViewRenderProcessClient getWebViewRenderProcessClient(
            final WebView webView) {
<<<<<<< HEAD
        return getValue(new ValueGetter<WebViewRendererClient>() {
            @Override
            public WebViewRendererClient capture() {
                return WebViewCompat.getWebViewRendererClient(webView);
=======
        return WebkitUtils.onMainThreadSync(new Callable<WebViewRenderProcessClient>() {
            @Override
            public WebViewRenderProcessClient call() {
                return WebViewCompat.getWebViewRenderProcessClient(webView);
>>>>>>> 04abd831
            }
        });
    }

    public WebMessagePortCompat[] createWebMessageChannelCompat() {
        return getValue(new ValueGetter<WebMessagePortCompat[]>() {
            @Override
            public WebMessagePortCompat[] capture() {
                return WebViewCompat.createWebMessageChannel(mWebView);
            }
        });
    }

    public void postWebMessageCompat(final WebMessageCompat message, final Uri targetOrigin) {
        WebkitUtils.onMainThreadSync(new Runnable() {
            @Override
            public void run() {
                WebViewCompat.postWebMessage(mWebView, message, targetOrigin);
            }
        });
    }

    public void addJavascriptInterface(final Object object, final String name) {
        WebkitUtils.onMainThreadSync(new Runnable() {
            @Override
            public void run() {
                mWebView.addJavascriptInterface(object, name);
            }
        });
    }

    /**
     * Calls loadUrl on the WebView and then waits onPageFinished
     * and onProgressChange to reach 100.
     * Test fails if the load timeout elapses.
     * @param url The URL to load.
     */
    void loadUrlAndWaitForCompletion(final String url) {
        callAndWait(new Runnable() {
            @Override
            public void run() {
                mWebView.loadUrl(url);
            }
        });
    }

    public void loadUrl(final String url) {
        WebkitUtils.onMainThreadSync(new Runnable() {
            @Override
            public void run() {
                mWebView.loadUrl(url);
            }
        });
    }

    /**
     * Calls {@link WebView#loadData} on the WebView and then waits onPageFinished
     * and onProgressChange to reach 100.
     * Test fails if the load timeout elapses.
     * @param data The data to load.
     * @param mimeType The mimeType to pass to loadData.
     * @param encoding The encoding to pass to loadData.
     */
    public void loadDataAndWaitForCompletion(@NonNull final String data,
            @Nullable final String mimeType, @Nullable final String encoding) {
        callAndWait(new Runnable() {
            @Override
            public void run() {
                mWebView.loadData(data, mimeType, encoding);
            }
        });
    }

    public void loadDataWithBaseURLAndWaitForCompletion(final String baseUrl,
            final String data, final String mimeType, final String encoding,
            final String historyUrl) {
        callAndWait(new Runnable() {
            @Override
            public void run() {
                mWebView.loadDataWithBaseURL(baseUrl, data, mimeType, encoding,
                        historyUrl);
            }
        });
    }

    /**
     * Use this only when JavaScript causes a page load to wait for the
     * page load to complete. Otherwise use loadUrlAndWaitForCompletion or
     * similar functions.
     */
    void waitForLoadCompletion() {
        waitForCriteria(LOAD_TIMEOUT,
                new Callable<Boolean>() {
                    @Override
                    public Boolean call() {
                        return isLoaded();
                    }
                });
        clearLoad();
    }

    private void waitForCriteria(long timeout, Callable<Boolean> doneCriteria) {
        if (isUiThread()) {
            waitOnUiThread(timeout, doneCriteria);
        } else {
            waitOnTestThread(timeout, doneCriteria);
        }
    }

    public String getTitle() {
        return getValue(new ValueGetter<String>() {
            @Override
            public String capture() {
                return mWebView.getTitle();
            }
        });
    }

    public WebSettings getSettings() {
        return getValue(new ValueGetter<WebSettings>() {
            @Override
            public WebSettings capture() {
                return mWebView.getSettings();
            }
        });
    }

    public String getUrl() {
        return getValue(new ValueGetter<String>() {
            @Override
            public String capture() {
                return mWebView.getUrl();
            }
        });
    }

    public void postVisualStateCallbackCompat(final long requestId,
            final WebViewCompat.VisualStateCallback callback) {
        WebkitUtils.onMainThreadSync(new Runnable() {
            @Override
            public void run() {
                WebViewCompat.postVisualStateCallback(mWebView, requestId, callback);
            }
        });
    }

    void evaluateJavascript(final String script, final ValueCallback<String> result) {
        WebkitUtils.onMainThreadSync(new Runnable() {
            @Override
            public void run() {
                mWebView.evaluateJavascript(script, result);
            }
        });
    }

    public WebViewClient getWebViewClient() {
        return getWebViewClient(mWebView);
    }

    public static WebViewClient getWebViewClient(final WebView webView) {
        return getValue(new ValueGetter<WebViewClient>() {
            @Override
            public WebViewClient capture() {
                return WebViewCompat.getWebViewClient(webView);
            }
        });
    }

    public WebChromeClient getWebChromeClient() {
        return getWebChromeClient(mWebView);
    }

    public static WebChromeClient getWebChromeClient(final WebView webView) {
        return getValue(new ValueGetter<WebChromeClient>() {
            @Override
            public WebChromeClient capture() {
                return WebViewCompat.getWebChromeClient(webView);
            }
        });
    }

    WebView getWebViewOnCurrentThread() {
        return mWebView;
    }

    private static <T> T getValue(ValueGetter<T> getter) {
        WebkitUtils.onMainThreadSync(getter);
        return getter.getValue();
    }

    private abstract static class ValueGetter<T> implements Runnable {
        private T mValue;

        @Override
        public void run() {
            mValue = capture();
        }

        protected abstract T capture();

        public T getValue() {
            return mValue;
        }
    }

    /**
     * Returns true if the current thread is the UI thread based on the
     * Looper.
     */
    private static boolean isUiThread() {
        return (Looper.myLooper() == Looper.getMainLooper());
    }

    /**
     * @return Whether or not the load has finished.
     */
    private synchronized boolean isLoaded() {
        return mLoaded && mProgress == 100;
    }

    /**
     * Makes a WebView call, waits for completion and then resets the
     * load state in preparation for the next load call.
     * @param call The call to make on the UI thread prior to waiting.
     */
    private void callAndWait(Runnable call) {
        assertTrue("WebViewOnUiThread.load*AndWaitForCompletion calls "
                        + "may not be mixed with load* calls directly on WebView "
                        + "without calling waitForLoadCompletion after the load",
                !isLoaded());
        clearLoad(); // clear any extraneous signals from a previous load.
        if (Looper.myLooper() == Looper.getMainLooper()) {
            call.run();
        } else {
            WebkitUtils.onMainThreadSync(call);
        }
        waitForLoadCompletion();
    }

    /**
     * Called whenever a load has been completed so that a subsequent call to
     * waitForLoadCompletion doesn't return immediately.
     */
    private synchronized void clearLoad() {
        mLoaded = false;
        mProgress = 0;
    }

    /**
     * Uses a polling mechanism, while pumping messages to check when the
     * criteria is met.
     */
    private void waitOnUiThread(long timeout, final Callable<Boolean> doneCriteria) {
        new PollingCheck(timeout) {
            @Override
            protected boolean check() {
                pumpMessages();
                try {
                    return doneCriteria.call();
                } catch (Exception e) {
                    fail("Unexpected error while checking the criteria: " + e.getMessage());
                    return true;
                }
            }
        }.run();
    }

    /**
     * Uses a wait/notify to check when the criteria is met.
     */
    private synchronized void waitOnTestThread(long timeout, Callable<Boolean> doneCriteria) {
        try {
            long waitEnd = SystemClock.uptimeMillis() + timeout;
            long timeRemaining = timeout;
            while (!doneCriteria.call() && timeRemaining > 0) {
                this.wait(timeRemaining);
                timeRemaining = waitEnd - SystemClock.uptimeMillis();
            }
            assertTrue("Action failed to complete before timeout", doneCriteria.call());
        } catch (InterruptedException e) {
            // We'll just drop out of the loop and fail
        } catch (Exception e) {
            fail("Unexpected error while checking the criteria: " + e.getMessage());
        }
    }

    /**
     * Pumps all currently-queued messages in the UI thread and then exits.
     * This is useful to force processing while running tests in the UI thread.
     */
    private void pumpMessages() {
        class ExitLoopException extends RuntimeException {
        }

        // Force loop to exit when processing this. Loop.quit() doesn't
        // work because this is the main Loop.
        WebkitUtils.onMainThread(new Runnable() {
            @Override
            public void run() {
                throw new ExitLoopException(); // exit loop!
            }
        });
        try {
            // Pump messages until our message gets through.
            Looper.loop();
        } catch (ExitLoopException e) {
        }
    }

    /**
     * A WebChromeClient used to capture the onProgressChanged for use
     * in waitFor functions. If a test must override the WebChromeClient,
     * it can derive from this class or call onProgressChanged
     * directly.
     */
    public static class WaitForProgressClient extends WebChromeClient {
        private WebViewOnUiThread mOnUiThread;

        WaitForProgressClient(WebViewOnUiThread onUiThread) {
            mOnUiThread = onUiThread;
        }

        @Override
        @CallSuper
        public void onProgressChanged(WebView view, int newProgress) {
            super.onProgressChanged(view, newProgress);
            mOnUiThread.onProgressChanged(newProgress);
        }
    }

    /**
     * A WebViewClient that captures the onPageFinished for use in
     * waitFor functions. Using initializeWebView sets the WaitForLoadedClient
     * into the WebView. If a test needs to set a specific WebViewClient and
     * needs the waitForCompletion capability then it should derive from
     * WaitForLoadedClient or call WebViewOnUiThread.onPageFinished.
     */
    public static class WaitForLoadedClient extends WebViewClientCompat {
        private WebViewOnUiThread mOnUiThread;

        WaitForLoadedClient(WebViewOnUiThread onUiThread) {
            mOnUiThread = onUiThread;
        }

        @Override
        @CallSuper
        public void onPageFinished(WebView view, String url) {
            super.onPageFinished(view, url);
            mOnUiThread.onPageFinished();
        }

        @Override
        @CallSuper
        public void onPageStarted(WebView view, String url, Bitmap favicon) {
            super.onPageStarted(view, url, favicon);
            mOnUiThread.onPageStarted();
        }
    }
}<|MERGE_RESOLUTION|>--- conflicted
+++ resolved
@@ -226,25 +226,18 @@
 
     public static WebViewRenderProcessClient getWebViewRenderProcessClient(
             final WebView webView) {
-<<<<<<< HEAD
-        return getValue(new ValueGetter<WebViewRendererClient>() {
-            @Override
-            public WebViewRendererClient capture() {
-                return WebViewCompat.getWebViewRendererClient(webView);
-=======
         return WebkitUtils.onMainThreadSync(new Callable<WebViewRenderProcessClient>() {
             @Override
             public WebViewRenderProcessClient call() {
                 return WebViewCompat.getWebViewRenderProcessClient(webView);
->>>>>>> 04abd831
             }
         });
     }
 
     public WebMessagePortCompat[] createWebMessageChannelCompat() {
-        return getValue(new ValueGetter<WebMessagePortCompat[]>() {
-            @Override
-            public WebMessagePortCompat[] capture() {
+        return WebkitUtils.onMainThreadSync(new Callable<WebMessagePortCompat[]>() {
+            @Override
+            public WebMessagePortCompat[] call() {
                 return WebViewCompat.createWebMessageChannel(mWebView);
             }
         });
@@ -347,27 +340,27 @@
     }
 
     public String getTitle() {
-        return getValue(new ValueGetter<String>() {
-            @Override
-            public String capture() {
+        return WebkitUtils.onMainThreadSync(new Callable<String>() {
+            @Override
+            public String call() {
                 return mWebView.getTitle();
             }
         });
     }
 
     public WebSettings getSettings() {
-        return getValue(new ValueGetter<WebSettings>() {
-            @Override
-            public WebSettings capture() {
+        return WebkitUtils.onMainThreadSync(new Callable<WebSettings>() {
+            @Override
+            public WebSettings call() {
                 return mWebView.getSettings();
             }
         });
     }
 
     public String getUrl() {
-        return getValue(new ValueGetter<String>() {
-            @Override
-            public String capture() {
+        return WebkitUtils.onMainThreadSync(new Callable<String>() {
+            @Override
+            public String call() {
                 return mWebView.getUrl();
             }
         });
@@ -397,9 +390,9 @@
     }
 
     public static WebViewClient getWebViewClient(final WebView webView) {
-        return getValue(new ValueGetter<WebViewClient>() {
-            @Override
-            public WebViewClient capture() {
+        return WebkitUtils.onMainThreadSync(new Callable<WebViewClient>() {
+            @Override
+            public WebViewClient call() {
                 return WebViewCompat.getWebViewClient(webView);
             }
         });
@@ -410,9 +403,9 @@
     }
 
     public static WebChromeClient getWebChromeClient(final WebView webView) {
-        return getValue(new ValueGetter<WebChromeClient>() {
-            @Override
-            public WebChromeClient capture() {
+        return WebkitUtils.onMainThreadSync(new Callable<WebChromeClient>() {
+            @Override
+            public WebChromeClient call() {
                 return WebViewCompat.getWebChromeClient(webView);
             }
         });
@@ -420,26 +413,6 @@
 
     WebView getWebViewOnCurrentThread() {
         return mWebView;
-    }
-
-    private static <T> T getValue(ValueGetter<T> getter) {
-        WebkitUtils.onMainThreadSync(getter);
-        return getter.getValue();
-    }
-
-    private abstract static class ValueGetter<T> implements Runnable {
-        private T mValue;
-
-        @Override
-        public void run() {
-            mValue = capture();
-        }
-
-        protected abstract T capture();
-
-        public T getValue() {
-            return mValue;
-        }
     }
 
     /**
