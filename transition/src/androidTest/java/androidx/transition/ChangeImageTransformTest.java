--- conflicted
+++ resolved
@@ -20,15 +20,19 @@
 import static org.junit.Assert.assertNotNull;
 import static org.junit.Assert.assertNull;
 import static org.mockito.Matchers.any;
+import static org.mockito.Mockito.atMost;
+import static org.mockito.Mockito.mock;
 import static org.mockito.Mockito.never;
 import static org.mockito.Mockito.verify;
 
 import android.animation.Animator;
 import android.animation.AnimatorListenerAdapter;
+import android.graphics.Canvas;
 import android.graphics.Color;
 import android.graphics.Matrix;
 import android.graphics.drawable.ColorDrawable;
 import android.graphics.drawable.Drawable;
+import android.os.Build;
 import android.util.DisplayMetrics;
 import android.util.TypedValue;
 import android.view.ViewGroup;
@@ -36,15 +40,16 @@
 
 import androidx.annotation.NonNull;
 import androidx.core.app.ActivityCompat;
-import androidx.test.InstrumentationRegistry;
-import androidx.test.filters.MediumTest;
+import androidx.test.filters.LargeTest;
+import androidx.test.platform.app.InstrumentationRegistry;
 import androidx.transition.test.R;
 
 import org.junit.Test;
+import org.mockito.ArgumentCaptor;
 
 import javax.annotation.Nullable;
 
-@MediumTest
+@LargeTest
 public class ChangeImageTransformTest extends BaseTransitionTest {
 
     private ChangeImageTransform mChangeImageTransform;
@@ -103,9 +108,49 @@
         transformImage(ImageView.ScaleType.FIT_XY,
                 ImageView.ScaleType.CENTER_CROP,
                 new ColorDrawable(Color.WHITE),
+                false,
+                false,
                 true);
         assertNull(mStartMatrix);
         assertNull(mEndMatrix);
+    }
+
+    @Test
+    public void testNullAnimatorKeepsImagePadding() throws Throwable {
+        transformImage(ImageView.ScaleType.FIT_XY, ImageView.ScaleType.FIT_XY,
+                new ColorDrawable(Color.WHITE), true, true, false);
+        assertEquals(mImage.getBounds().width(), mImageView.getWidth()
+                - mImageView.getPaddingLeft() - mImageView.getPaddingRight());
+        assertEquals(mImage.getBounds().height(), mImageView.getHeight()
+                - mImageView.getPaddingTop() - mImageView.getPaddingBottom());
+    }
+
+    @Test
+    public void testInterruptionKeepsCorrectScaleType() throws Throwable {
+        final ImageView imageView = enterImageViewScene(ImageView.ScaleType.CENTER_INSIDE,
+                null, false);
+        rule.runOnUiThread(new Runnable() {
+            @Override
+            public void run() {
+                TransitionManager.beginDelayedTransition(mRoot, mChangeImageTransform);
+                imageView.setScaleType(ImageView.ScaleType.FIT_END);
+            }
+        });
+        waitForStart();
+
+        // reset the transition with the listener
+        createTransition();
+        // start the new transition which will interrupt the previous one
+        rule.runOnUiThread(new Runnable() {
+            @Override
+            public void run() {
+                TransitionManager.beginDelayedTransition(mRoot, mChangeImageTransform);
+                imageView.setScaleType(ImageView.ScaleType.CENTER_CROP);
+            }
+        });
+        waitForEnd();
+
+        assertEquals(ImageView.ScaleType.CENTER_CROP, imageView.getScaleType());
     }
 
     private Matrix centerMatrix() {
@@ -239,21 +284,11 @@
 
     private void transformImage(final ImageView.ScaleType startScale,
             final ImageView.ScaleType endScale) throws Throwable {
-        transformImage(startScale, endScale, null, startScale == endScale);
+        transformImage(startScale, endScale, null, false, false, startScale == endScale);
     }
 
     private void transformImage(final ImageView.ScaleType startScale,
             final ImageView.ScaleType endScale,
-<<<<<<< HEAD
-            @Nullable final Drawable image,
-            final boolean noAnimationExpected) throws Throwable {
-        final ImageView imageView = enterImageViewScene(startScale, image);
-        rule.runOnUiThread(new Runnable() {
-            @Override
-            public void run() {
-                TransitionManager.beginDelayedTransition(mRoot, mChangeImageTransform);
-                imageView.setScaleType(endScale);
-=======
             @Nullable final Drawable customImage,
             final boolean applyPadding,
             final boolean withChangingSize,
@@ -264,27 +299,20 @@
             if (withChangingSize) {
                 imageView.getLayoutParams().height /= 2;
                 imageView.requestLayout();
->>>>>>> d55bc89b
             }
             imageView.setScaleType(endScale);
         });
-<<<<<<< HEAD
-        waitForStart();
-        verify(mListener, (noAnimationExpected) ? times(1) : never())
-                .onTransitionEnd(any(Transition.class));
-        waitForEnd();
-=======
         if (noMatrixChangeExpected) {
             verify(mListener, never()).onTransitionStart(any(Transition.class));
         } else {
             waitForStart();
             waitForEnd();
         }
->>>>>>> d55bc89b
     }
 
     private ImageView enterImageViewScene(final ImageView.ScaleType scaleType,
-            @Nullable final Drawable image) throws Throwable {
+            @Nullable final Drawable customImage,
+            final boolean withPadding) throws Throwable {
         enterScene(R.layout.scene4);
         final ViewGroup container = rule.getActivity().findViewById(R.id.holder);
         final ImageView[] imageViews = new ImageView[1];
@@ -292,8 +320,8 @@
             @Override
             public void run() {
                 mImageView = new ImageView(rule.getActivity());
-                if (image != null) {
-                    mImage = image;
+                if (customImage != null) {
+                    mImage = customImage;
                 } else {
                     mImage = ActivityCompat.getDrawable(rule.getActivity(),
                             android.R.drawable.ic_media_play);
@@ -308,6 +336,11 @@
                 layoutParams.width = Math.round(size);
                 layoutParams.height = Math.round(size * 2);
                 mImageView.setLayoutParams(layoutParams);
+                if (withPadding) {
+                    int padding = (int) TypedValue.applyDimension(TypedValue.COMPLEX_UNIT_DIP, 8,
+                            metrics);
+                    mImageView.setPadding(padding, padding, padding, padding);
+                }
             }
         });
         InstrumentationRegistry.getInstrumentation().waitForIdleSync();
@@ -346,7 +379,7 @@
         }
 
         private Matrix copyMatrix() {
-            Matrix matrix = mImageView.getImageMatrix();
+            Matrix matrix = getDrawMatrixCompat(mImageView);
             if (matrix != null) {
                 matrix = new Matrix(matrix);
             }
@@ -355,4 +388,16 @@
 
     }
 
+    private Matrix getDrawMatrixCompat(ImageView imageView) {
+        if (Build.VERSION.SDK_INT >= Build.VERSION_CODES.JELLY_BEAN_MR2) {
+            return imageView.getImageMatrix();
+        } else {
+            Canvas canvas = mock(Canvas.class);
+            imageView.draw(canvas);
+            ArgumentCaptor<Matrix> matrixCaptor = ArgumentCaptor.forClass(Matrix.class);
+            verify(canvas, atMost(1)).concat(matrixCaptor.capture());
+            return !matrixCaptor.getAllValues().isEmpty() ? matrixCaptor.getValue() : new Matrix();
+        }
+    }
+
 }