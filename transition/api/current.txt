--- conflicted
+++ resolved
@@ -1,12 +1,13 @@
+// Signature format: 3.0
 package androidx.transition {
 
   public class ArcMotion extends androidx.transition.PathMotion {
     ctor public ArcMotion();
-    ctor public ArcMotion(android.content.Context, android.util.AttributeSet);
+    ctor public ArcMotion(android.content.Context!, android.util.AttributeSet!);
     method public float getMaximumAngle();
     method public float getMinimumHorizontalAngle();
     method public float getMinimumVerticalAngle();
-    method public android.graphics.Path getPath(float, float, float, float);
+    method public android.graphics.Path! getPath(float, float, float, float);
     method public void setMaximumAngle(float);
     method public void setMinimumHorizontalAngle(float);
     method public void setMinimumVerticalAngle(float);
@@ -14,12 +15,12 @@
 
   public class AutoTransition extends androidx.transition.TransitionSet {
     ctor public AutoTransition();
-    ctor public AutoTransition(android.content.Context, android.util.AttributeSet);
+    ctor public AutoTransition(android.content.Context!, android.util.AttributeSet!);
   }
 
   public class ChangeBounds extends androidx.transition.Transition {
     ctor public ChangeBounds();
-    ctor public ChangeBounds(android.content.Context, android.util.AttributeSet);
+    ctor public ChangeBounds(android.content.Context!, android.util.AttributeSet!);
     method public void captureEndValues(androidx.transition.TransitionValues);
     method public void captureStartValues(androidx.transition.TransitionValues);
     method public boolean getResizeClip();
@@ -28,28 +29,28 @@
 
   public class ChangeClipBounds extends androidx.transition.Transition {
     ctor public ChangeClipBounds();
-    ctor public ChangeClipBounds(android.content.Context, android.util.AttributeSet);
+    ctor public ChangeClipBounds(android.content.Context!, android.util.AttributeSet!);
     method public void captureEndValues(androidx.transition.TransitionValues);
     method public void captureStartValues(androidx.transition.TransitionValues);
   }
 
   public class ChangeImageTransform extends androidx.transition.Transition {
     ctor public ChangeImageTransform();
-    ctor public ChangeImageTransform(android.content.Context, android.util.AttributeSet);
+    ctor public ChangeImageTransform(android.content.Context!, android.util.AttributeSet!);
     method public void captureEndValues(androidx.transition.TransitionValues);
     method public void captureStartValues(androidx.transition.TransitionValues);
   }
 
   public class ChangeScroll extends androidx.transition.Transition {
     ctor public ChangeScroll();
-    ctor public ChangeScroll(android.content.Context, android.util.AttributeSet);
+    ctor public ChangeScroll(android.content.Context!, android.util.AttributeSet!);
     method public void captureEndValues(androidx.transition.TransitionValues);
     method public void captureStartValues(androidx.transition.TransitionValues);
   }
 
   public class ChangeTransform extends androidx.transition.Transition {
     ctor public ChangeTransform();
-    ctor public ChangeTransform(android.content.Context, android.util.AttributeSet);
+    ctor public ChangeTransform(android.content.Context!, android.util.AttributeSet!);
     method public void captureEndValues(androidx.transition.TransitionValues);
     method public void captureStartValues(androidx.transition.TransitionValues);
     method public boolean getReparent();
@@ -60,36 +61,36 @@
 
   public class CircularPropagation extends androidx.transition.VisibilityPropagation {
     ctor public CircularPropagation();
-    method public long getStartDelay(android.view.ViewGroup, androidx.transition.Transition, androidx.transition.TransitionValues, androidx.transition.TransitionValues);
+    method public long getStartDelay(android.view.ViewGroup!, androidx.transition.Transition!, androidx.transition.TransitionValues!, androidx.transition.TransitionValues!);
     method public void setPropagationSpeed(float);
   }
 
   public class Explode extends androidx.transition.Visibility {
     ctor public Explode();
-    ctor public Explode(android.content.Context, android.util.AttributeSet);
+    ctor public Explode(android.content.Context!, android.util.AttributeSet!);
   }
 
   public class Fade extends androidx.transition.Visibility {
     ctor public Fade(int);
     ctor public Fade();
-    ctor public Fade(android.content.Context, android.util.AttributeSet);
+    ctor public Fade(android.content.Context!, android.util.AttributeSet!);
     field public static final int IN = 1; // 0x1
     field public static final int OUT = 2; // 0x2
   }
 
   public abstract class PathMotion {
     ctor public PathMotion();
-    ctor public PathMotion(android.content.Context, android.util.AttributeSet);
-    method public abstract android.graphics.Path getPath(float, float, float, float);
+    ctor public PathMotion(android.content.Context!, android.util.AttributeSet!);
+    method public abstract android.graphics.Path! getPath(float, float, float, float);
   }
 
   public class PatternPathMotion extends androidx.transition.PathMotion {
     ctor public PatternPathMotion();
-    ctor public PatternPathMotion(android.content.Context, android.util.AttributeSet);
-    ctor public PatternPathMotion(android.graphics.Path);
-    method public android.graphics.Path getPath(float, float, float, float);
-    method public android.graphics.Path getPatternPath();
-    method public void setPatternPath(android.graphics.Path);
+    ctor public PatternPathMotion(android.content.Context!, android.util.AttributeSet!);
+    ctor public PatternPathMotion(android.graphics.Path!);
+    method public android.graphics.Path! getPath(float, float, float, float);
+    method public android.graphics.Path! getPatternPath();
+    method public void setPatternPath(android.graphics.Path!);
   }
 
   public class Scene {
@@ -97,15 +98,16 @@
     ctor public Scene(android.view.ViewGroup, android.view.View);
     method public void enter();
     method public void exit();
-    method public static androidx.transition.Scene getSceneForLayout(android.view.ViewGroup, int, android.content.Context);
+    method public static androidx.transition.Scene? getCurrentScene(android.view.ViewGroup);
+    method public static androidx.transition.Scene getSceneForLayout(android.view.ViewGroup, @LayoutRes int, android.content.Context);
     method public android.view.ViewGroup getSceneRoot();
-    method public void setEnterAction(java.lang.Runnable);
-    method public void setExitAction(java.lang.Runnable);
+    method public void setEnterAction(Runnable?);
+    method public void setExitAction(Runnable?);
   }
 
   public class SidePropagation extends androidx.transition.VisibilityPropagation {
     ctor public SidePropagation();
-    method public long getStartDelay(android.view.ViewGroup, androidx.transition.Transition, androidx.transition.TransitionValues, androidx.transition.TransitionValues);
+    method public long getStartDelay(android.view.ViewGroup!, androidx.transition.Transition!, androidx.transition.TransitionValues!, androidx.transition.TransitionValues!);
     method public void setPropagationSpeed(float);
     method public void setSide(int);
   }
@@ -113,67 +115,38 @@
   public class Slide extends androidx.transition.Visibility {
     ctor public Slide();
     ctor public Slide(int);
-    ctor public Slide(android.content.Context, android.util.AttributeSet);
+    ctor public Slide(android.content.Context!, android.util.AttributeSet!);
     method public int getSlideEdge();
     method public void setSlideEdge(int);
   }
 
   public abstract class Transition implements java.lang.Cloneable {
     ctor public Transition();
-    ctor public Transition(android.content.Context, android.util.AttributeSet);
+    ctor public Transition(android.content.Context!, android.util.AttributeSet!);
     method public androidx.transition.Transition addListener(androidx.transition.Transition.TransitionListener);
     method public androidx.transition.Transition addTarget(android.view.View);
-<<<<<<< HEAD
-    method public androidx.transition.Transition addTarget(int);
-    method public androidx.transition.Transition addTarget(java.lang.String);
-    method public androidx.transition.Transition addTarget(java.lang.Class);
-=======
     method public androidx.transition.Transition addTarget(@IdRes int);
     method public androidx.transition.Transition addTarget(String);
     method public androidx.transition.Transition addTarget(Class<?>);
->>>>>>> d55bc89b
     method public abstract void captureEndValues(androidx.transition.TransitionValues);
     method public abstract void captureStartValues(androidx.transition.TransitionValues);
-    method public androidx.transition.Transition clone();
-    method public android.animation.Animator createAnimator(android.view.ViewGroup, androidx.transition.TransitionValues, androidx.transition.TransitionValues);
+    method public androidx.transition.Transition! clone();
+    method public android.animation.Animator? createAnimator(android.view.ViewGroup, androidx.transition.TransitionValues?, androidx.transition.TransitionValues?);
     method public androidx.transition.Transition excludeChildren(android.view.View, boolean);
-<<<<<<< HEAD
-    method public androidx.transition.Transition excludeChildren(int, boolean);
-    method public androidx.transition.Transition excludeChildren(java.lang.Class, boolean);
-    method public androidx.transition.Transition excludeTarget(android.view.View, boolean);
-    method public androidx.transition.Transition excludeTarget(int, boolean);
-    method public androidx.transition.Transition excludeTarget(java.lang.String, boolean);
-    method public androidx.transition.Transition excludeTarget(java.lang.Class, boolean);
-=======
     method public androidx.transition.Transition excludeChildren(@IdRes int, boolean);
     method public androidx.transition.Transition excludeChildren(Class<?>, boolean);
     method public androidx.transition.Transition excludeTarget(android.view.View, boolean);
     method public androidx.transition.Transition excludeTarget(@IdRes int, boolean);
     method public androidx.transition.Transition excludeTarget(String, boolean);
     method public androidx.transition.Transition excludeTarget(Class<?>, boolean);
->>>>>>> d55bc89b
     method public long getDuration();
-    method public android.graphics.Rect getEpicenter();
-    method public androidx.transition.Transition.EpicenterCallback getEpicenterCallback();
-    method public android.animation.TimeInterpolator getInterpolator();
-    method public java.lang.String getName();
+    method public android.graphics.Rect? getEpicenter();
+    method public androidx.transition.Transition.EpicenterCallback? getEpicenterCallback();
+    method public android.animation.TimeInterpolator? getInterpolator();
+    method public String getName();
     method public androidx.transition.PathMotion getPathMotion();
-    method public androidx.transition.TransitionPropagation getPropagation();
+    method public androidx.transition.TransitionPropagation? getPropagation();
     method public long getStartDelay();
-<<<<<<< HEAD
-    method public java.util.List<java.lang.Integer> getTargetIds();
-    method public java.util.List<java.lang.String> getTargetNames();
-    method public java.util.List<java.lang.Class> getTargetTypes();
-    method public java.util.List<android.view.View> getTargets();
-    method public java.lang.String[] getTransitionProperties();
-    method public androidx.transition.TransitionValues getTransitionValues(android.view.View, boolean);
-    method public boolean isTransitionRequired(androidx.transition.TransitionValues, androidx.transition.TransitionValues);
-    method public androidx.transition.Transition removeListener(androidx.transition.Transition.TransitionListener);
-    method public androidx.transition.Transition removeTarget(android.view.View);
-    method public androidx.transition.Transition removeTarget(int);
-    method public androidx.transition.Transition removeTarget(java.lang.String);
-    method public androidx.transition.Transition removeTarget(java.lang.Class);
-=======
     method public java.util.List<java.lang.Integer!> getTargetIds();
     method public java.util.List<java.lang.String!>? getTargetNames();
     method public java.util.List<java.lang.Class<?>!>? getTargetTypes();
@@ -186,13 +159,12 @@
     method public androidx.transition.Transition removeTarget(@IdRes int);
     method public androidx.transition.Transition removeTarget(String);
     method public androidx.transition.Transition removeTarget(Class<?>);
->>>>>>> d55bc89b
     method public androidx.transition.Transition setDuration(long);
-    method public void setEpicenterCallback(androidx.transition.Transition.EpicenterCallback);
-    method public androidx.transition.Transition setInterpolator(android.animation.TimeInterpolator);
+    method public void setEpicenterCallback(androidx.transition.Transition.EpicenterCallback?);
+    method public androidx.transition.Transition setInterpolator(android.animation.TimeInterpolator?);
     method public void setMatchOrder(int...);
-    method public void setPathMotion(androidx.transition.PathMotion);
-    method public void setPropagation(androidx.transition.TransitionPropagation);
+    method public void setPathMotion(androidx.transition.PathMotion?);
+    method public void setPropagation(androidx.transition.TransitionPropagation?);
     method public androidx.transition.Transition setStartDelay(long);
     field public static final int MATCH_ID = 3; // 0x3
     field public static final int MATCH_INSTANCE = 1; // 0x1
@@ -200,23 +172,23 @@
     field public static final int MATCH_NAME = 2; // 0x2
   }
 
-  public static abstract class Transition.EpicenterCallback {
+  public abstract static class Transition.EpicenterCallback {
     ctor public Transition.EpicenterCallback();
-    method public abstract android.graphics.Rect onGetEpicenter(androidx.transition.Transition);
-  }
-
-  public static abstract interface Transition.TransitionListener {
-    method public abstract void onTransitionCancel(androidx.transition.Transition);
-    method public abstract void onTransitionEnd(androidx.transition.Transition);
-    method public abstract void onTransitionPause(androidx.transition.Transition);
-    method public abstract void onTransitionResume(androidx.transition.Transition);
-    method public abstract void onTransitionStart(androidx.transition.Transition);
+    method public abstract android.graphics.Rect! onGetEpicenter(androidx.transition.Transition);
+  }
+
+  public static interface Transition.TransitionListener {
+    method public void onTransitionCancel(androidx.transition.Transition);
+    method public void onTransitionEnd(androidx.transition.Transition);
+    method public void onTransitionPause(androidx.transition.Transition);
+    method public void onTransitionResume(androidx.transition.Transition);
+    method public void onTransitionStart(androidx.transition.Transition);
   }
 
   public class TransitionInflater {
-    method public static androidx.transition.TransitionInflater from(android.content.Context);
-    method public androidx.transition.Transition inflateTransition(int);
-    method public androidx.transition.TransitionManager inflateTransitionManager(int, android.view.ViewGroup);
+    method public static androidx.transition.TransitionInflater! from(android.content.Context!);
+    method public androidx.transition.Transition! inflateTransition(int);
+    method public androidx.transition.TransitionManager! inflateTransitionManager(int, android.view.ViewGroup!);
   }
 
   public class TransitionListenerAdapter implements androidx.transition.Transition.TransitionListener {
@@ -231,55 +203,44 @@
   public class TransitionManager {
     ctor public TransitionManager();
     method public static void beginDelayedTransition(android.view.ViewGroup);
-    method public static void beginDelayedTransition(android.view.ViewGroup, androidx.transition.Transition);
-    method public static void endTransitions(android.view.ViewGroup);
+    method public static void beginDelayedTransition(android.view.ViewGroup, androidx.transition.Transition?);
+    method public static void endTransitions(android.view.ViewGroup!);
     method public static void go(androidx.transition.Scene);
-    method public static void go(androidx.transition.Scene, androidx.transition.Transition);
-    method public void setTransition(androidx.transition.Scene, androidx.transition.Transition);
-    method public void setTransition(androidx.transition.Scene, androidx.transition.Scene, androidx.transition.Transition);
+    method public static void go(androidx.transition.Scene, androidx.transition.Transition?);
+    method public void setTransition(androidx.transition.Scene, androidx.transition.Transition?);
+    method public void setTransition(androidx.transition.Scene, androidx.transition.Scene, androidx.transition.Transition?);
     method public void transitionTo(androidx.transition.Scene);
   }
 
   public abstract class TransitionPropagation {
     ctor public TransitionPropagation();
-    method public abstract void captureValues(androidx.transition.TransitionValues);
-    method public abstract java.lang.String[] getPropagationProperties();
-    method public abstract long getStartDelay(android.view.ViewGroup, androidx.transition.Transition, androidx.transition.TransitionValues, androidx.transition.TransitionValues);
+    method public abstract void captureValues(androidx.transition.TransitionValues!);
+    method public abstract String![]! getPropagationProperties();
+    method public abstract long getStartDelay(android.view.ViewGroup!, androidx.transition.Transition!, androidx.transition.TransitionValues!, androidx.transition.TransitionValues!);
   }
 
   public class TransitionSet extends androidx.transition.Transition {
     ctor public TransitionSet();
-    ctor public TransitionSet(android.content.Context, android.util.AttributeSet);
+    ctor public TransitionSet(android.content.Context!, android.util.AttributeSet!);
     method public androidx.transition.TransitionSet addListener(androidx.transition.Transition.TransitionListener);
     method public androidx.transition.TransitionSet addTarget(android.view.View);
-<<<<<<< HEAD
-    method public androidx.transition.TransitionSet addTarget(int);
-    method public androidx.transition.TransitionSet addTarget(java.lang.String);
-    method public androidx.transition.TransitionSet addTarget(java.lang.Class);
-=======
     method public androidx.transition.TransitionSet addTarget(@IdRes int);
     method public androidx.transition.TransitionSet addTarget(String);
     method public androidx.transition.TransitionSet addTarget(Class<?>);
->>>>>>> d55bc89b
     method public androidx.transition.TransitionSet addTransition(androidx.transition.Transition);
     method public void captureEndValues(androidx.transition.TransitionValues);
     method public void captureStartValues(androidx.transition.TransitionValues);
     method public int getOrdering();
-    method public androidx.transition.Transition getTransitionAt(int);
+    method public androidx.transition.Transition? getTransitionAt(int);
     method public int getTransitionCount();
     method public androidx.transition.TransitionSet removeListener(androidx.transition.Transition.TransitionListener);
-    method public androidx.transition.TransitionSet removeTarget(int);
+    method public androidx.transition.TransitionSet removeTarget(@IdRes int);
     method public androidx.transition.TransitionSet removeTarget(android.view.View);
-<<<<<<< HEAD
-    method public androidx.transition.TransitionSet removeTarget(java.lang.Class);
-    method public androidx.transition.TransitionSet removeTarget(java.lang.String);
-=======
     method public androidx.transition.TransitionSet removeTarget(Class<?>);
     method public androidx.transition.TransitionSet removeTarget(String);
->>>>>>> d55bc89b
     method public androidx.transition.TransitionSet removeTransition(androidx.transition.Transition);
     method public androidx.transition.TransitionSet setDuration(long);
-    method public androidx.transition.TransitionSet setInterpolator(android.animation.TimeInterpolator);
+    method public androidx.transition.TransitionSet setInterpolator(android.animation.TimeInterpolator?);
     method public androidx.transition.TransitionSet setOrdering(int);
     method public androidx.transition.TransitionSet setStartDelay(long);
     field public static final int ORDERING_SEQUENTIAL = 1; // 0x1
@@ -287,23 +248,23 @@
   }
 
   public class TransitionValues {
-    ctor public deprecated TransitionValues();
+    ctor @Deprecated public TransitionValues();
     ctor public TransitionValues(android.view.View);
-    field public final java.util.Map<java.lang.String, java.lang.Object> values;
-    field public android.view.View view;
+    field public final java.util.Map<java.lang.String!,java.lang.Object!>! values;
+    field public android.view.View! view;
   }
 
   public abstract class Visibility extends androidx.transition.Transition {
     ctor public Visibility();
-    ctor public Visibility(android.content.Context, android.util.AttributeSet);
+    ctor public Visibility(android.content.Context!, android.util.AttributeSet!);
     method public void captureEndValues(androidx.transition.TransitionValues);
     method public void captureStartValues(androidx.transition.TransitionValues);
     method public int getMode();
-    method public boolean isVisible(androidx.transition.TransitionValues);
-    method public android.animation.Animator onAppear(android.view.ViewGroup, androidx.transition.TransitionValues, int, androidx.transition.TransitionValues, int);
-    method public android.animation.Animator onAppear(android.view.ViewGroup, android.view.View, androidx.transition.TransitionValues, androidx.transition.TransitionValues);
-    method public android.animation.Animator onDisappear(android.view.ViewGroup, androidx.transition.TransitionValues, int, androidx.transition.TransitionValues, int);
-    method public android.animation.Animator onDisappear(android.view.ViewGroup, android.view.View, androidx.transition.TransitionValues, androidx.transition.TransitionValues);
+    method public boolean isVisible(androidx.transition.TransitionValues!);
+    method public android.animation.Animator! onAppear(android.view.ViewGroup!, androidx.transition.TransitionValues!, int, androidx.transition.TransitionValues!, int);
+    method public android.animation.Animator! onAppear(android.view.ViewGroup!, android.view.View!, androidx.transition.TransitionValues!, androidx.transition.TransitionValues!);
+    method public android.animation.Animator! onDisappear(android.view.ViewGroup!, androidx.transition.TransitionValues!, int, androidx.transition.TransitionValues!, int);
+    method public android.animation.Animator! onDisappear(android.view.ViewGroup!, android.view.View!, androidx.transition.TransitionValues!, androidx.transition.TransitionValues!);
     method public void setMode(int);
     field public static final int MODE_IN = 1; // 0x1
     field public static final int MODE_OUT = 2; // 0x2
@@ -311,11 +272,11 @@
 
   public abstract class VisibilityPropagation extends androidx.transition.TransitionPropagation {
     ctor public VisibilityPropagation();
-    method public void captureValues(androidx.transition.TransitionValues);
-    method public java.lang.String[] getPropagationProperties();
-    method public int getViewVisibility(androidx.transition.TransitionValues);
-    method public int getViewX(androidx.transition.TransitionValues);
-    method public int getViewY(androidx.transition.TransitionValues);
+    method public void captureValues(androidx.transition.TransitionValues!);
+    method public String![]! getPropagationProperties();
+    method public int getViewVisibility(androidx.transition.TransitionValues!);
+    method public int getViewX(androidx.transition.TransitionValues!);
+    method public int getViewY(androidx.transition.TransitionValues!);
   }
 
 }
