/*
 * Copyright 2017 The Android Open Source Project
 *
 * Licensed under the Apache License, Version 2.0 (the "License");
 * you may not use this file except in compliance with the License.
 * You may obtain a copy of the License at
 *
 *      http://www.apache.org/licenses/LICENSE-2.0
 *
 * Unless required by applicable law or agreed to in writing, software
 * distributed under the License is distributed on an "AS IS" BASIS,
 * WITHOUT WARRANTIES OR CONDITIONS OF ANY KIND, either express or implied.
 * See the License for the specific language governing permissions and
 * limitations under the License.
 */

import static androidx.build.dependencies.DependenciesKt.*
import androidx.build.LibraryGroups
import androidx.build.LibraryVersions

plugins {
    id("AndroidXPlugin")
    id("com.android.library")
    id("kotlin-android")
}

dependencies {
    api(project(":fragment"))
    api(project(":recyclerview"))
<<<<<<< HEAD
    implementation(project(":appcompat"))
=======
    implementation(project(":collection"))
>>>>>>> 04abd831

    androidTestImplementation(project(":appcompat"))
    androidTestImplementation(ANDROIDX_TEST_EXT_JUNIT)
    androidTestImplementation(ANDROIDX_TEST_CORE)
    androidTestImplementation(ANDROIDX_TEST_RUNNER)
    androidTestImplementation(ANDROIDX_TEST_RULES)
    androidTestImplementation(ESPRESSO_CORE, libs.exclude_for_espresso)
    androidTestImplementation(MOCKITO_CORE, libs.exclude_bytebuddy) // DexMaker has it"s own MockMaker
    androidTestImplementation(DEXMAKER_MOCKITO, libs.exclude_bytebuddy) // DexMaker has it"s own MockMaker
    androidTestImplementation project(':internal-testutils'), {
        exclude group: 'androidx.viewpager2', module: 'viewpager2'
    }
    androidTestImplementation(KOTLIN_STDLIB)
}

android {
    defaultConfig {
        minSdkVersion 14
    }
}

androidx {
    name = "AndroidX Widget ViewPager2"
    publish = true
    mavenVersion = LibraryVersions.VIEWPAGER2
    mavenGroup = LibraryGroups.VIEWPAGER2
    inceptionYear = "2017"
    description = "AndroidX Widget ViewPager2"
}<|MERGE_RESOLUTION|>--- conflicted
+++ resolved
@@ -27,11 +27,7 @@
 dependencies {
     api(project(":fragment"))
     api(project(":recyclerview"))
-<<<<<<< HEAD
-    implementation(project(":appcompat"))
-=======
     implementation(project(":collection"))
->>>>>>> 04abd831
 
     androidTestImplementation(project(":appcompat"))
     androidTestImplementation(ANDROIDX_TEST_EXT_JUNIT)
