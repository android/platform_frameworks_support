--- conflicted
+++ resolved
@@ -1,5 +1,5 @@
 /*
- * Copyright (C) 2017 The Android Open Source Project
+ * Copyright 2017 The Android Open Source Project
  *
  * Licensed under the Apache License, Version 2.0 (the "License");
  * you may not use this file except in compliance with the License.
@@ -16,50 +16,61 @@
 
 package androidx.viewpager2.widget;
 
-import static androidx.annotation.RestrictTo.Scope.LIBRARY_GROUP;
-
-import static java.lang.annotation.RetentionPolicy.CLASS;
-
+import static androidx.annotation.RestrictTo.Scope.LIBRARY_GROUP_PREFIX;
+import static androidx.core.view.accessibility.AccessibilityNodeInfoCompat.AccessibilityActionCompat.ACTION_PAGE_DOWN;
+import static androidx.core.view.accessibility.AccessibilityNodeInfoCompat.AccessibilityActionCompat.ACTION_PAGE_LEFT;
+import static androidx.core.view.accessibility.AccessibilityNodeInfoCompat.AccessibilityActionCompat.ACTION_PAGE_RIGHT;
+import static androidx.core.view.accessibility.AccessibilityNodeInfoCompat.AccessibilityActionCompat.ACTION_PAGE_UP;
+import static androidx.recyclerview.widget.RecyclerView.NO_POSITION;
+
+import static java.lang.annotation.RetentionPolicy.SOURCE;
+
+import android.annotation.SuppressLint;
 import android.content.Context;
 import android.content.res.TypedArray;
 import android.graphics.Rect;
 import android.os.Build;
+import android.os.Bundle;
 import android.os.Parcel;
 import android.os.Parcelable;
 import android.util.AttributeSet;
 import android.util.SparseArray;
 import android.view.Gravity;
+import android.view.MotionEvent;
 import android.view.View;
 import android.view.ViewGroup;
-
+import android.view.accessibility.AccessibilityEvent;
+import android.view.accessibility.AccessibilityNodeInfo;
+
+import androidx.annotation.FloatRange;
 import androidx.annotation.IntDef;
+import androidx.annotation.IntRange;
 import androidx.annotation.NonNull;
 import androidx.annotation.Nullable;
 import androidx.annotation.Px;
 import androidx.annotation.RequiresApi;
 import androidx.annotation.RestrictTo;
 import androidx.core.view.ViewCompat;
+import androidx.core.view.accessibility.AccessibilityNodeInfoCompat;
+import androidx.core.view.accessibility.AccessibilityNodeInfoCompat.AccessibilityActionCompat;
+import androidx.core.view.accessibility.AccessibilityViewCommand;
 import androidx.recyclerview.widget.LinearLayoutManager;
 import androidx.recyclerview.widget.PagerSnapHelper;
 import androidx.recyclerview.widget.RecyclerView;
 import androidx.recyclerview.widget.RecyclerView.Adapter;
-import androidx.viewpager2.CompositeOnPageChangeListener;
-import androidx.viewpager2.PageTransformerAdapter;
+import androidx.recyclerview.widget.RecyclerView.ItemDecoration;
 import androidx.viewpager2.R;
-import androidx.viewpager2.ScrollEventAdapter;
-import androidx.viewpager2.adapter.FragmentStateAdapter;
+import androidx.viewpager2.adapter.StatefulAdapter;
 
 import java.lang.annotation.Retention;
 
 /**
- * Work in progress: go/viewpager2
+ * ViewPager2 replaces {@link androidx.viewpager.widget.ViewPager}, addressing most of its
+ * predecessor’s pain-points, including right-to-left layout support, vertical orientation,
+ * modifiable Fragment collections, etc.
  *
- * @hide
+ * @see androidx.viewpager.widget.ViewPager
  */
-<<<<<<< HEAD
-@RestrictTo(LIBRARY_GROUP)
-public class ViewPager2 extends ViewGroup {
-=======
 public final class ViewPager2 extends ViewGroup {
     /** @hide */
     @RestrictTo(LIBRARY_GROUP_PREFIX)
@@ -114,62 +125,75 @@
     /** Feature flag while stabilizing enhanced a11y */
     static boolean sFeatureEnhancedA11yEnabled = false;
 
->>>>>>> d55bc89b
     // reused in layout(...)
     private final Rect mTmpContainerRect = new Rect();
     private final Rect mTmpChildRect = new Rect();
 
-    private CompositeOnPageChangeListener mExternalPageChangeListeners =
-            new CompositeOnPageChangeListener(3);
-
-    RecyclerView mRecyclerView;
-    private LinearLayoutManager mLayoutManager;
+    private CompositeOnPageChangeCallback mExternalPageChangeCallbacks =
+            new CompositeOnPageChangeCallback(3);
+
+    int mCurrentItem;
+    LinearLayoutManager mLayoutManager;
+    private int mPendingCurrentItem = NO_POSITION;
+    private Parcelable mPendingAdapterState;
+    private RecyclerView mRecyclerView;
+    private PagerSnapHelper mPagerSnapHelper;
     private ScrollEventAdapter mScrollEventAdapter;
+    private FakeDrag mFakeDragger;
     private PageTransformerAdapter mPageTransformerAdapter;
-    int mCurrentItem;
-
-    public ViewPager2(Context context) {
+    private boolean mUserInputEnabled = true;
+    private @OffscreenPageLimit int mOffscreenPageLimit = OFFSCREEN_PAGE_LIMIT_DEFAULT;
+    AccessibilityProvider mAccessibilityProvider; // to avoid creation of a synthetic accessor
+
+    public ViewPager2(@NonNull Context context) {
         super(context);
         initialize(context, null);
     }
 
-    public ViewPager2(Context context, AttributeSet attrs) {
+    public ViewPager2(@NonNull Context context, @Nullable AttributeSet attrs) {
         super(context, attrs);
         initialize(context, attrs);
     }
 
-    public ViewPager2(Context context, AttributeSet attrs, int defStyleAttr) {
+    public ViewPager2(@NonNull Context context, @Nullable AttributeSet attrs, int defStyleAttr) {
         super(context, attrs, defStyleAttr);
         initialize(context, attrs);
     }
 
     @RequiresApi(21)
-    public ViewPager2(Context context, AttributeSet attrs, int defStyleAttr, int defStyleRes) {
-        // TODO(b/70663531): handle attrs, defStyleAttr, defStyleRes
+    public ViewPager2(@NonNull Context context, @Nullable AttributeSet attrs, int defStyleAttr,
+            int defStyleRes) {
         super(context, attrs, defStyleAttr, defStyleRes);
         initialize(context, attrs);
     }
 
     private void initialize(Context context, AttributeSet attrs) {
-        mRecyclerView = new RecyclerView(context);
+        mAccessibilityProvider = sFeatureEnhancedA11yEnabled
+                ? new PageAwareAccessibilityProvider()
+                : new BasicAccessibilityProvider();
+
+        mRecyclerView = new RecyclerViewImpl(context);
         mRecyclerView.setId(ViewCompat.generateViewId());
 
-        mLayoutManager = new LinearLayoutManager(context);
+        mLayoutManager = new LinearLayoutManagerImpl(context);
         mRecyclerView.setLayoutManager(mLayoutManager);
         setOrientation(context, attrs);
 
         mRecyclerView.setLayoutParams(
                 new ViewGroup.LayoutParams(LayoutParams.MATCH_PARENT, LayoutParams.MATCH_PARENT));
         mRecyclerView.addOnChildAttachStateChangeListener(enforceChildFillListener());
-        new PagerSnapHelper().attachToRecyclerView(mRecyclerView);
-
-        mScrollEventAdapter = new ScrollEventAdapter(mLayoutManager);
+
+        // Create ScrollEventAdapter before attaching PagerSnapHelper to RecyclerView, because the
+        // attach process calls PagerSnapHelperImpl.findSnapView, which uses the mScrollEventAdapter
+        mScrollEventAdapter = new ScrollEventAdapter(this);
+        // Create FakeDrag before attaching PagerSnapHelper, same reason as above
+        mFakeDragger = new FakeDrag(this, mScrollEventAdapter, mRecyclerView);
+        mPagerSnapHelper = new PagerSnapHelperImpl();
+        mPagerSnapHelper.attachToRecyclerView(mRecyclerView);
+        // Add mScrollEventAdapter after attaching mPagerSnapHelper to mRecyclerView, because we
+        // don't want to respond on the events sent out during the attach process
         mRecyclerView.addOnScrollListener(mScrollEventAdapter);
 
-<<<<<<< HEAD
-        CompositeOnPageChangeListener dispatcher = new CompositeOnPageChangeListener(3);
-        mScrollEventAdapter.setOnPageChangeListener(dispatcher);
-=======
         CompositeOnPageChangeCallback pageChangeEventDispatcher =
                 new CompositeOnPageChangeCallback(3);
         mScrollEventAdapter.setOnPageChangeCallback(pageChangeEventDispatcher);
@@ -185,17 +209,19 @@
                 }
             }
         };
->>>>>>> d55bc89b
-
-        // Add mOnPageChangeListener before mExternalPageChangeListeners, because we need to update
+
+        // Add currentItemUpdater before mExternalPageChangeCallbacks, because we need to update
         // internal state first
-        dispatcher.addOnPageChangeListener(mOnPageChangeListener);
-        dispatcher.addOnPageChangeListener(mExternalPageChangeListeners);
-
-        // Add mPageTransformerAdapter after mExternalPageChangeListeners, because page transform
+        pageChangeEventDispatcher.addOnPageChangeCallback(currentItemUpdater);
+        // Allow a11y to register its listeners just after currentItemUpdater (so it has the
+        // right data). TODO: replace ordering comments with a test.
+        mAccessibilityProvider.onInitialize(pageChangeEventDispatcher, mRecyclerView);
+        pageChangeEventDispatcher.addOnPageChangeCallback(mExternalPageChangeCallbacks);
+
+        // Add mPageTransformerAdapter after mExternalPageChangeCallbacks, because page transform
         // events must be fired after scroll events
         mPageTransformerAdapter = new PageTransformerAdapter(mLayoutManager);
-        dispatcher.addOnPageChangeListener(mPageTransformerAdapter);
+        pageChangeEventDispatcher.addOnPageChangeCallback(mPageTransformerAdapter);
 
         attachViewToParent(mRecyclerView, 0, mRecyclerView.getLayoutParams());
     }
@@ -204,7 +230,6 @@
      * A lot of places in code rely on an assumption that the page fills the whole ViewPager2.
      *
      * TODO(b/70666617) Allow page width different than width/height 100%/100%
-     * TODO(b/70666614) Revisit the way we enforce width/height restriction of 100%/100%
      */
     private RecyclerView.OnChildAttachStateChangeListener enforceChildFillListener() {
         return new RecyclerView.OnChildAttachStateChangeListener() {
@@ -226,11 +251,22 @@
         };
     }
 
+    @Override
+    public CharSequence getAccessibilityClassName() {
+        if (mAccessibilityProvider.handlesGetAccessibilityClassName()) {
+            return mAccessibilityProvider.onGetAccessibilityClassName();
+        }
+        return super.getAccessibilityClassName();
+    }
+
     private void setOrientation(Context context, AttributeSet attrs) {
         TypedArray a = context.obtainStyledAttributes(attrs, R.styleable.ViewPager2);
+        if (Build.VERSION.SDK_INT >= 29) {
+            saveAttributeDataForStyleable(context, R.styleable.ViewPager2, attrs, a, 0, 0);
+        }
         try {
             setOrientation(
-                    a.getInt(R.styleable.ViewPager2_android_orientation, Orientation.HORIZONTAL));
+                    a.getInt(R.styleable.ViewPager2_android_orientation, ORIENTATION_HORIZONTAL));
         } finally {
             a.recycle();
         }
@@ -244,16 +280,8 @@
         SavedState ss = new SavedState(superState);
 
         ss.mRecyclerViewId = mRecyclerView.getId();
-        ss.mOrientation = getOrientation();
-        ss.mCurrentItem = mCurrentItem;
-        ss.mScrollInProgress =
-                mLayoutManager.findFirstCompletelyVisibleItemPosition() != mCurrentItem;
-
-<<<<<<< HEAD
-        Adapter adapter = mRecyclerView.getAdapter();
-        if (adapter instanceof FragmentStateAdapter) {
-            ss.mAdapterState = ((FragmentStateAdapter) adapter).saveState();
-=======
+        ss.mCurrentItem = mPendingCurrentItem == NO_POSITION ? mCurrentItem : mPendingCurrentItem;
+
         if (mPendingAdapterState != null) {
             ss.mAdapterState = mPendingAdapterState;
         } else {
@@ -261,7 +289,6 @@
             if (adapter instanceof StatefulAdapter) {
                 ss.mAdapterState = ((StatefulAdapter) adapter).saveState();
             }
->>>>>>> d55bc89b
         }
 
         return ss;
@@ -276,17 +303,6 @@
 
         SavedState ss = (SavedState) state;
         super.onRestoreInstanceState(ss.getSuperState());
-<<<<<<< HEAD
-        setOrientation(ss.mOrientation);
-        mCurrentItem = ss.mCurrentItem;
-        if (ss.mScrollInProgress) {
-            mRecyclerView.post(new Runnable() {
-                @Override
-                public void run() {
-                    mRecyclerView.scrollToPosition(mCurrentItem);
-                }
-            });
-=======
         mPendingCurrentItem = ss.mCurrentItem;
         mPendingAdapterState = ss.mAdapterState;
     }
@@ -299,15 +315,18 @@
         Adapter<?> adapter = getAdapter();
         if (adapter == null) {
             return;
->>>>>>> d55bc89b
-        }
-
-        if (ss.mAdapterState != null) {
-            Adapter adapter = mRecyclerView.getAdapter();
-            if (adapter instanceof FragmentStateAdapter) {
-                ((FragmentStateAdapter) adapter).restoreState(ss.mAdapterState);
-            }
-        }
+        }
+        if (mPendingAdapterState != null) {
+            if (adapter instanceof StatefulAdapter) {
+                ((StatefulAdapter) adapter).restoreState(mPendingAdapterState);
+            }
+            mPendingAdapterState = null;
+        }
+        // Now we have an adapter, we can clamp the pending current item and set it
+        mCurrentItem = Math.max(0, Math.min(mPendingCurrentItem, adapter.getItemCount() - 1));
+        mPendingCurrentItem = NO_POSITION;
+        mRecyclerView.scrollToPosition(mCurrentItem);
+        mAccessibilityProvider.onRestorePendingState();
     }
 
     @Override
@@ -322,14 +341,15 @@
         }
 
         super.dispatchRestoreInstanceState(container);
+
+        // State of ViewPager2 and its child (RecyclerView) has been restored now
+        restorePendingState();
     }
 
     static class SavedState extends BaseSavedState {
         int mRecyclerViewId;
-        @Orientation int mOrientation;
         int mCurrentItem;
-        boolean mScrollInProgress;
-        Parcelable[] mAdapterState;
+        Parcelable mAdapterState;
 
         @RequiresApi(24)
         SavedState(Parcel source, ClassLoader loader) {
@@ -348,23 +368,19 @@
 
         private void readValues(Parcel source, ClassLoader loader) {
             mRecyclerViewId = source.readInt();
-            mOrientation = source.readInt();
             mCurrentItem = source.readInt();
-            mScrollInProgress = source.readByte() != 0;
-            mAdapterState = source.readParcelableArray(loader);
+            mAdapterState = source.readParcelable(loader);
         }
 
         @Override
         public void writeToParcel(Parcel out, int flags) {
             super.writeToParcel(out, flags);
             out.writeInt(mRecyclerViewId);
-            out.writeInt(mOrientation);
             out.writeInt(mCurrentItem);
-            out.writeByte((byte) (mScrollInProgress ? 1 : 0));
-            out.writeParcelableArray(mAdapterState, flags);
-        }
-
-        static final Creator<SavedState> CREATOR = new ClassLoaderCreator<SavedState>() {
+            out.writeParcelable(mAdapterState, flags);
+        }
+
+        public static final Creator<SavedState> CREATOR = new ClassLoaderCreator<SavedState>() {
             @Override
             public SavedState createFromParcel(Parcel source, ClassLoader loader) {
                 return Build.VERSION.SDK_INT >= 24
@@ -385,26 +401,39 @@
     }
 
     /**
-     * TODO(b/70663708): decide on an Adapter class. Here supporting subclasses of {@link Adapter}.
-     *
+     * <p>Set a new adapter to provide page views on demand.</p>
+     *
+     * <p>If you're planning to use {@link androidx.fragment.app.Fragment Fragments} as pages,
+     * implement {@link androidx.viewpager2.adapter.FragmentStateAdapter FragmentStateAdapter}. If
+     * your pages are Views, implement {@link RecyclerView.Adapter} as usual.</p>
+     *
+     * <p>If your pages contain LayoutTransitions, then those LayoutTransitions <em>must</em> have
+     * {@code animateParentHierarchy} set to {@code false}. Note that if you have a ViewGroup with
+     * {@code animateLayoutChanges="true"} in your layout xml file, a LayoutTransition is added
+     * automatically to that ViewGroup. You will need to manually call {@link
+     * android.animation.LayoutTransition#setAnimateParentHierarchy(boolean)
+     * getLayoutTransition().setAnimateParentHierarchy(false)} on that ViewGroup after you inflated
+     * the xml layout, like this:</p>
+     *
+     * <pre>
+     * View view = layoutInflater.inflate(R.layout.page, parent, false);
+     * ViewGroup viewGroup = view.findViewById(R.id.animated_viewgroup);
+     * viewGroup.getLayoutTransition().setAnimateParentHierarchy(false);
+     * </pre>
+     *
+     * @param adapter The adapter to use, or {@code null} to remove the current adapter
      * @see androidx.viewpager2.adapter.FragmentStateAdapter
      * @see RecyclerView#setAdapter(Adapter)
      */
-<<<<<<< HEAD
-    public void setAdapter(Adapter adapter) {
-=======
     public void setAdapter(@Nullable @SuppressWarnings("rawtypes") Adapter adapter) {
         mAccessibilityProvider.onDetachAdapter(mRecyclerView.getAdapter());
->>>>>>> d55bc89b
         mRecyclerView.setAdapter(adapter);
-    }
-
-<<<<<<< HEAD
-    public Adapter getAdapter() {
-=======
+        restorePendingState();
+        mAccessibilityProvider.onAttachAdapter(adapter);
+    }
+
     @SuppressWarnings("rawtypes")
     public @Nullable Adapter getAdapter() {
->>>>>>> d55bc89b
         return mRecyclerView.getAdapter();
     }
 
@@ -454,35 +483,54 @@
                 mTmpChildRect.bottom);
     }
 
-    @Retention(CLASS)
-    @IntDef({Orientation.HORIZONTAL, Orientation.VERTICAL})
-    public @interface Orientation {
-        int HORIZONTAL = RecyclerView.HORIZONTAL;
-        int VERTICAL = RecyclerView.VERTICAL;
-    }
-
-    /**
-     * @param orientation @{link {@link ViewPager2.Orientation}}
+    int getPageSize() {
+        return getOrientation() == ORIENTATION_HORIZONTAL
+                ? getWidth() - getPaddingLeft() - getPaddingRight()
+                : getHeight() - getPaddingTop() - getPaddingBottom();
+    }
+
+    /**
+     * Sets the orientation of the ViewPager2.
+     *
+     * @param orientation {@link #ORIENTATION_HORIZONTAL} or {@link #ORIENTATION_VERTICAL}
      */
     public void setOrientation(@Orientation int orientation) {
         mLayoutManager.setOrientation(orientation);
+        mAccessibilityProvider.onSetOrientation();
     }
 
     public @Orientation int getOrientation() {
         return mLayoutManager.getOrientation();
     }
 
-    /**
-     * Set the currently selected page.
+    boolean isLayoutRtl() {
+        return mLayoutManager.getLayoutDirection()
+                == androidx.core.view.ViewCompat.LAYOUT_DIRECTION_RTL;
+    }
+
+    /**
+     * Set the currently selected page. If the ViewPager has already been through its first
+     * layout with its current adapter there will be a smooth animated transition between
+     * the current item and the specified item. Silently ignored if the adapter is not set or
+     * empty. Clamps item to the bounds of the adapter.
+     *
+     * TODO(b/123069219): verify first layout behavior
+     *
+     * @param item Item index to select
+     */
+    public void setCurrentItem(int item) {
+        setCurrentItem(item, true);
+    }
+
+    /**
+     * Set the currently selected page. If {@code smoothScroll = true}, will perform a smooth
+     * animation from the current item to the new item. Silently ignored if the adapter is not set
+     * or empty. Clamps item to the bounds of the adapter.
      *
      * @param item Item index to select
      * @param smoothScroll True to smoothly scroll to the new item, false to transition immediately
      */
     public void setCurrentItem(int item, boolean smoothScroll) {
-<<<<<<< HEAD
-        float previousItem = mCurrentItem;
-        if (previousItem == item) {
-=======
 
         // 1. Preprocessing (check state, validate item, decide if update is necessary, etc)
 
@@ -512,15 +560,21 @@
         if (item == mCurrentItem && smoothScroll) {
             // Already scrolling to the correct page, but not yet there. Only handle instant scrolls
             // because then we need to interrupt the current smooth scroll.
->>>>>>> d55bc89b
             return;
         }
+
+        // 2. Update the item internally
+
+        float previousItem = mCurrentItem;
         mCurrentItem = item;
+        mAccessibilityProvider.onSetNewCurrentItem();
 
         if (!mScrollEventAdapter.isIdle()) {
             // Scroll in progress, overwrite previousItem with actual current position
             previousItem = mScrollEventAdapter.getRelativeScrollPosition();
         }
+
+        // 3. Perform the necessary scroll actions on RecyclerView
 
         mScrollEventAdapter.notifyProgrammaticScroll(item, smoothScroll);
         if (!smoothScroll) {
@@ -532,87 +586,372 @@
         if (Math.abs(item - previousItem) > 3) {
             mRecyclerView.scrollToPosition(item > previousItem ? item - 3 : item + 3);
             // TODO(b/114361680): call smoothScrollToPosition synchronously (blocked by b/114019007)
-            mRecyclerView.post(new SmoothScrollToPosition(item));
+            mRecyclerView.post(new SmoothScrollToPosition(item, mRecyclerView));
         } else {
             mRecyclerView.smoothScrollToPosition(item);
         }
     }
 
     /**
-     * @return Currently selected page.
+     * Returns the currently selected page. If no page can sensibly be selected because there is no
+     * adapter or the adapter is empty, returns 0.
+     *
+     * @return Currently selected page
      */
     public int getCurrentItem() {
         return mCurrentItem;
     }
 
     /**
-     * Add a listener that will be invoked whenever the page changes or is incrementally
-     * scrolled. See {@link OnPageChangeListener}.
-     *
-     * <p>Components that add a listener should take care to remove it when finished.
-     * Other components that take ownership of a view may call {@link #clearOnPageChangeListeners()}
-     * to remove all attached listeners.</p>
-     *
-     * @param listener listener to add
-     */
-    public void addOnPageChangeListener(@NonNull OnPageChangeListener listener) {
-        mExternalPageChangeListeners.addOnPageChangeListener(listener);
-    }
-
-    /**
-     * Remove a listener that was previously added via
-     * {@link #addOnPageChangeListener(OnPageChangeListener)}.
-     *
-     * @param listener listener to remove
-     */
-    public void removeOnPageChangeListener(@NonNull OnPageChangeListener listener) {
-        mExternalPageChangeListeners.removeOnPageChangeListener(listener);
-    }
-
-    /**
-     * Remove all listeners that are notified of any changes in scroll state or position.
-     */
-    public void clearOnPageChangeListeners() {
-        mExternalPageChangeListeners.clearOnPageChangeListeners();
-    }
-
-    /**
-     * Sets a {@link androidx.viewpager.widget.ViewPager.PageTransformer} that will be called for
-     * each attached page whenever the scroll position is changed. This allows the application to
-     * apply custom property transformations to each page, overriding the default sliding behavior.
+     * Returns the current scroll state of the ViewPager2. Returned value is one of can be one of
+     * {@link #SCROLL_STATE_IDLE}, {@link #SCROLL_STATE_DRAGGING} or {@link #SCROLL_STATE_SETTLING}.
+     *
+     * @return The scroll state that was last dispatched to {@link
+     *         OnPageChangeCallback#onPageScrollStateChanged(int)}
+     */
+    @ScrollState
+    public int getScrollState() {
+        return mScrollEventAdapter.getScrollState();
+    }
+
+    /**
+     * Start a fake drag of the pager.
+     *
+     * <p>A fake drag can be useful if you want to synchronize the motion of the ViewPager2 with the
+     * touch scrolling of another view, while still letting the ViewPager2 control the snapping
+     * motion and fling behavior. (e.g. parallax-scrolling tabs.) Call {@link #fakeDragBy(float)} to
+     * simulate the actual drag motion. Call {@link #endFakeDrag()} to complete the fake drag and
+     * fling as necessary.
+     *
+     * <p>A fake drag can be interrupted by a real drag. From that point on, all calls to {@code
+     * fakeDragBy} and {@code endFakeDrag} will be ignored until the next fake drag is started by
+     * calling {@code beginFakeDrag}. If you need the ViewPager2 to ignore touch events and other
+     * user input during a fake drag, use {@link #setUserInputEnabled(boolean)}. If a real or fake
+     * drag is already in progress, this method will return {@code false}.
+     *
+     * @return {@code true} if the fake drag began successfully, {@code false} if it could not be
+     *         started
+     *
+     * @see #fakeDragBy(float)
+     * @see #endFakeDrag()
+     * @see #isFakeDragging()
+     */
+    public boolean beginFakeDrag() {
+        return mFakeDragger.beginFakeDrag();
+    }
+
+    /**
+     * Fake drag by an offset in pixels. You must have called {@link #beginFakeDrag()} first. Drag
+     * happens in the direction of the orientation. Positive offsets will drag to the previous page,
+     * negative values to the next page, with one exception: if layout direction is set to RTL and
+     * the ViewPager2's orientation is horizontal, then the behavior will be inverted. This matches
+     * the deltas of touch events that would cause the same real drag.
+     *
+     * <p>If the pager is not in the fake dragging state anymore, it ignores this call and returns
+     * {@code false}.
+     *
+     * @param offsetPxFloat Offset in pixels to drag by
+     * @return {@code true} if the fake drag was executed. If {@code false} is returned, it means
+     *         there was no fake drag to end.
+     *
+     * @see #beginFakeDrag()
+     * @see #endFakeDrag()
+     * @see #isFakeDragging()
+     */
+    public boolean fakeDragBy(@SuppressLint("SupportAnnotationUsage") @Px float offsetPxFloat) {
+        return mFakeDragger.fakeDragBy(offsetPxFloat);
+    }
+
+    /**
+     * End a fake drag of the pager.
+     *
+     * @return {@code true} if the fake drag was ended. If {@code false} is returned, it means there
+     *         was no fake drag to end.
+     *
+     * @see #beginFakeDrag()
+     * @see #fakeDragBy(float)
+     * @see #isFakeDragging()
+     */
+    public boolean endFakeDrag() {
+        return mFakeDragger.endFakeDrag();
+    }
+
+    /**
+     * Returns {@code true} if a fake drag is in progress.
+     *
+     * @return {@code true} if currently in a fake drag, {@code false} otherwise.
+     * @see #beginFakeDrag()
+     * @see #fakeDragBy(float)
+     * @see #endFakeDrag()
+     */
+    public boolean isFakeDragging() {
+        return mFakeDragger.isFakeDragging();
+    }
+
+    /**
+     * Snaps the ViewPager2 to the closest page
+     */
+    void snapToPage() {
+        // Method copied from PagerSnapHelper#snapToTargetExistingView
+        // When fixing something here, make sure to update that method as well
+        View view = mPagerSnapHelper.findSnapView(mLayoutManager);
+        if (view == null) {
+            return;
+        }
+        int[] snapDistance = mPagerSnapHelper.calculateDistanceToFinalSnap(mLayoutManager, view);
+        //noinspection ConstantConditions
+        if (snapDistance[0] != 0 || snapDistance[1] != 0) {
+            mRecyclerView.smoothScrollBy(snapDistance[0], snapDistance[1]);
+        }
+    }
+
+    /**
+     * Enable or disable user initiated scrolling. This includes touch input (scroll and fling
+     * gestures) and accessibility input. Disabling keyboard input is not yet supported. When user
+     * initiated scrolling is disabled, programmatic scrolls through {@link #setCurrentItem(int,
+     * boolean) setCurrentItem} still work. By default, user initiated scrolling is enabled.
+     *
+     * @param enabled {@code true} to allow user initiated scrolling, {@code false} to block user
+     *        initiated scrolling
+     * @see #isUserInputEnabled()
+     */
+    public void setUserInputEnabled(boolean enabled) {
+        mUserInputEnabled = enabled;
+        mAccessibilityProvider.onSetUserInputEnabled();
+    }
+
+    /**
+     * Returns if user initiated scrolling between pages is enabled. Enabled by default.
+     *
+     * @return {@code true} if users can scroll the ViewPager2, {@code false} otherwise
+     * @see #setUserInputEnabled(boolean)
+     */
+    public boolean isUserInputEnabled() {
+        return mUserInputEnabled;
+    }
+
+    /**
+     * <p>Set the number of pages that should be retained to either side of the currently visible
+     * page(s). Pages beyond this limit will be recreated from the adapter when needed. Set this to
+     * {@link #OFFSCREEN_PAGE_LIMIT_DEFAULT} to use RecyclerView's caching strategy. The given value
+     * must either be larger than 0, or {@code #OFFSCREEN_PAGE_LIMIT_DEFAULT}.</p>
+     *
+     * <p>Pages within {@code limit} pages away from the current page are created and added to the
+     * view hierarchy, even though they are not visible on the screen. Pages outside this limit will
+     * be removed from the view hierarchy, but the {@code ViewHolder}s will be recycled as usual by
+     * {@link RecyclerView}.</p>
+     *
+     * <p>This is offered as an optimization. If you know in advance the number of pages you will
+     * need to support or have lazy-loading mechanisms in place on your pages, tweaking this setting
+     * can have benefits in perceived smoothness of paging animations and interaction. If you have a
+     * small number of pages (3-4) that you can keep active all at once, less time will be spent in
+     * layout for newly created view subtrees as the user pages back and forth.</p>
+     *
+     * <p>You should keep this limit low, especially if your pages have complex layouts. By default
+     * it is set to {@code OFFSCREEN_PAGE_LIMIT_DEFAULT}.</p>
+     *
+     * @param limit How many pages will be kept offscreen on either side. Valid values are all
+     *        values {@code >= 1} and {@link #OFFSCREEN_PAGE_LIMIT_DEFAULT}
+     * @throws IllegalArgumentException If the given limit is invalid
+     * @see #getOffscreenPageLimit()
+     */
+    public void setOffscreenPageLimit(@OffscreenPageLimit int limit) {
+        if (limit < 1 && limit != OFFSCREEN_PAGE_LIMIT_DEFAULT) {
+            throw new IllegalArgumentException(
+                    "Offscreen page limit must be OFFSCREEN_PAGE_LIMIT_DEFAULT or a number > 0");
+        }
+        mOffscreenPageLimit = limit;
+        // Trigger layout so prefetch happens through getExtraLayoutSize()
+        mRecyclerView.requestLayout();
+    }
+
+    /**
+     * Returns the number of pages that will be retained to either side of the current page in the
+     * view hierarchy in an idle state. Defaults to {@link #OFFSCREEN_PAGE_LIMIT_DEFAULT}.
+     *
+     * @return How many pages will be kept offscreen on either side
+     * @see #setOffscreenPageLimit(int)
+     */
+    @OffscreenPageLimit
+    public int getOffscreenPageLimit() {
+        return mOffscreenPageLimit;
+    }
+
+    /**
+     * Add a callback that will be invoked whenever the page changes or is incrementally
+     * scrolled. See {@link OnPageChangeCallback}.
+     *
+     * <p>Components that add a callback should take care to remove it when finished.
+     *
+     * @param callback callback to add
+     */
+    public void registerOnPageChangeCallback(@NonNull OnPageChangeCallback callback) {
+        mExternalPageChangeCallbacks.addOnPageChangeCallback(callback);
+    }
+
+    /**
+     * Remove a callback that was previously added via
+     * {@link #registerOnPageChangeCallback(OnPageChangeCallback)}.
+     *
+     * @param callback callback to remove
+     */
+    public void unregisterOnPageChangeCallback(@NonNull OnPageChangeCallback callback) {
+        mExternalPageChangeCallbacks.removeOnPageChangeCallback(callback);
+    }
+
+    /**
+     * Sets a {@link PageTransformer} that will be called for each attached page whenever the
+     * scroll position is changed. This allows the application to apply custom property
+     * transformations to each page, overriding the default sliding behavior.
      *
      * @param transformer PageTransformer that will modify each page's animation properties
+     *
+     * @see MarginPageTransformer
+     * @see CompositePageTransformer
      */
     public void setPageTransformer(@Nullable PageTransformer transformer) {
         // TODO: add support for reverseDrawingOrder: b/112892792
         // TODO: add support for pageLayerType: b/112893074
+        if (transformer == mPageTransformerAdapter.getPageTransformer()) {
+            return;
+        }
         mPageTransformerAdapter.setPageTransformer(transformer);
-    }
-
-    /**
-     * Listener that updates mCurrentItem after swipes. Will of course also update it in all other
-     * cases, but we already know about those updates (as we triggered those ourselves).
-     */
-    private final OnPageChangeListener mOnPageChangeListener = new OnPageChangeListener() {
-        @Override
-        public void onPageScrolled(int position, float positionOffset, int positionOffsetPixels) {
-        }
-
-        @Override
-        public void onPageSelected(int position) {
-            mCurrentItem = position;
-        }
-
-        @Override
-        public void onPageScrollStateChanged(int state) {
-        }
-    };
-
-    private class SmoothScrollToPosition implements Runnable {
+        requestTransform();
+    }
+
+    /**
+     * Trigger a call to the registered {@link PageTransformer PageTransformer}'s {@link
+     * PageTransformer#transformPage(View, float) transformPage} method. Call this when something
+     * has changed which has invalidated the transformations defined by the {@code PageTransformer}
+     * that did not trigger a page scroll.
+     */
+    public void requestTransform() {
+        if (mPageTransformerAdapter.getPageTransformer() == null) {
+            return;
+        }
+        float relativePosition = mScrollEventAdapter.getRelativeScrollPosition();
+        int position = (int) relativePosition;
+        float positionOffset = relativePosition - position;
+        int positionOffsetPx = Math.round(getPageSize() * positionOffset);
+        mPageTransformerAdapter.onPageScrolled(position, positionOffset, positionOffsetPx);
+    }
+
+    @Override
+    @RequiresApi(17)
+    public void setLayoutDirection(int layoutDirection) {
+        super.setLayoutDirection(layoutDirection);
+        mAccessibilityProvider.onSetLayoutDirection();
+    }
+
+    @Override
+    public void onInitializeAccessibilityNodeInfo(AccessibilityNodeInfo info) {
+        super.onInitializeAccessibilityNodeInfo(info);
+        mAccessibilityProvider.onInitializeAccessibilityNodeInfo(info);
+    }
+
+    @Override
+    public boolean performAccessibilityAction(int action, Bundle arguments) {
+        if (mAccessibilityProvider.handlesPerformAccessibilityAction(action, arguments)) {
+            return mAccessibilityProvider.onPerformAccessibilityAction(action, arguments);
+        }
+        return super.performAccessibilityAction(action, arguments);
+    }
+
+    /**
+     * Slightly modified RecyclerView to get ViewPager behavior in accessibility and to
+     * enable/disable user scrolling.
+     */
+    private class RecyclerViewImpl extends RecyclerView {
+        RecyclerViewImpl(@NonNull Context context) {
+            super(context);
+        }
+
+        @Override
+        public CharSequence getAccessibilityClassName() {
+            if (mAccessibilityProvider.handlesRvGetAccessibilityClassName()) {
+                return mAccessibilityProvider.onRvGetAccessibilityClassName();
+            }
+            return super.getAccessibilityClassName();
+        }
+
+        @Override
+        public void onInitializeAccessibilityEvent(@NonNull AccessibilityEvent event) {
+            super.onInitializeAccessibilityEvent(event);
+            event.setFromIndex(mCurrentItem);
+            event.setToIndex(mCurrentItem);
+            mAccessibilityProvider.onRvInitializeAccessibilityEvent(event);
+        }
+
+        @SuppressLint("ClickableViewAccessibility")
+        @Override
+        public boolean onTouchEvent(MotionEvent event) {
+            return isUserInputEnabled() && super.onTouchEvent(event);
+        }
+
+        @Override
+        public boolean onInterceptTouchEvent(MotionEvent ev) {
+            return isUserInputEnabled() && super.onInterceptTouchEvent(ev);
+        }
+    }
+
+    private class LinearLayoutManagerImpl extends LinearLayoutManager {
+        LinearLayoutManagerImpl(Context context) {
+            super(context);
+        }
+
+        @Override
+        public boolean performAccessibilityAction(@NonNull RecyclerView.Recycler recycler,
+                @NonNull RecyclerView.State state, int action, @Nullable Bundle args) {
+            if (mAccessibilityProvider.handlesLmPerformAccessibilityAction(action)) {
+                return mAccessibilityProvider.onLmPerformAccessibilityAction(action);
+            }
+            return super.performAccessibilityAction(recycler, state, action, args);
+        }
+
+        @Override
+        public void onInitializeAccessibilityNodeInfo(@NonNull RecyclerView.Recycler recycler,
+                @NonNull RecyclerView.State state, @NonNull AccessibilityNodeInfoCompat info) {
+            super.onInitializeAccessibilityNodeInfo(recycler, state, info);
+            mAccessibilityProvider.onLmInitializeAccessibilityNodeInfo(info);
+        }
+
+        @Override
+        protected void calculateExtraLayoutSpace(@NonNull RecyclerView.State state,
+                @NonNull int[] extraLayoutSpace) {
+            int pageLimit = getOffscreenPageLimit();
+            if (pageLimit == OFFSCREEN_PAGE_LIMIT_DEFAULT) {
+                // Only do custom prefetching of offscreen pages if requested
+                super.calculateExtraLayoutSpace(state, extraLayoutSpace);
+                return;
+            }
+            final int offscreenSpace = getPageSize() * pageLimit;
+            extraLayoutSpace[0] = offscreenSpace;
+            extraLayoutSpace[1] = offscreenSpace;
+        }
+    }
+
+    private class PagerSnapHelperImpl extends PagerSnapHelper {
+        PagerSnapHelperImpl() {
+        }
+
+        @Nullable
+        @Override
+        public View findSnapView(RecyclerView.LayoutManager layoutManager) {
+            // When interrupting a smooth scroll with a fake drag, we stop RecyclerView's scroll
+            // animation, which fires a scroll state change to IDLE. PagerSnapHelper then kicks in
+            // to snap to a page, which we need to prevent here.
+            // Simplifying that case: during a fake drag, no snapping should occur.
+            return isFakeDragging() ? null : super.findSnapView(layoutManager);
+        }
+    }
+
+    private static class SmoothScrollToPosition implements Runnable {
         private final int mPosition;
-
-        SmoothScrollToPosition(int position) {
+        private final RecyclerView mRecyclerView;
+
+        SmoothScrollToPosition(int position, RecyclerView recyclerView) {
             mPosition = position;
+            mRecyclerView = recyclerView; // to avoid a synthetic accessor
         }
 
         @Override
@@ -621,19 +960,10 @@
         }
     }
 
-    @Retention(CLASS)
-    @IntDef({ScrollState.IDLE, ScrollState.DRAGGING, ScrollState.SETTLING})
-    public @interface ScrollState {
-        int IDLE = 0;
-        int DRAGGING = 1;
-        int SETTLING = 2;
-    }
-
     /**
      * Callback interface for responding to changing state of the selected page.
      */
-    public interface OnPageChangeListener {
-
+    public abstract static class OnPageChangeCallback {
         /**
          * This method will be invoked when the current page is scrolled, either as part
          * of a programmatically initiated smooth scroll or a user initiated touch scroll.
@@ -643,7 +973,9 @@
          * @param positionOffset Value from [0, 1) indicating the offset from the page at position.
          * @param positionOffsetPixels Value in pixels indicating the offset from position.
          */
-        void onPageScrolled(int position, float positionOffset, @Px int positionOffsetPixels);
+        public void onPageScrolled(int position, float positionOffset,
+                @Px int positionOffsetPixels) {
+        }
 
         /**
          * This method will be invoked when a new page becomes selected. Animation is not
@@ -651,14 +983,17 @@
          *
          * @param position Position index of the new selected page.
          */
-        void onPageSelected(int position);
+        public void onPageSelected(int position) {
+        }
 
         /**
-         * Called when the scroll state changes. Useful for discovering when the user
-         * begins dragging, when the pager is automatically settling to the current page,
-         * or when it is fully stopped/idle.
+         * Called when the scroll state changes. Useful for discovering when the user begins
+         * dragging, when a fake drag is started, when the pager is automatically settling to the
+         * current page, or when it is fully stopped/idle. {@code state} can be one of {@link
+         * #SCROLL_STATE_IDLE}, {@link #SCROLL_STATE_DRAGGING} or {@link #SCROLL_STATE_SETTLING}.
          */
-        void onPageScrollStateChanged(@ScrollState int state);
+        public void onPageScrollStateChanged(@ScrollState int state) {
+        }
     }
 
     /**
@@ -680,9 +1015,6 @@
          *                 position of the pager. 0 is front and center. 1 is one full
          *                 page position to the right, and -1 is one page position to the left.
          */
-<<<<<<< HEAD
-        void transformPage(@NonNull View page, float position);
-=======
         void transformPage(@NonNull View page, @FloatRange(from = -1.0, to = 1.0) float position);
     }
 
@@ -1103,6 +1435,5 @@
             }
             info.setScrollable(true);
         }
->>>>>>> d55bc89b
     }
 }