/*
 * Copyright (C) 2014 The Android Open Source Project
 *
 * Licensed under the Apache License, Version 2.0 (the "License"); you may not use this file except
 * in compliance with the License. You may obtain a copy of the License at
 *
 * http://www.apache.org/licenses/LICENSE-2.0
 *
 * Unless required by applicable law or agreed to in writing, software distributed under the License
 * is distributed on an "AS IS" BASIS, WITHOUT WARRANTIES OR CONDITIONS OF ANY KIND, either express
 * or implied. See the License for the specific language governing permissions and limitations under
 * the License.
 */
package androidx.leanback.widget;

import android.view.View;
import android.view.ViewGroup;

import androidx.recyclerview.widget.RecyclerView;

import java.util.HashMap;
import java.util.List;
import java.util.Map;

/**
 * A Presenter is used to generate {@link View}s and bind Objects to them on
 * demand. It is closely related to the concept of an {@link
 * RecyclerView.Adapter RecyclerView.Adapter}, but is
 * not position-based.  The leanback framework implements the adapter concept using
 * {@link ObjectAdapter} which refers to a Presenter (or {@link PresenterSelector}) instance.
 *
 * <p>
 * Presenters should be stateless.  Presenters typically extend {@link ViewHolder} to store all
 * necessary view state information, such as references to child views to be used when
 * binding to avoid expensive calls to {@link View#findViewById(int)}.
 * </p>
 *
 * <p>
 * A trivial Presenter that takes a string and renders it into a {@link
 * android.widget.TextView TextView}:
 *
 * <pre class="prettyprint">
 * public class StringTextViewPresenter extends Presenter {
 *     // This class does not need a custom ViewHolder, since it does not use
 *     // a complex layout.
 *
 *     {@literal @}Override
 *     public ViewHolder onCreateViewHolder(ViewGroup parent) {
 *         return new ViewHolder(new TextView(parent.getContext()));
 *     }
 *
 *     {@literal @}Override
 *     public void onBindViewHolder(ViewHolder viewHolder, Object item) {
 *         String str = (String) item;
 *         TextView textView = (TextView) viewHolder.mView;
 *
 *         textView.setText(item);
 *     }
 *
 *     {@literal @}Override
 *     public void onUnbindViewHolder(ViewHolder viewHolder) {
 *         // Nothing to unbind for TextView, but if this viewHolder had
 *         // allocated bitmaps, they can be released here.
 *     }
 * }
 * </pre>
 * In addition to view creation and binding, Presenter allows dynamic interface (facet) to
 * be added: {@link #setFacet(Class, Object)}.  Supported facets:
 * <li> {@link ItemAlignmentFacet} is used by {@link HorizontalGridView} and
 * {@link VerticalGridView} to customize child alignment.
 */
public abstract class Presenter implements FacetProvider {
    /**
     * ViewHolder can be subclassed and used to cache any view accessors needed
     * to improve binding performance (for example, results of findViewById)
     * without needing to subclass a View.
     */
    public static class ViewHolder implements FacetProvider {
        public final View view;
        private Map<Class<?>, Object> mFacets;

        public ViewHolder(View view) {
            this.view = view;
        }

        @Override
        public final Object getFacet(Class<?> facetClass) {
            if (mFacets == null) {
                return null;
            }
            return mFacets.get(facetClass);
        }

        /**
         * Sets dynamic implemented facet in addition to basic ViewHolder functions.
         * @param facetClass   Facet classes to query,  can be class of {@link ItemAlignmentFacet}.
         * @param facetImpl  Facet implementation.
         */
        public final void setFacet(Class<?> facetClass, Object facetImpl) {
            if (mFacets == null) {
<<<<<<< HEAD
                mFacets = new HashMap<Class, Object>();
=======
                mFacets = new ArrayMap<>();
>>>>>>> d55bc89b
            }
            mFacets.put(facetClass, facetImpl);
        }
    }

    /**
     * Base class to perform a task on Presenter.ViewHolder.
     */
    public static abstract class ViewHolderTask {
        /**
         * Called to perform a task on view holder.
         * @param holder The view holder to perform task.
         */
        public void run(Presenter.ViewHolder holder) {
        }
    }

    private Map<Class<?>, Object> mFacets;

    /**
     * Creates a new {@link View}.
     */
    public abstract ViewHolder onCreateViewHolder(ViewGroup parent);

    /**
     * Binds a {@link View} to an item.
     */
    public abstract void onBindViewHolder(ViewHolder viewHolder, Object item);

    /**
     * Binds a {@link View} to an item with a list of payloads.
     * @param viewHolder  The ViewHolder which should be updated to represent the contents of the
     *                    item at the given position in the data set.
     * @param item        The item which should be bound to view holder.
     * @param payloads    A non-null list of merged payloads. Can be empty list if requires full
     *                    update.
     */
    public void onBindViewHolder(ViewHolder viewHolder, Object item, List<Object> payloads) {
        onBindViewHolder(viewHolder, item);
    }

    /**
     * Unbinds a {@link View} from an item. Any expensive references may be
     * released here, and any fields that are not bound for every item should be
     * cleared here.
     */
    public abstract void onUnbindViewHolder(ViewHolder viewHolder);

    /**
     * Called when a view created by this presenter has been attached to a window.
     *
     * <p>This can be used as a reasonable signal that the view is about to be seen
     * by the user. If the adapter previously freed any resources in
     * {@link #onViewDetachedFromWindow(ViewHolder)}
     * those resources should be restored here.</p>
     *
     * @param holder Holder of the view being attached
     */
    public void onViewAttachedToWindow(ViewHolder holder) {
    }

    /**
     * Called when a view created by this presenter has been detached from its window.
     *
     * <p>Becoming detached from the window is not necessarily a permanent condition;
     * the consumer of an presenter's views may choose to cache views offscreen while they
     * are not visible, attaching and detaching them as appropriate.</p>
     *
     * Any view property animations should be cancelled here or the view may fail
     * to be recycled.
     *
     * @param holder Holder of the view being detached
     */
    public void onViewDetachedFromWindow(ViewHolder holder) {
        // If there are view property animations running then RecyclerView won't recycle.
        cancelAnimationsRecursive(holder.view);
    }

    /**
     * Utility method for removing all running animations on a view.
     */
    protected static void cancelAnimationsRecursive(View view) {
        if (view != null && view.hasTransientState()) {
            view.animate().cancel();
            if (view instanceof ViewGroup) {
                final int count = ((ViewGroup) view).getChildCount();
                for (int i = 0; view.hasTransientState() && i < count; i++) {
                    cancelAnimationsRecursive(((ViewGroup) view).getChildAt(i));
                }
            }
        }
    }

    /**
     * Called to set a click listener for the given view holder.
     *
     * The default implementation sets the click listener on the root view in the view holder.
     * If the root view isn't focusable this method should be overridden to set the listener
     * on the appropriate focusable child view(s).
     *
     * @param holder The view holder containing the view(s) on which the listener should be set.
     * @param listener The click listener to be set.
     */
    public void setOnClickListener(ViewHolder holder, View.OnClickListener listener) {
        holder.view.setOnClickListener(listener);
    }

    @Override
    public final Object getFacet(Class<?> facetClass) {
        if (mFacets == null) {
            return null;
        }
        return mFacets.get(facetClass);
    }

    /**
     * Sets dynamic implemented facet in addition to basic Presenter functions.
     * @param facetClass   Facet classes to query,  can be class of {@link ItemAlignmentFacet}.
     * @param facetImpl  Facet implementation.
     */
    public final void setFacet(Class<?> facetClass, Object facetImpl) {
        if (mFacets == null) {
<<<<<<< HEAD
            mFacets = new HashMap<Class, Object>();
=======
            mFacets = new ArrayMap<>();
>>>>>>> d55bc89b
        }
        mFacets.put(facetClass, facetImpl);
    }
}<|MERGE_RESOLUTION|>--- conflicted
+++ resolved
@@ -16,9 +16,9 @@
 import android.view.View;
 import android.view.ViewGroup;
 
+import androidx.collection.ArrayMap;
 import androidx.recyclerview.widget.RecyclerView;
 
-import java.util.HashMap;
 import java.util.List;
 import java.util.Map;
 
@@ -98,11 +98,7 @@
          */
         public final void setFacet(Class<?> facetClass, Object facetImpl) {
             if (mFacets == null) {
-<<<<<<< HEAD
-                mFacets = new HashMap<Class, Object>();
-=======
                 mFacets = new ArrayMap<>();
->>>>>>> d55bc89b
             }
             mFacets.put(facetClass, facetImpl);
         }
@@ -225,11 +221,7 @@
      */
     public final void setFacet(Class<?> facetClass, Object facetImpl) {
         if (mFacets == null) {
-<<<<<<< HEAD
-            mFacets = new HashMap<Class, Object>();
-=======
             mFacets = new ArrayMap<>();
->>>>>>> d55bc89b
         }
         mFacets.put(facetClass, facetImpl);
     }
