/*
 * Copyright (C) 2014 The Android Open Source Project
 *
 * Licensed under the Apache License, Version 2.0 (the "License"); you may not use this file except
 * in compliance with the License. You may obtain a copy of the License at
 *
 * http://www.apache.org/licenses/LICENSE-2.0
 *
 * Unless required by applicable law or agreed to in writing, software distributed under the License
 * is distributed on an "AS IS" BASIS, WITHOUT WARRANTIES OR CONDITIONS OF ANY KIND, either express
 * or implied. See the License for the specific language governing permissions and limitations under
 * the License.
 */
package androidx.leanback.widget;

import android.content.Context;
import android.util.AttributeSet;
import android.util.Log;
import android.view.KeyEvent;

import androidx.core.widget.TextViewCompat;
import androidx.leanback.R;

/**
 * EditText widget that monitors keyboard changes.
 */
public class SearchEditText extends StreamingTextView {
    private static final String TAG = SearchEditText.class.getSimpleName();
    private static final boolean DEBUG = false;

    /**
     * Interface for receiving notification when the keyboard is dismissed.
     */
    public interface OnKeyboardDismissListener {
        /**
         * Method invoked when the keyboard is dismissed.
         */
        public void onKeyboardDismiss();
    }

    OnKeyboardDismissListener mKeyboardDismissListener;

    public SearchEditText(Context context) {
        this(context, null);
    }

    public SearchEditText(Context context, AttributeSet attrs) {
        this(context, attrs, R.style.TextAppearance_Leanback_SearchTextEdit);
    }

    public SearchEditText(Context context, AttributeSet attrs, int defStyle) {
        super(context, attrs, defStyle);
    }

    @Override
    public boolean onKeyPreIme(int keyCode, KeyEvent event) {
        if (event.getKeyCode() == KeyEvent.KEYCODE_BACK) {
            if (DEBUG) Log.v(TAG, "Keyboard being dismissed");
            // Delay focus on result because focus to result in EditText.onKeyPreIme(KEYCODE_BACK).
            // If set focus too early, the activity will be closed.
            if (mKeyboardDismissListener != null) {
<<<<<<< HEAD
                mKeyboardDismissListener.onKeyboardDismiss();
=======
                post(new Runnable() {
                         @Override
                         public void run() {
                             if (mKeyboardDismissListener != null) {
                                 mKeyboardDismissListener.onKeyboardDismiss();
                             }
                         }
                     });
>>>>>>> 04abd831
            }
            return false;
        }
        return super.onKeyPreIme(keyCode, event);
    }

    /**
     * Sets a keyboard dismissed listener.
     *
     * @param listener The listener.
     */
    public void setOnKeyboardDismissListener(OnKeyboardDismissListener listener) {
        mKeyboardDismissListener = listener;
    }
}<|MERGE_RESOLUTION|>--- conflicted
+++ resolved
@@ -18,7 +18,6 @@
 import android.util.Log;
 import android.view.KeyEvent;
 
-import androidx.core.widget.TextViewCompat;
 import androidx.leanback.R;
 
 /**
@@ -59,9 +58,6 @@
             // Delay focus on result because focus to result in EditText.onKeyPreIme(KEYCODE_BACK).
             // If set focus too early, the activity will be closed.
             if (mKeyboardDismissListener != null) {
-<<<<<<< HEAD
-                mKeyboardDismissListener.onKeyboardDismiss();
-=======
                 post(new Runnable() {
                          @Override
                          public void run() {
@@ -70,9 +66,7 @@
                              }
                          }
                      });
->>>>>>> 04abd831
             }
-            return false;
         }
         return super.onKeyPreIme(keyCode, event);
     }
