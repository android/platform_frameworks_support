package androidx.leanback.app {

  public final class BackgroundManager {
    method public void attach(android.view.Window);
    method public void attachToView(android.view.View);
    method public void clearDrawable();
    method public int getColor();
    method public deprecated android.graphics.drawable.Drawable getDefaultDimLayer();
    method public deprecated android.graphics.drawable.Drawable getDimLayer();
    method public android.graphics.drawable.Drawable getDrawable();
    method public static androidx.leanback.app.BackgroundManager getInstance(android.app.Activity);
    method public boolean isAttached();
    method public boolean isAutoReleaseOnStop();
    method public void release();
    method public void setAutoReleaseOnStop(boolean);
    method public void setBitmap(android.graphics.Bitmap);
    method public void setColor(int);
    method public deprecated void setDimLayer(android.graphics.drawable.Drawable);
    method public void setDrawable(android.graphics.drawable.Drawable);
    method public void setThemeDrawableResourceId(int);
  }

  public deprecated class BaseFragment extends androidx.leanback.app.BrandedFragment {
    method protected java.lang.Object createEntranceTransition();
    method public final androidx.leanback.app.ProgressBarManager getProgressBarManager();
    method protected void onEntranceTransitionEnd();
    method protected void onEntranceTransitionPrepare();
    method protected void onEntranceTransitionStart();
    method public void prepareEntranceTransition();
    method protected void runEntranceTransition(java.lang.Object);
    method public void startEntranceTransition();
  }

  public class BaseSupportFragment extends androidx.leanback.app.BrandedSupportFragment {
    method protected java.lang.Object createEntranceTransition();
    method public final androidx.leanback.app.ProgressBarManager getProgressBarManager();
    method protected void onEntranceTransitionEnd();
    method protected void onEntranceTransitionPrepare();
    method protected void onEntranceTransitionStart();
    method public void prepareEntranceTransition();
    method protected void runEntranceTransition(java.lang.Object);
    method public void startEntranceTransition();
  }

  public deprecated class BrandedFragment extends android.app.Fragment {
    ctor public BrandedFragment();
    method public android.graphics.drawable.Drawable getBadgeDrawable();
    method public int getSearchAffordanceColor();
    method public androidx.leanback.widget.SearchOrbView.Colors getSearchAffordanceColors();
    method public java.lang.CharSequence getTitle();
    method public android.view.View getTitleView();
    method public androidx.leanback.widget.TitleViewAdapter getTitleViewAdapter();
    method public void installTitleView(android.view.LayoutInflater, android.view.ViewGroup, android.os.Bundle);
    method public final boolean isShowingTitle();
    method public android.view.View onInflateTitleView(android.view.LayoutInflater, android.view.ViewGroup, android.os.Bundle);
    method public void setBadgeDrawable(android.graphics.drawable.Drawable);
    method public void setOnSearchClickedListener(android.view.View.OnClickListener);
    method public void setSearchAffordanceColor(int);
    method public void setSearchAffordanceColors(androidx.leanback.widget.SearchOrbView.Colors);
    method public void setTitle(java.lang.CharSequence);
    method public void setTitleView(android.view.View);
    method public void showTitle(boolean);
    method public void showTitle(int);
  }

  public class BrandedSupportFragment extends androidx.fragment.app.Fragment {
    ctor public BrandedSupportFragment();
    method public android.graphics.drawable.Drawable getBadgeDrawable();
    method public int getSearchAffordanceColor();
    method public androidx.leanback.widget.SearchOrbView.Colors getSearchAffordanceColors();
    method public java.lang.CharSequence getTitle();
    method public android.view.View getTitleView();
    method public androidx.leanback.widget.TitleViewAdapter getTitleViewAdapter();
    method public void installTitleView(android.view.LayoutInflater, android.view.ViewGroup, android.os.Bundle);
    method public final boolean isShowingTitle();
    method public android.view.View onInflateTitleView(android.view.LayoutInflater, android.view.ViewGroup, android.os.Bundle);
    method public void setBadgeDrawable(android.graphics.drawable.Drawable);
    method public void setOnSearchClickedListener(android.view.View.OnClickListener);
    method public void setSearchAffordanceColor(int);
    method public void setSearchAffordanceColors(androidx.leanback.widget.SearchOrbView.Colors);
    method public void setTitle(java.lang.CharSequence);
    method public void setTitleView(android.view.View);
    method public void showTitle(boolean);
    method public void showTitle(int);
  }

<<<<<<< HEAD
  public deprecated class BrowseFragment extends androidx.leanback.app.BaseFragment {
    ctor public BrowseFragment();
    method public static android.os.Bundle createArgs(android.os.Bundle, java.lang.String, int);
    method public void enableMainFragmentScaling(boolean);
    method public deprecated void enableRowScaling(boolean);
    method public androidx.leanback.widget.ObjectAdapter getAdapter();
    method public int getBrandColor();
    method public androidx.leanback.app.HeadersFragment getHeadersFragment();
    method public int getHeadersState();
    method public android.app.Fragment getMainFragment();
    method public final androidx.leanback.app.BrowseFragment.MainFragmentAdapterRegistry getMainFragmentRegistry();
    method public androidx.leanback.widget.OnItemViewClickedListener getOnItemViewClickedListener();
    method public androidx.leanback.widget.OnItemViewSelectedListener getOnItemViewSelectedListener();
    method public androidx.leanback.app.RowsFragment getRowsFragment();
    method public int getSelectedPosition();
    method public androidx.leanback.widget.RowPresenter.ViewHolder getSelectedRowViewHolder();
    method public final boolean isHeadersTransitionOnBackEnabled();
    method public boolean isInHeadersTransition();
    method public boolean isShowingHeaders();
    method public androidx.leanback.app.HeadersFragment onCreateHeadersFragment();
    method public void setAdapter(androidx.leanback.widget.ObjectAdapter);
    method public void setBrandColor(int);
    method public void setBrowseTransitionListener(androidx.leanback.app.BrowseFragment.BrowseTransitionListener);
    method public void setHeaderPresenterSelector(androidx.leanback.widget.PresenterSelector);
    method public void setHeadersState(int);
    method public final void setHeadersTransitionOnBackEnabled(boolean);
    method public void setOnItemViewClickedListener(androidx.leanback.widget.OnItemViewClickedListener);
    method public void setOnItemViewSelectedListener(androidx.leanback.widget.OnItemViewSelectedListener);
    method public void setSelectedPosition(int);
    method public void setSelectedPosition(int, boolean);
    method public void setSelectedPosition(int, boolean, androidx.leanback.widget.Presenter.ViewHolderTask);
    method public void startHeadersTransition(boolean);
    field public static final int HEADERS_DISABLED = 3; // 0x3
    field public static final int HEADERS_ENABLED = 1; // 0x1
    field public static final int HEADERS_HIDDEN = 2; // 0x2
  }

  public static deprecated class BrowseFragment.BrowseTransitionListener {
    ctor public BrowseFragment.BrowseTransitionListener();
    method public void onHeadersTransitionStart(boolean);
    method public void onHeadersTransitionStop(boolean);
  }

  public static abstract deprecated class BrowseFragment.FragmentFactory<T extends android.app.Fragment> {
    ctor public BrowseFragment.FragmentFactory();
    method public abstract T createFragment(java.lang.Object);
  }

  public static abstract deprecated interface BrowseFragment.FragmentHost {
    method public abstract void notifyDataReady(androidx.leanback.app.BrowseFragment.MainFragmentAdapter);
    method public abstract void notifyViewCreated(androidx.leanback.app.BrowseFragment.MainFragmentAdapter);
    method public abstract void showTitleView(boolean);
  }

  public static deprecated class BrowseFragment.ListRowFragmentFactory extends androidx.leanback.app.BrowseFragment.FragmentFactory {
    ctor public BrowseFragment.ListRowFragmentFactory();
    method public androidx.leanback.app.RowsFragment createFragment(java.lang.Object);
  }

  public static deprecated class BrowseFragment.MainFragmentAdapter<T extends android.app.Fragment> {
    ctor public BrowseFragment.MainFragmentAdapter(T);
    method public final T getFragment();
    method public final androidx.leanback.app.BrowseFragment.FragmentHost getFragmentHost();
    method public boolean isScalingEnabled();
    method public boolean isScrolling();
    method public void onTransitionEnd();
    method public boolean onTransitionPrepare();
    method public void onTransitionStart();
    method public void setAlignment(int);
    method public void setEntranceTransitionState(boolean);
    method public void setExpand(boolean);
    method public void setScalingEnabled(boolean);
  }

  public static abstract deprecated interface BrowseFragment.MainFragmentAdapterProvider {
    method public abstract androidx.leanback.app.BrowseFragment.MainFragmentAdapter getMainFragmentAdapter();
  }

  public static final deprecated class BrowseFragment.MainFragmentAdapterRegistry {
    ctor public BrowseFragment.MainFragmentAdapterRegistry();
    method public android.app.Fragment createFragment(java.lang.Object);
    method public void registerFragment(java.lang.Class, androidx.leanback.app.BrowseFragment.FragmentFactory);
  }

  public static deprecated class BrowseFragment.MainFragmentRowsAdapter<T extends android.app.Fragment> {
    ctor public BrowseFragment.MainFragmentRowsAdapter(T);
    method public androidx.leanback.widget.RowPresenter.ViewHolder findRowViewHolderByPosition(int);
    method public final T getFragment();
    method public int getSelectedPosition();
    method public void setAdapter(androidx.leanback.widget.ObjectAdapter);
    method public void setOnItemViewClickedListener(androidx.leanback.widget.OnItemViewClickedListener);
    method public void setOnItemViewSelectedListener(androidx.leanback.widget.OnItemViewSelectedListener);
    method public void setSelectedPosition(int, boolean, androidx.leanback.widget.Presenter.ViewHolderTask);
    method public void setSelectedPosition(int, boolean);
  }

  public static abstract deprecated interface BrowseFragment.MainFragmentRowsAdapterProvider {
    method public abstract androidx.leanback.app.BrowseFragment.MainFragmentRowsAdapter getMainFragmentRowsAdapter();
=======
  @Deprecated public class BrowseFragment extends androidx.leanback.app.BaseFragment {
    method @Deprecated public static android.os.Bundle! createArgs(android.os.Bundle!, String!, int);
    method @Deprecated public void enableMainFragmentScaling(boolean);
    method @Deprecated public void enableRowScaling(boolean);
    method @Deprecated public androidx.leanback.widget.ObjectAdapter! getAdapter();
    method @Deprecated @ColorInt public int getBrandColor();
    method @Deprecated public androidx.leanback.app.HeadersFragment! getHeadersFragment();
    method @Deprecated public int getHeadersState();
    method @Deprecated public android.app.Fragment! getMainFragment();
    method @Deprecated public final androidx.leanback.app.BrowseFragment.MainFragmentAdapterRegistry! getMainFragmentRegistry();
    method @Deprecated public androidx.leanback.widget.OnItemViewClickedListener! getOnItemViewClickedListener();
    method @Deprecated public androidx.leanback.widget.OnItemViewSelectedListener! getOnItemViewSelectedListener();
    method @Deprecated public androidx.leanback.app.RowsFragment! getRowsFragment();
    method @Deprecated public int getSelectedPosition();
    method @Deprecated public androidx.leanback.widget.RowPresenter.ViewHolder! getSelectedRowViewHolder();
    method @Deprecated public final boolean isHeadersTransitionOnBackEnabled();
    method @Deprecated public boolean isInHeadersTransition();
    method @Deprecated public boolean isShowingHeaders();
    method @Deprecated public androidx.leanback.app.HeadersFragment! onCreateHeadersFragment();
    method @Deprecated public android.view.View! onCreateView(android.view.LayoutInflater!, android.view.ViewGroup!, android.os.Bundle!);
    method @Deprecated public void onDestroy();
    method @Deprecated public void onStop();
    method @Deprecated public void setAdapter(androidx.leanback.widget.ObjectAdapter!);
    method @Deprecated public void setBrandColor(@ColorInt int);
    method @Deprecated public void setBrowseTransitionListener(androidx.leanback.app.BrowseFragment.BrowseTransitionListener!);
    method @Deprecated public void setHeaderPresenterSelector(androidx.leanback.widget.PresenterSelector!);
    method @Deprecated public void setHeadersState(int);
    method @Deprecated public final void setHeadersTransitionOnBackEnabled(boolean);
    method @Deprecated public void setOnItemViewClickedListener(androidx.leanback.widget.OnItemViewClickedListener!);
    method @Deprecated public void setOnItemViewSelectedListener(androidx.leanback.widget.OnItemViewSelectedListener!);
    method @Deprecated public void setSelectedPosition(int);
    method @Deprecated public void setSelectedPosition(int, boolean);
    method @Deprecated public void setSelectedPosition(int, boolean, androidx.leanback.widget.Presenter.ViewHolderTask!);
    method @Deprecated public void startHeadersTransition(boolean);
    field @Deprecated public static final int HEADERS_DISABLED = 3; // 0x3
    field @Deprecated public static final int HEADERS_ENABLED = 1; // 0x1
    field @Deprecated public static final int HEADERS_HIDDEN = 2; // 0x2
  }

  @Deprecated public static class BrowseFragment.BrowseTransitionListener {
    ctor @Deprecated public BrowseFragment.BrowseTransitionListener();
    method @Deprecated public void onHeadersTransitionStart(boolean);
    method @Deprecated public void onHeadersTransitionStop(boolean);
  }

  @Deprecated public abstract static class BrowseFragment.FragmentFactory<T extends android.app.Fragment> {
    ctor @Deprecated public BrowseFragment.FragmentFactory();
    method @Deprecated public abstract T! createFragment(Object!);
  }

  @Deprecated public static interface BrowseFragment.FragmentHost {
    method @Deprecated public void notifyDataReady(androidx.leanback.app.BrowseFragment.MainFragmentAdapter!);
    method @Deprecated public void notifyViewCreated(androidx.leanback.app.BrowseFragment.MainFragmentAdapter!);
    method @Deprecated public void showTitleView(boolean);
  }

  @Deprecated public static class BrowseFragment.ListRowFragmentFactory extends androidx.leanback.app.BrowseFragment.FragmentFactory<androidx.leanback.app.RowsFragment> {
    ctor @Deprecated public BrowseFragment.ListRowFragmentFactory();
    method @Deprecated public androidx.leanback.app.RowsFragment! createFragment(Object!);
  }

  @Deprecated public static class BrowseFragment.MainFragmentAdapter<T extends android.app.Fragment> {
    ctor @Deprecated public BrowseFragment.MainFragmentAdapter(T!);
    method @Deprecated public final T! getFragment();
    method @Deprecated public final androidx.leanback.app.BrowseFragment.FragmentHost! getFragmentHost();
    method @Deprecated public boolean isScalingEnabled();
    method @Deprecated public boolean isScrolling();
    method @Deprecated public void onTransitionEnd();
    method @Deprecated public boolean onTransitionPrepare();
    method @Deprecated public void onTransitionStart();
    method @Deprecated public void setAlignment(int);
    method @Deprecated public void setEntranceTransitionState(boolean);
    method @Deprecated public void setExpand(boolean);
    method @Deprecated public void setScalingEnabled(boolean);
  }

  @Deprecated public static interface BrowseFragment.MainFragmentAdapterProvider {
    method @Deprecated public androidx.leanback.app.BrowseFragment.MainFragmentAdapter! getMainFragmentAdapter();
  }

  @Deprecated public static final class BrowseFragment.MainFragmentAdapterRegistry {
    ctor @Deprecated public BrowseFragment.MainFragmentAdapterRegistry();
    method @Deprecated public android.app.Fragment! createFragment(Object!);
    method @Deprecated public void registerFragment(Class<?>!, androidx.leanback.app.BrowseFragment.FragmentFactory!);
  }

  @Deprecated public static class BrowseFragment.MainFragmentRowsAdapter<T extends android.app.Fragment> {
    ctor @Deprecated public BrowseFragment.MainFragmentRowsAdapter(T!);
    method @Deprecated public androidx.leanback.widget.RowPresenter.ViewHolder! findRowViewHolderByPosition(int);
    method @Deprecated public final T! getFragment();
    method @Deprecated public int getSelectedPosition();
    method @Deprecated public void setAdapter(androidx.leanback.widget.ObjectAdapter!);
    method @Deprecated public void setOnItemViewClickedListener(androidx.leanback.widget.OnItemViewClickedListener!);
    method @Deprecated public void setOnItemViewSelectedListener(androidx.leanback.widget.OnItemViewSelectedListener!);
    method @Deprecated public void setSelectedPosition(int, boolean, androidx.leanback.widget.Presenter.ViewHolderTask!);
    method @Deprecated public void setSelectedPosition(int, boolean);
  }

  @Deprecated public static interface BrowseFragment.MainFragmentRowsAdapterProvider {
    method @Deprecated public androidx.leanback.app.BrowseFragment.MainFragmentRowsAdapter! getMainFragmentRowsAdapter();
>>>>>>> d55bc89b
  }

  public class BrowseSupportFragment extends androidx.leanback.app.BaseSupportFragment {
    ctor public BrowseSupportFragment();
    method public static android.os.Bundle createArgs(android.os.Bundle, java.lang.String, int);
    method public void enableMainFragmentScaling(boolean);
    method public deprecated void enableRowScaling(boolean);
    method public androidx.leanback.widget.ObjectAdapter getAdapter();
    method public int getBrandColor();
    method public int getHeadersState();
    method public androidx.leanback.app.HeadersSupportFragment getHeadersSupportFragment();
    method public androidx.fragment.app.Fragment getMainFragment();
    method public final androidx.leanback.app.BrowseSupportFragment.MainFragmentAdapterRegistry getMainFragmentRegistry();
    method public androidx.leanback.widget.OnItemViewClickedListener getOnItemViewClickedListener();
    method public androidx.leanback.widget.OnItemViewSelectedListener getOnItemViewSelectedListener();
    method public androidx.leanback.app.RowsSupportFragment getRowsSupportFragment();
    method public int getSelectedPosition();
    method public androidx.leanback.widget.RowPresenter.ViewHolder getSelectedRowViewHolder();
    method public final boolean isHeadersTransitionOnBackEnabled();
    method public boolean isInHeadersTransition();
    method public boolean isShowingHeaders();
    method public androidx.leanback.app.HeadersSupportFragment onCreateHeadersSupportFragment();
    method public void setAdapter(androidx.leanback.widget.ObjectAdapter);
    method public void setBrandColor(int);
    method public void setBrowseTransitionListener(androidx.leanback.app.BrowseSupportFragment.BrowseTransitionListener);
    method public void setHeaderPresenterSelector(androidx.leanback.widget.PresenterSelector);
    method public void setHeadersState(int);
    method public final void setHeadersTransitionOnBackEnabled(boolean);
    method public void setOnItemViewClickedListener(androidx.leanback.widget.OnItemViewClickedListener);
    method public void setOnItemViewSelectedListener(androidx.leanback.widget.OnItemViewSelectedListener);
    method public void setSelectedPosition(int);
    method public void setSelectedPosition(int, boolean);
    method public void setSelectedPosition(int, boolean, androidx.leanback.widget.Presenter.ViewHolderTask);
    method public void startHeadersTransition(boolean);
    field public static final int HEADERS_DISABLED = 3; // 0x3
    field public static final int HEADERS_ENABLED = 1; // 0x1
    field public static final int HEADERS_HIDDEN = 2; // 0x2
  }

  public static class BrowseSupportFragment.BrowseTransitionListener {
    ctor public BrowseSupportFragment.BrowseTransitionListener();
    method public void onHeadersTransitionStart(boolean);
    method public void onHeadersTransitionStop(boolean);
  }

  public static abstract class BrowseSupportFragment.FragmentFactory<T extends androidx.fragment.app.Fragment> {
    ctor public BrowseSupportFragment.FragmentFactory();
    method public abstract T createFragment(java.lang.Object);
  }

  public static abstract interface BrowseSupportFragment.FragmentHost {
    method public abstract void notifyDataReady(androidx.leanback.app.BrowseSupportFragment.MainFragmentAdapter);
    method public abstract void notifyViewCreated(androidx.leanback.app.BrowseSupportFragment.MainFragmentAdapter);
    method public abstract void showTitleView(boolean);
  }

  public static class BrowseSupportFragment.ListRowFragmentFactory extends androidx.leanback.app.BrowseSupportFragment.FragmentFactory {
    ctor public BrowseSupportFragment.ListRowFragmentFactory();
    method public androidx.leanback.app.RowsSupportFragment createFragment(java.lang.Object);
  }

  public static class BrowseSupportFragment.MainFragmentAdapter<T extends androidx.fragment.app.Fragment> {
    ctor public BrowseSupportFragment.MainFragmentAdapter(T);
    method public final T getFragment();
    method public final androidx.leanback.app.BrowseSupportFragment.FragmentHost getFragmentHost();
    method public boolean isScalingEnabled();
    method public boolean isScrolling();
    method public void onTransitionEnd();
    method public boolean onTransitionPrepare();
    method public void onTransitionStart();
    method public void setAlignment(int);
    method public void setEntranceTransitionState(boolean);
    method public void setExpand(boolean);
    method public void setScalingEnabled(boolean);
  }

  public static abstract interface BrowseSupportFragment.MainFragmentAdapterProvider {
    method public abstract androidx.leanback.app.BrowseSupportFragment.MainFragmentAdapter getMainFragmentAdapter();
  }

  public static final class BrowseSupportFragment.MainFragmentAdapterRegistry {
    ctor public BrowseSupportFragment.MainFragmentAdapterRegistry();
<<<<<<< HEAD
    method public androidx.fragment.app.Fragment createFragment(java.lang.Object);
    method public void registerFragment(java.lang.Class, androidx.leanback.app.BrowseSupportFragment.FragmentFactory);
=======
    method public androidx.fragment.app.Fragment! createFragment(Object!);
    method public void registerFragment(Class<?>!, androidx.leanback.app.BrowseSupportFragment.FragmentFactory!);
>>>>>>> d55bc89b
  }

  public static class BrowseSupportFragment.MainFragmentRowsAdapter<T extends androidx.fragment.app.Fragment> {
    ctor public BrowseSupportFragment.MainFragmentRowsAdapter(T);
    method public androidx.leanback.widget.RowPresenter.ViewHolder findRowViewHolderByPosition(int);
    method public final T getFragment();
    method public int getSelectedPosition();
    method public void setAdapter(androidx.leanback.widget.ObjectAdapter);
    method public void setOnItemViewClickedListener(androidx.leanback.widget.OnItemViewClickedListener);
    method public void setOnItemViewSelectedListener(androidx.leanback.widget.OnItemViewSelectedListener);
    method public void setSelectedPosition(int, boolean, androidx.leanback.widget.Presenter.ViewHolderTask);
    method public void setSelectedPosition(int, boolean);
  }

  public static abstract interface BrowseSupportFragment.MainFragmentRowsAdapterProvider {
    method public abstract androidx.leanback.app.BrowseSupportFragment.MainFragmentRowsAdapter getMainFragmentRowsAdapter();
  }

  public deprecated class DetailsFragment extends androidx.leanback.app.BaseFragment {
    ctor public DetailsFragment();
    method public androidx.leanback.widget.ObjectAdapter getAdapter();
    method public androidx.leanback.widget.BaseOnItemViewClickedListener getOnItemViewClickedListener();
    method public androidx.leanback.widget.DetailsParallax getParallax();
    method public androidx.leanback.app.RowsFragment getRowsFragment();
    method protected deprecated android.view.View inflateTitle(android.view.LayoutInflater, android.view.ViewGroup, android.os.Bundle);
    method protected void onSetDetailsOverviewRowStatus(androidx.leanback.widget.FullWidthDetailsOverviewRowPresenter, androidx.leanback.widget.FullWidthDetailsOverviewRowPresenter.ViewHolder, int, int, int);
    method protected void onSetRowStatus(androidx.leanback.widget.RowPresenter, androidx.leanback.widget.RowPresenter.ViewHolder, int, int, int);
    method public void setAdapter(androidx.leanback.widget.ObjectAdapter);
    method public void setOnItemViewClickedListener(androidx.leanback.widget.BaseOnItemViewClickedListener);
    method public void setOnItemViewSelectedListener(androidx.leanback.widget.BaseOnItemViewSelectedListener);
    method public void setSelectedPosition(int);
    method public void setSelectedPosition(int, boolean);
    method protected void setupDetailsOverviewRowPresenter(androidx.leanback.widget.FullWidthDetailsOverviewRowPresenter);
    method protected void setupPresenter(androidx.leanback.widget.Presenter);
  }

  public deprecated class DetailsFragmentBackgroundController {
    ctor public DetailsFragmentBackgroundController(androidx.leanback.app.DetailsFragment);
    method public boolean canNavigateToVideoFragment();
    method public void enableParallax();
    method public void enableParallax(android.graphics.drawable.Drawable, android.graphics.drawable.Drawable, androidx.leanback.widget.ParallaxTarget.PropertyValuesHolderTarget);
    method public final android.app.Fragment findOrCreateVideoFragment();
    method public final android.graphics.drawable.Drawable getBottomDrawable();
    method public final android.graphics.Bitmap getCoverBitmap();
    method public final android.graphics.drawable.Drawable getCoverDrawable();
    method public final int getParallaxDrawableMaxOffset();
    method public final androidx.leanback.media.PlaybackGlue getPlaybackGlue();
    method public final int getSolidColor();
    method public androidx.leanback.media.PlaybackGlueHost onCreateGlueHost();
    method public android.app.Fragment onCreateVideoFragment();
    method public final void setCoverBitmap(android.graphics.Bitmap);
    method public final void setParallaxDrawableMaxOffset(int);
    method public final void setSolidColor(int);
    method public void setupVideoPlayback(androidx.leanback.media.PlaybackGlue);
    method public final void switchToRows();
    method public final void switchToVideo();
  }

  public class DetailsSupportFragment extends androidx.leanback.app.BaseSupportFragment {
    ctor public DetailsSupportFragment();
    method public androidx.leanback.widget.ObjectAdapter getAdapter();
    method public androidx.leanback.widget.BaseOnItemViewClickedListener getOnItemViewClickedListener();
    method public androidx.leanback.widget.DetailsParallax getParallax();
    method public androidx.leanback.app.RowsSupportFragment getRowsSupportFragment();
    method protected deprecated android.view.View inflateTitle(android.view.LayoutInflater, android.view.ViewGroup, android.os.Bundle);
    method protected void onSetDetailsOverviewRowStatus(androidx.leanback.widget.FullWidthDetailsOverviewRowPresenter, androidx.leanback.widget.FullWidthDetailsOverviewRowPresenter.ViewHolder, int, int, int);
    method protected void onSetRowStatus(androidx.leanback.widget.RowPresenter, androidx.leanback.widget.RowPresenter.ViewHolder, int, int, int);
    method public void setAdapter(androidx.leanback.widget.ObjectAdapter);
    method public void setOnItemViewClickedListener(androidx.leanback.widget.BaseOnItemViewClickedListener);
    method public void setOnItemViewSelectedListener(androidx.leanback.widget.BaseOnItemViewSelectedListener);
    method public void setSelectedPosition(int);
    method public void setSelectedPosition(int, boolean);
    method protected void setupDetailsOverviewRowPresenter(androidx.leanback.widget.FullWidthDetailsOverviewRowPresenter);
    method protected void setupPresenter(androidx.leanback.widget.Presenter);
  }

  public class DetailsSupportFragmentBackgroundController {
    ctor public DetailsSupportFragmentBackgroundController(androidx.leanback.app.DetailsSupportFragment);
    method public boolean canNavigateToVideoSupportFragment();
    method public void enableParallax();
    method public void enableParallax(android.graphics.drawable.Drawable, android.graphics.drawable.Drawable, androidx.leanback.widget.ParallaxTarget.PropertyValuesHolderTarget);
    method public final androidx.fragment.app.Fragment findOrCreateVideoSupportFragment();
    method public final android.graphics.drawable.Drawable getBottomDrawable();
    method public final android.graphics.Bitmap getCoverBitmap();
    method public final android.graphics.drawable.Drawable getCoverDrawable();
    method public final int getParallaxDrawableMaxOffset();
    method public final androidx.leanback.media.PlaybackGlue getPlaybackGlue();
    method public final int getSolidColor();
    method public androidx.leanback.media.PlaybackGlueHost onCreateGlueHost();
    method public androidx.fragment.app.Fragment onCreateVideoSupportFragment();
    method public final void setCoverBitmap(android.graphics.Bitmap);
    method public final void setParallaxDrawableMaxOffset(int);
    method public final void setSolidColor(int);
    method public void setupVideoPlayback(androidx.leanback.media.PlaybackGlue);
    method public final void switchToRows();
    method public final void switchToVideo();
  }

  public deprecated class ErrorFragment extends androidx.leanback.app.BrandedFragment {
    ctor public ErrorFragment();
    method public android.graphics.drawable.Drawable getBackgroundDrawable();
    method public android.view.View.OnClickListener getButtonClickListener();
    method public java.lang.String getButtonText();
    method public android.graphics.drawable.Drawable getImageDrawable();
    method public java.lang.CharSequence getMessage();
    method public boolean isBackgroundTranslucent();
    method public void setBackgroundDrawable(android.graphics.drawable.Drawable);
    method public void setButtonClickListener(android.view.View.OnClickListener);
    method public void setButtonText(java.lang.String);
    method public void setDefaultBackground(boolean);
    method public void setImageDrawable(android.graphics.drawable.Drawable);
    method public void setMessage(java.lang.CharSequence);
  }

  public class ErrorSupportFragment extends androidx.leanback.app.BrandedSupportFragment {
    ctor public ErrorSupportFragment();
    method public android.graphics.drawable.Drawable getBackgroundDrawable();
    method public android.view.View.OnClickListener getButtonClickListener();
    method public java.lang.String getButtonText();
    method public android.graphics.drawable.Drawable getImageDrawable();
    method public java.lang.CharSequence getMessage();
    method public boolean isBackgroundTranslucent();
    method public void setBackgroundDrawable(android.graphics.drawable.Drawable);
    method public void setButtonClickListener(android.view.View.OnClickListener);
    method public void setButtonText(java.lang.String);
    method public void setDefaultBackground(boolean);
<<<<<<< HEAD
    method public void setImageDrawable(android.graphics.drawable.Drawable);
    method public void setMessage(java.lang.CharSequence);
  }

  public deprecated class GuidedStepFragment extends android.app.Fragment {
    ctor public GuidedStepFragment();
    method public static int add(android.app.FragmentManager, androidx.leanback.app.GuidedStepFragment);
    method public static int add(android.app.FragmentManager, androidx.leanback.app.GuidedStepFragment, int);
    method public static int addAsRoot(android.app.Activity, androidx.leanback.app.GuidedStepFragment, int);
    method public void collapseAction(boolean);
    method public void collapseSubActions();
    method public void expandAction(androidx.leanback.widget.GuidedAction, boolean);
    method public void expandSubActions(androidx.leanback.widget.GuidedAction);
    method public androidx.leanback.widget.GuidedAction findActionById(long);
    method public int findActionPositionById(long);
    method public androidx.leanback.widget.GuidedAction findButtonActionById(long);
    method public int findButtonActionPositionById(long);
    method public void finishGuidedStepFragments();
    method public android.view.View getActionItemView(int);
    method public java.util.List<androidx.leanback.widget.GuidedAction> getActions();
    method public android.view.View getButtonActionItemView(int);
    method public java.util.List<androidx.leanback.widget.GuidedAction> getButtonActions();
    method public static androidx.leanback.app.GuidedStepFragment getCurrentGuidedStepFragment(android.app.FragmentManager);
    method public androidx.leanback.widget.GuidanceStylist getGuidanceStylist();
    method public androidx.leanback.widget.GuidedActionsStylist getGuidedActionsStylist();
    method public androidx.leanback.widget.GuidedActionsStylist getGuidedButtonActionsStylist();
    method public int getSelectedActionPosition();
    method public int getSelectedButtonActionPosition();
    method public int getUiStyle();
    method public boolean isExpanded();
    method public boolean isFocusOutEndAllowed();
    method public boolean isFocusOutStartAllowed();
    method public boolean isSubActionsExpanded();
    method public void notifyActionChanged(int);
    method public void notifyButtonActionChanged(int);
    method protected void onAddSharedElementTransition(android.app.FragmentTransaction, androidx.leanback.app.GuidedStepFragment);
    method public void onCreateActions(java.util.List<androidx.leanback.widget.GuidedAction>, android.os.Bundle);
    method public androidx.leanback.widget.GuidedActionsStylist onCreateActionsStylist();
    method public android.view.View onCreateBackgroundView(android.view.LayoutInflater, android.view.ViewGroup, android.os.Bundle);
    method public void onCreateButtonActions(java.util.List<androidx.leanback.widget.GuidedAction>, android.os.Bundle);
    method public androidx.leanback.widget.GuidedActionsStylist onCreateButtonActionsStylist();
    method public androidx.leanback.widget.GuidanceStylist.Guidance onCreateGuidance(android.os.Bundle);
    method public androidx.leanback.widget.GuidanceStylist onCreateGuidanceStylist();
    method public void onGuidedActionClicked(androidx.leanback.widget.GuidedAction);
    method public void onGuidedActionEditCanceled(androidx.leanback.widget.GuidedAction);
    method public deprecated void onGuidedActionEdited(androidx.leanback.widget.GuidedAction);
    method public long onGuidedActionEditedAndProceed(androidx.leanback.widget.GuidedAction);
    method public void onGuidedActionFocused(androidx.leanback.widget.GuidedAction);
    method protected void onProvideFragmentTransitions();
    method public int onProvideTheme();
    method public boolean onSubGuidedActionClicked(androidx.leanback.widget.GuidedAction);
    method public void openInEditMode(androidx.leanback.widget.GuidedAction);
    method public void popBackStackToGuidedStepFragment(java.lang.Class, int);
    method public void setActions(java.util.List<androidx.leanback.widget.GuidedAction>);
    method public void setActionsDiffCallback(androidx.leanback.widget.DiffCallback<androidx.leanback.widget.GuidedAction>);
    method public void setButtonActions(java.util.List<androidx.leanback.widget.GuidedAction>);
    method public void setSelectedActionPosition(int);
    method public void setSelectedButtonActionPosition(int);
    method public void setUiStyle(int);
    field public static final java.lang.String EXTRA_UI_STYLE = "uiStyle";
    field public static final int UI_STYLE_ACTIVITY_ROOT = 2; // 0x2
    field public static final deprecated int UI_STYLE_DEFAULT = 0; // 0x0
    field public static final int UI_STYLE_ENTRANCE = 1; // 0x1
    field public static final int UI_STYLE_REPLACE = 0; // 0x0
=======
    method public void setImageDrawable(android.graphics.drawable.Drawable!);
    method public void setMessage(CharSequence!);
  }

  @Deprecated public class GuidedStepFragment extends android.app.Fragment {
    ctor @Deprecated public GuidedStepFragment();
    method @Deprecated public static int add(android.app.FragmentManager!, androidx.leanback.app.GuidedStepFragment!);
    method @Deprecated public static int add(android.app.FragmentManager!, androidx.leanback.app.GuidedStepFragment!, int);
    method @Deprecated public static int addAsRoot(android.app.Activity!, androidx.leanback.app.GuidedStepFragment!, int);
    method @Deprecated public void collapseAction(boolean);
    method @Deprecated public void collapseSubActions();
    method @Deprecated public void expandAction(androidx.leanback.widget.GuidedAction!, boolean);
    method @Deprecated public void expandSubActions(androidx.leanback.widget.GuidedAction!);
    method @Deprecated public androidx.leanback.widget.GuidedAction! findActionById(long);
    method @Deprecated public int findActionPositionById(long);
    method @Deprecated public androidx.leanback.widget.GuidedAction! findButtonActionById(long);
    method @Deprecated public int findButtonActionPositionById(long);
    method @Deprecated public void finishGuidedStepFragments();
    method @Deprecated public android.view.View! getActionItemView(int);
    method @Deprecated public java.util.List<androidx.leanback.widget.GuidedAction!>! getActions();
    method @Deprecated public android.view.View! getButtonActionItemView(int);
    method @Deprecated public java.util.List<androidx.leanback.widget.GuidedAction!>! getButtonActions();
    method @Deprecated public static androidx.leanback.app.GuidedStepFragment! getCurrentGuidedStepFragment(android.app.FragmentManager!);
    method @Deprecated public androidx.leanback.widget.GuidanceStylist! getGuidanceStylist();
    method @Deprecated public androidx.leanback.widget.GuidedActionsStylist! getGuidedActionsStylist();
    method @Deprecated public androidx.leanback.widget.GuidedActionsStylist! getGuidedButtonActionsStylist();
    method @Deprecated public int getSelectedActionPosition();
    method @Deprecated public int getSelectedButtonActionPosition();
    method @Deprecated public int getUiStyle();
    method @Deprecated public boolean isExpanded();
    method @Deprecated public boolean isFocusOutEndAllowed();
    method @Deprecated public boolean isFocusOutStartAllowed();
    method @Deprecated public boolean isSubActionsExpanded();
    method @Deprecated public void notifyActionChanged(int);
    method @Deprecated public void notifyButtonActionChanged(int);
    method @Deprecated protected void onAddSharedElementTransition(android.app.FragmentTransaction!, androidx.leanback.app.GuidedStepFragment!);
    method @Deprecated public void onCreate(android.os.Bundle!);
    method @Deprecated public void onCreateActions(java.util.List<androidx.leanback.widget.GuidedAction!>, android.os.Bundle!);
    method @Deprecated public androidx.leanback.widget.GuidedActionsStylist! onCreateActionsStylist();
    method @Deprecated public android.view.View! onCreateBackgroundView(android.view.LayoutInflater!, android.view.ViewGroup!, android.os.Bundle!);
    method @Deprecated public void onCreateButtonActions(java.util.List<androidx.leanback.widget.GuidedAction!>, android.os.Bundle!);
    method @Deprecated public androidx.leanback.widget.GuidedActionsStylist! onCreateButtonActionsStylist();
    method @Deprecated public androidx.leanback.widget.GuidanceStylist.Guidance onCreateGuidance(android.os.Bundle!);
    method @Deprecated public androidx.leanback.widget.GuidanceStylist! onCreateGuidanceStylist();
    method @Deprecated public android.view.View! onCreateView(android.view.LayoutInflater!, android.view.ViewGroup!, android.os.Bundle!);
    method @Deprecated public void onDestroyView();
    method @Deprecated public void onGuidedActionClicked(androidx.leanback.widget.GuidedAction!);
    method @Deprecated public void onGuidedActionEditCanceled(androidx.leanback.widget.GuidedAction!);
    method @Deprecated public void onGuidedActionEdited(androidx.leanback.widget.GuidedAction!);
    method @Deprecated public long onGuidedActionEditedAndProceed(androidx.leanback.widget.GuidedAction!);
    method @Deprecated public void onGuidedActionFocused(androidx.leanback.widget.GuidedAction!);
    method @Deprecated protected void onProvideFragmentTransitions();
    method @Deprecated public int onProvideTheme();
    method @Deprecated public void onResume();
    method @Deprecated public void onSaveInstanceState(android.os.Bundle!);
    method @Deprecated public boolean onSubGuidedActionClicked(androidx.leanback.widget.GuidedAction!);
    method @Deprecated public void openInEditMode(androidx.leanback.widget.GuidedAction!);
    method @Deprecated public void popBackStackToGuidedStepFragment(Class<?>!, int);
    method @Deprecated public void setActions(java.util.List<androidx.leanback.widget.GuidedAction!>!);
    method @Deprecated public void setActionsDiffCallback(androidx.leanback.widget.DiffCallback<androidx.leanback.widget.GuidedAction!>!);
    method @Deprecated public void setButtonActions(java.util.List<androidx.leanback.widget.GuidedAction!>!);
    method @Deprecated public void setSelectedActionPosition(int);
    method @Deprecated public void setSelectedButtonActionPosition(int);
    method @Deprecated public void setUiStyle(int);
    field @Deprecated public static final String EXTRA_UI_STYLE = "uiStyle";
    field @Deprecated public static final int UI_STYLE_ACTIVITY_ROOT = 2; // 0x2
    field @Deprecated public static final int UI_STYLE_DEFAULT = 0; // 0x0
    field @Deprecated public static final int UI_STYLE_ENTRANCE = 1; // 0x1
    field @Deprecated public static final int UI_STYLE_REPLACE = 0; // 0x0
>>>>>>> d55bc89b
  }

  public class GuidedStepSupportFragment extends androidx.fragment.app.Fragment {
    ctor public GuidedStepSupportFragment();
    method public static int add(androidx.fragment.app.FragmentManager, androidx.leanback.app.GuidedStepSupportFragment);
    method public static int add(androidx.fragment.app.FragmentManager, androidx.leanback.app.GuidedStepSupportFragment, int);
    method public static int addAsRoot(androidx.fragment.app.FragmentActivity, androidx.leanback.app.GuidedStepSupportFragment, int);
    method public void collapseAction(boolean);
    method public void collapseSubActions();
    method public void expandAction(androidx.leanback.widget.GuidedAction, boolean);
    method public void expandSubActions(androidx.leanback.widget.GuidedAction);
    method public androidx.leanback.widget.GuidedAction findActionById(long);
    method public int findActionPositionById(long);
    method public androidx.leanback.widget.GuidedAction findButtonActionById(long);
    method public int findButtonActionPositionById(long);
    method public void finishGuidedStepSupportFragments();
    method public android.view.View getActionItemView(int);
    method public java.util.List<androidx.leanback.widget.GuidedAction> getActions();
    method public android.view.View getButtonActionItemView(int);
    method public java.util.List<androidx.leanback.widget.GuidedAction> getButtonActions();
    method public static androidx.leanback.app.GuidedStepSupportFragment getCurrentGuidedStepSupportFragment(androidx.fragment.app.FragmentManager);
    method public androidx.leanback.widget.GuidanceStylist getGuidanceStylist();
    method public androidx.leanback.widget.GuidedActionsStylist getGuidedActionsStylist();
    method public androidx.leanback.widget.GuidedActionsStylist getGuidedButtonActionsStylist();
    method public int getSelectedActionPosition();
    method public int getSelectedButtonActionPosition();
    method public int getUiStyle();
    method public boolean isExpanded();
    method public boolean isFocusOutEndAllowed();
    method public boolean isFocusOutStartAllowed();
    method public boolean isSubActionsExpanded();
    method public void notifyActionChanged(int);
    method public void notifyButtonActionChanged(int);
    method protected void onAddSharedElementTransition(androidx.fragment.app.FragmentTransaction, androidx.leanback.app.GuidedStepSupportFragment);
    method public void onCreateActions(java.util.List<androidx.leanback.widget.GuidedAction>, android.os.Bundle);
    method public androidx.leanback.widget.GuidedActionsStylist onCreateActionsStylist();
    method public android.view.View onCreateBackgroundView(android.view.LayoutInflater, android.view.ViewGroup, android.os.Bundle);
    method public void onCreateButtonActions(java.util.List<androidx.leanback.widget.GuidedAction>, android.os.Bundle);
    method public androidx.leanback.widget.GuidedActionsStylist onCreateButtonActionsStylist();
    method public androidx.leanback.widget.GuidanceStylist.Guidance onCreateGuidance(android.os.Bundle);
    method public androidx.leanback.widget.GuidanceStylist onCreateGuidanceStylist();
    method public void onGuidedActionClicked(androidx.leanback.widget.GuidedAction);
    method public void onGuidedActionEditCanceled(androidx.leanback.widget.GuidedAction);
    method public deprecated void onGuidedActionEdited(androidx.leanback.widget.GuidedAction);
    method public long onGuidedActionEditedAndProceed(androidx.leanback.widget.GuidedAction);
    method public void onGuidedActionFocused(androidx.leanback.widget.GuidedAction);
    method protected void onProvideFragmentTransitions();
    method public int onProvideTheme();
<<<<<<< HEAD
    method public boolean onSubGuidedActionClicked(androidx.leanback.widget.GuidedAction);
    method public void openInEditMode(androidx.leanback.widget.GuidedAction);
    method public void popBackStackToGuidedStepSupportFragment(java.lang.Class, int);
    method public void setActions(java.util.List<androidx.leanback.widget.GuidedAction>);
    method public void setActionsDiffCallback(androidx.leanback.widget.DiffCallback<androidx.leanback.widget.GuidedAction>);
    method public void setButtonActions(java.util.List<androidx.leanback.widget.GuidedAction>);
=======
    method public boolean onSubGuidedActionClicked(androidx.leanback.widget.GuidedAction!);
    method public void openInEditMode(androidx.leanback.widget.GuidedAction!);
    method public void popBackStackToGuidedStepSupportFragment(Class<?>!, int);
    method public void setActions(java.util.List<androidx.leanback.widget.GuidedAction!>!);
    method public void setActionsDiffCallback(androidx.leanback.widget.DiffCallback<androidx.leanback.widget.GuidedAction!>!);
    method public void setButtonActions(java.util.List<androidx.leanback.widget.GuidedAction!>!);
>>>>>>> d55bc89b
    method public void setSelectedActionPosition(int);
    method public void setSelectedButtonActionPosition(int);
    method public void setUiStyle(int);
    field public static final java.lang.String EXTRA_UI_STYLE = "uiStyle";
    field public static final int UI_STYLE_ACTIVITY_ROOT = 2; // 0x2
    field public static final deprecated int UI_STYLE_DEFAULT = 0; // 0x0
    field public static final int UI_STYLE_ENTRANCE = 1; // 0x1
    field public static final int UI_STYLE_REPLACE = 0; // 0x0
  }

  public deprecated class HeadersFragment extends android.app.Fragment {
    ctor public HeadersFragment();
    method public boolean isScrolling();
    method public void onTransitionEnd();
    method public void onTransitionStart();
    method public void setOnHeaderClickedListener(androidx.leanback.app.HeadersFragment.OnHeaderClickedListener);
    method public void setOnHeaderViewSelectedListener(androidx.leanback.app.HeadersFragment.OnHeaderViewSelectedListener);
  }

  public static abstract deprecated interface HeadersFragment.OnHeaderClickedListener {
    method public abstract void onHeaderClicked(androidx.leanback.widget.RowHeaderPresenter.ViewHolder, androidx.leanback.widget.Row);
  }

  public static abstract deprecated interface HeadersFragment.OnHeaderViewSelectedListener {
    method public abstract void onHeaderSelected(androidx.leanback.widget.RowHeaderPresenter.ViewHolder, androidx.leanback.widget.Row);
  }

  public class HeadersSupportFragment extends androidx.fragment.app.Fragment {
    ctor public HeadersSupportFragment();
    method public boolean isScrolling();
    method public void onTransitionEnd();
    method public void onTransitionStart();
    method public void setOnHeaderClickedListener(androidx.leanback.app.HeadersSupportFragment.OnHeaderClickedListener);
    method public void setOnHeaderViewSelectedListener(androidx.leanback.app.HeadersSupportFragment.OnHeaderViewSelectedListener);
  }

  public static abstract interface HeadersSupportFragment.OnHeaderClickedListener {
    method public abstract void onHeaderClicked(androidx.leanback.widget.RowHeaderPresenter.ViewHolder, androidx.leanback.widget.Row);
  }

  public static abstract interface HeadersSupportFragment.OnHeaderViewSelectedListener {
    method public abstract void onHeaderSelected(androidx.leanback.widget.RowHeaderPresenter.ViewHolder, androidx.leanback.widget.Row);
  }

  public abstract deprecated class OnboardingFragment extends android.app.Fragment {
    ctor public OnboardingFragment();
    method public final int getArrowBackgroundColor();
    method public final int getArrowColor();
    method protected final int getCurrentPageIndex();
    method public final int getDescriptionViewTextColor();
    method public final int getDotBackgroundColor();
    method public final int getIconResourceId();
    method public final int getLogoResourceId();
    method protected abstract int getPageCount();
    method protected abstract java.lang.CharSequence getPageDescription(int);
    method protected abstract java.lang.CharSequence getPageTitle(int);
    method public final java.lang.CharSequence getStartButtonText();
    method public final int getTitleViewTextColor();
    method protected final boolean isLogoAnimationFinished();
    method protected void moveToNextPage();
    method protected void moveToPreviousPage();
    method protected abstract android.view.View onCreateBackgroundView(android.view.LayoutInflater, android.view.ViewGroup);
    method protected abstract android.view.View onCreateContentView(android.view.LayoutInflater, android.view.ViewGroup);
    method protected android.animation.Animator onCreateDescriptionAnimator();
    method protected android.animation.Animator onCreateEnterAnimation();
    method protected abstract android.view.View onCreateForegroundView(android.view.LayoutInflater, android.view.ViewGroup);
    method protected android.animation.Animator onCreateLogoAnimation();
    method protected android.animation.Animator onCreateTitleAnimator();
    method protected void onFinishFragment();
    method protected void onLogoAnimationFinished();
    method protected void onPageChanged(int, int);
    method public int onProvideTheme();
    method public void setArrowBackgroundColor(int);
    method public void setArrowColor(int);
    method public void setDescriptionViewTextColor(int);
    method public void setDotBackgroundColor(int);
    method public final void setIconResouceId(int);
    method public final void setLogoResourceId(int);
    method public void setStartButtonText(java.lang.CharSequence);
    method public void setTitleViewTextColor(int);
    method protected final void startEnterAnimation(boolean);
  }

  public abstract class OnboardingSupportFragment extends androidx.fragment.app.Fragment {
    ctor public OnboardingSupportFragment();
    method public final int getArrowBackgroundColor();
    method public final int getArrowColor();
    method protected final int getCurrentPageIndex();
    method public final int getDescriptionViewTextColor();
    method public final int getDotBackgroundColor();
    method public final int getIconResourceId();
    method public final int getLogoResourceId();
    method protected abstract int getPageCount();
    method protected abstract java.lang.CharSequence getPageDescription(int);
    method protected abstract java.lang.CharSequence getPageTitle(int);
    method public final java.lang.CharSequence getStartButtonText();
    method public final int getTitleViewTextColor();
    method protected final boolean isLogoAnimationFinished();
    method protected void moveToNextPage();
    method protected void moveToPreviousPage();
    method protected abstract android.view.View onCreateBackgroundView(android.view.LayoutInflater, android.view.ViewGroup);
    method protected abstract android.view.View onCreateContentView(android.view.LayoutInflater, android.view.ViewGroup);
    method protected android.animation.Animator onCreateDescriptionAnimator();
    method protected android.animation.Animator onCreateEnterAnimation();
    method protected abstract android.view.View onCreateForegroundView(android.view.LayoutInflater, android.view.ViewGroup);
    method protected android.animation.Animator onCreateLogoAnimation();
    method protected android.animation.Animator onCreateTitleAnimator();
    method protected void onFinishFragment();
    method protected void onLogoAnimationFinished();
    method protected void onPageChanged(int, int);
    method public int onProvideTheme();
    method public void setArrowBackgroundColor(int);
    method public void setArrowColor(int);
    method public void setDescriptionViewTextColor(int);
    method public void setDotBackgroundColor(int);
    method public final void setIconResouceId(int);
    method public final void setLogoResourceId(int);
    method public void setStartButtonText(java.lang.CharSequence);
    method public void setTitleViewTextColor(int);
    method protected final void startEnterAnimation(boolean);
  }

  public deprecated class PlaybackFragment extends android.app.Fragment {
    ctor public PlaybackFragment();
    method public deprecated void fadeOut();
    method public androidx.leanback.widget.ObjectAdapter getAdapter();
    method public int getBackgroundType();
    method public androidx.leanback.app.ProgressBarManager getProgressBarManager();
    method public void hideControlsOverlay(boolean);
    method public boolean isControlsOverlayAutoHideEnabled();
    method public boolean isControlsOverlayVisible();
    method public deprecated boolean isFadingEnabled();
    method public void notifyPlaybackRowChanged();
    method protected void onBufferingStateChanged(boolean);
    method protected void onError(int, java.lang.CharSequence);
    method protected void onVideoSizeChanged(int, int);
    method public void setAdapter(androidx.leanback.widget.ObjectAdapter);
    method public void setBackgroundType(int);
    method public void setControlsOverlayAutoHideEnabled(boolean);
    method public deprecated void setFadingEnabled(boolean);
    method public void setHostCallback(androidx.leanback.media.PlaybackGlueHost.HostCallback);
    method public void setOnItemViewClickedListener(androidx.leanback.widget.BaseOnItemViewClickedListener);
    method public void setOnItemViewSelectedListener(androidx.leanback.widget.BaseOnItemViewSelectedListener);
    method public final void setOnKeyInterceptListener(android.view.View.OnKeyListener);
    method public void setOnPlaybackItemViewClickedListener(androidx.leanback.widget.BaseOnItemViewClickedListener);
    method public void setPlaybackRow(androidx.leanback.widget.Row);
    method public void setPlaybackRowPresenter(androidx.leanback.widget.PlaybackRowPresenter);
    method public void setPlaybackSeekUiClient(androidx.leanback.widget.PlaybackSeekUi.Client);
    method public void setSelectedPosition(int);
    method public void setSelectedPosition(int, boolean);
    method public void showControlsOverlay(boolean);
    method public void tickle();
    field public static final int BG_DARK = 1; // 0x1
    field public static final int BG_LIGHT = 2; // 0x2
    field public static final int BG_NONE = 0; // 0x0
  }

  public deprecated class PlaybackFragmentGlueHost extends androidx.leanback.media.PlaybackGlueHost implements androidx.leanback.widget.PlaybackSeekUi {
    ctor public PlaybackFragmentGlueHost(androidx.leanback.app.PlaybackFragment);
    method public void fadeOut();
    method public void setPlaybackSeekUiClient(androidx.leanback.widget.PlaybackSeekUi.Client);
  }

  public class PlaybackSupportFragment extends androidx.fragment.app.Fragment {
    ctor public PlaybackSupportFragment();
    method public deprecated void fadeOut();
    method public androidx.leanback.widget.ObjectAdapter getAdapter();
    method public int getBackgroundType();
    method public androidx.leanback.app.ProgressBarManager getProgressBarManager();
    method public void hideControlsOverlay(boolean);
    method public boolean isControlsOverlayAutoHideEnabled();
    method public boolean isControlsOverlayVisible();
    method public deprecated boolean isFadingEnabled();
    method public void notifyPlaybackRowChanged();
    method protected void onBufferingStateChanged(boolean);
    method protected void onError(int, java.lang.CharSequence);
    method protected void onVideoSizeChanged(int, int);
    method public void setAdapter(androidx.leanback.widget.ObjectAdapter);
    method public void setBackgroundType(int);
    method public void setControlsOverlayAutoHideEnabled(boolean);
    method public deprecated void setFadingEnabled(boolean);
    method public void setHostCallback(androidx.leanback.media.PlaybackGlueHost.HostCallback);
    method public void setOnItemViewClickedListener(androidx.leanback.widget.BaseOnItemViewClickedListener);
    method public void setOnItemViewSelectedListener(androidx.leanback.widget.BaseOnItemViewSelectedListener);
    method public final void setOnKeyInterceptListener(android.view.View.OnKeyListener);
    method public void setOnPlaybackItemViewClickedListener(androidx.leanback.widget.BaseOnItemViewClickedListener);
    method public void setPlaybackRow(androidx.leanback.widget.Row);
    method public void setPlaybackRowPresenter(androidx.leanback.widget.PlaybackRowPresenter);
    method public void setPlaybackSeekUiClient(androidx.leanback.widget.PlaybackSeekUi.Client);
    method public void setSelectedPosition(int);
    method public void setSelectedPosition(int, boolean);
    method public void showControlsOverlay(boolean);
    method public void tickle();
    field public static final int BG_DARK = 1; // 0x1
    field public static final int BG_LIGHT = 2; // 0x2
    field public static final int BG_NONE = 0; // 0x0
  }

  public class PlaybackSupportFragmentGlueHost extends androidx.leanback.media.PlaybackGlueHost implements androidx.leanback.widget.PlaybackSeekUi {
    ctor public PlaybackSupportFragmentGlueHost(androidx.leanback.app.PlaybackSupportFragment);
    method public void fadeOut();
    method public void setPlaybackSeekUiClient(androidx.leanback.widget.PlaybackSeekUi.Client);
  }

  public final class ProgressBarManager {
    ctor public ProgressBarManager();
    method public void disableProgressBar();
    method public void enableProgressBar();
    method public long getInitialDelay();
    method public void hide();
    method public void setInitialDelay(long);
    method public void setProgressBarView(android.view.View);
    method public void setRootView(android.view.ViewGroup);
    method public void show();
  }

  public deprecated class RowsFragment extends android.app.Fragment implements androidx.leanback.app.BrowseFragment.MainFragmentAdapterProvider androidx.leanback.app.BrowseFragment.MainFragmentRowsAdapterProvider {
    ctor public RowsFragment();
    method public deprecated void enableRowScaling(boolean);
    method protected androidx.leanback.widget.VerticalGridView findGridViewFromRoot(android.view.View);
    method public androidx.leanback.widget.RowPresenter.ViewHolder findRowViewHolderByPosition(int);
    method public androidx.leanback.app.BrowseFragment.MainFragmentAdapter getMainFragmentAdapter();
    method public androidx.leanback.app.BrowseFragment.MainFragmentRowsAdapter getMainFragmentRowsAdapter();
    method public androidx.leanback.widget.BaseOnItemViewClickedListener getOnItemViewClickedListener();
    method public androidx.leanback.widget.BaseOnItemViewSelectedListener getOnItemViewSelectedListener();
    method public androidx.leanback.widget.RowPresenter.ViewHolder getRowViewHolder(int);
    method public boolean isScrolling();
    method public void onTransitionEnd();
    method public boolean onTransitionPrepare();
    method public void setAlignment(int);
    method public void setEntranceTransitionState(boolean);
    method public void setExpand(boolean);
    method public void setOnItemViewClickedListener(androidx.leanback.widget.BaseOnItemViewClickedListener);
    method public void setOnItemViewSelectedListener(androidx.leanback.widget.BaseOnItemViewSelectedListener);
    method public void setSelectedPosition(int, boolean, androidx.leanback.widget.Presenter.ViewHolderTask);
  }

  public static class RowsFragment.MainFragmentAdapter extends androidx.leanback.app.BrowseFragment.MainFragmentAdapter {
    ctor public RowsFragment.MainFragmentAdapter(androidx.leanback.app.RowsFragment);
  }

  public static deprecated class RowsFragment.MainFragmentRowsAdapter extends androidx.leanback.app.BrowseFragment.MainFragmentRowsAdapter {
    ctor public RowsFragment.MainFragmentRowsAdapter(androidx.leanback.app.RowsFragment);
  }

  public class RowsSupportFragment extends androidx.fragment.app.Fragment implements androidx.leanback.app.BrowseSupportFragment.MainFragmentAdapterProvider androidx.leanback.app.BrowseSupportFragment.MainFragmentRowsAdapterProvider {
    ctor public RowsSupportFragment();
    method public deprecated void enableRowScaling(boolean);
    method protected androidx.leanback.widget.VerticalGridView findGridViewFromRoot(android.view.View);
    method public androidx.leanback.widget.RowPresenter.ViewHolder findRowViewHolderByPosition(int);
    method public androidx.leanback.app.BrowseSupportFragment.MainFragmentAdapter getMainFragmentAdapter();
    method public androidx.leanback.app.BrowseSupportFragment.MainFragmentRowsAdapter getMainFragmentRowsAdapter();
    method public androidx.leanback.widget.BaseOnItemViewClickedListener getOnItemViewClickedListener();
    method public androidx.leanback.widget.BaseOnItemViewSelectedListener getOnItemViewSelectedListener();
    method public androidx.leanback.widget.RowPresenter.ViewHolder getRowViewHolder(int);
    method public boolean isScrolling();
    method public void onTransitionEnd();
    method public boolean onTransitionPrepare();
    method public void setAlignment(int);
    method public void setEntranceTransitionState(boolean);
    method public void setExpand(boolean);
    method public void setOnItemViewClickedListener(androidx.leanback.widget.BaseOnItemViewClickedListener);
    method public void setOnItemViewSelectedListener(androidx.leanback.widget.BaseOnItemViewSelectedListener);
    method public void setSelectedPosition(int, boolean, androidx.leanback.widget.Presenter.ViewHolderTask);
  }

  public static class RowsSupportFragment.MainFragmentAdapter extends androidx.leanback.app.BrowseSupportFragment.MainFragmentAdapter {
    ctor public RowsSupportFragment.MainFragmentAdapter(androidx.leanback.app.RowsSupportFragment);
  }

  public static class RowsSupportFragment.MainFragmentRowsAdapter extends androidx.leanback.app.BrowseSupportFragment.MainFragmentRowsAdapter {
    ctor public RowsSupportFragment.MainFragmentRowsAdapter(androidx.leanback.app.RowsSupportFragment);
  }

  public deprecated class SearchFragment extends android.app.Fragment {
    ctor public SearchFragment();
    method public static android.os.Bundle createArgs(android.os.Bundle, java.lang.String);
    method public static android.os.Bundle createArgs(android.os.Bundle, java.lang.String, java.lang.String);
    method public void displayCompletions(java.util.List<java.lang.String>);
    method public void displayCompletions(android.view.inputmethod.CompletionInfo[]);
    method public android.graphics.drawable.Drawable getBadgeDrawable();
    method public android.content.Intent getRecognizerIntent();
    method public androidx.leanback.app.RowsFragment getRowsFragment();
    method public java.lang.String getTitle();
    method public static androidx.leanback.app.SearchFragment newInstance(java.lang.String);
    method public void setBadgeDrawable(android.graphics.drawable.Drawable);
    method public void setOnItemViewClickedListener(androidx.leanback.widget.OnItemViewClickedListener);
    method public void setOnItemViewSelectedListener(androidx.leanback.widget.OnItemViewSelectedListener);
    method public void setSearchAffordanceColors(androidx.leanback.widget.SearchOrbView.Colors);
    method public void setSearchAffordanceColorsInListening(androidx.leanback.widget.SearchOrbView.Colors);
    method public void setSearchQuery(java.lang.String, boolean);
    method public void setSearchQuery(android.content.Intent, boolean);
    method public void setSearchResultProvider(androidx.leanback.app.SearchFragment.SearchResultProvider);
    method public deprecated void setSpeechRecognitionCallback(androidx.leanback.widget.SpeechRecognitionCallback);
    method public void setTitle(java.lang.String);
    method public void startRecognition();
  }

  public static abstract interface SearchFragment.SearchResultProvider {
    method public abstract androidx.leanback.widget.ObjectAdapter getResultsAdapter();
    method public abstract boolean onQueryTextChange(java.lang.String);
    method public abstract boolean onQueryTextSubmit(java.lang.String);
  }

  public class SearchSupportFragment extends androidx.fragment.app.Fragment {
    ctor public SearchSupportFragment();
    method public static android.os.Bundle createArgs(android.os.Bundle, java.lang.String);
    method public static android.os.Bundle createArgs(android.os.Bundle, java.lang.String, java.lang.String);
    method public void displayCompletions(java.util.List<java.lang.String>);
    method public void displayCompletions(android.view.inputmethod.CompletionInfo[]);
    method public android.graphics.drawable.Drawable getBadgeDrawable();
    method public android.content.Intent getRecognizerIntent();
    method public androidx.leanback.app.RowsSupportFragment getRowsSupportFragment();
    method public java.lang.String getTitle();
    method public static androidx.leanback.app.SearchSupportFragment newInstance(java.lang.String);
    method public void setBadgeDrawable(android.graphics.drawable.Drawable);
    method public void setOnItemViewClickedListener(androidx.leanback.widget.OnItemViewClickedListener);
    method public void setOnItemViewSelectedListener(androidx.leanback.widget.OnItemViewSelectedListener);
    method public void setSearchAffordanceColors(androidx.leanback.widget.SearchOrbView.Colors);
    method public void setSearchAffordanceColorsInListening(androidx.leanback.widget.SearchOrbView.Colors);
    method public void setSearchQuery(java.lang.String, boolean);
    method public void setSearchQuery(android.content.Intent, boolean);
    method public void setSearchResultProvider(androidx.leanback.app.SearchSupportFragment.SearchResultProvider);
    method public deprecated void setSpeechRecognitionCallback(androidx.leanback.widget.SpeechRecognitionCallback);
    method public void setTitle(java.lang.String);
    method public void startRecognition();
  }

  public static abstract interface SearchSupportFragment.SearchResultProvider {
    method public abstract androidx.leanback.widget.ObjectAdapter getResultsAdapter();
    method public abstract boolean onQueryTextChange(java.lang.String);
    method public abstract boolean onQueryTextSubmit(java.lang.String);
  }

  public deprecated class VerticalGridFragment extends androidx.leanback.app.BaseFragment {
    ctor public VerticalGridFragment();
    method public androidx.leanback.widget.ObjectAdapter getAdapter();
    method public androidx.leanback.widget.VerticalGridPresenter getGridPresenter();
    method public androidx.leanback.widget.OnItemViewClickedListener getOnItemViewClickedListener();
    method public void setAdapter(androidx.leanback.widget.ObjectAdapter);
    method public void setGridPresenter(androidx.leanback.widget.VerticalGridPresenter);
    method public void setOnItemViewClickedListener(androidx.leanback.widget.OnItemViewClickedListener);
    method public void setOnItemViewSelectedListener(androidx.leanback.widget.OnItemViewSelectedListener);
    method public void setSelectedPosition(int);
  }

  public class VerticalGridSupportFragment extends androidx.leanback.app.BaseSupportFragment {
    ctor public VerticalGridSupportFragment();
    method public androidx.leanback.widget.ObjectAdapter getAdapter();
    method public androidx.leanback.widget.VerticalGridPresenter getGridPresenter();
    method public androidx.leanback.widget.OnItemViewClickedListener getOnItemViewClickedListener();
    method public void setAdapter(androidx.leanback.widget.ObjectAdapter);
    method public void setGridPresenter(androidx.leanback.widget.VerticalGridPresenter);
    method public void setOnItemViewClickedListener(androidx.leanback.widget.OnItemViewClickedListener);
    method public void setOnItemViewSelectedListener(androidx.leanback.widget.OnItemViewSelectedListener);
    method public void setSelectedPosition(int);
  }

  public deprecated class VideoFragment extends androidx.leanback.app.PlaybackFragment {
    ctor public VideoFragment();
    method public android.view.SurfaceView getSurfaceView();
    method public void setSurfaceHolderCallback(android.view.SurfaceHolder.Callback);
  }

  public deprecated class VideoFragmentGlueHost extends androidx.leanback.app.PlaybackFragmentGlueHost implements androidx.leanback.media.SurfaceHolderGlueHost {
    ctor public VideoFragmentGlueHost(androidx.leanback.app.VideoFragment);
    method public void setSurfaceHolderCallback(android.view.SurfaceHolder.Callback);
  }

  public class VideoSupportFragment extends androidx.leanback.app.PlaybackSupportFragment {
    ctor public VideoSupportFragment();
    method public android.view.SurfaceView getSurfaceView();
    method public void setSurfaceHolderCallback(android.view.SurfaceHolder.Callback);
  }

  public class VideoSupportFragmentGlueHost extends androidx.leanback.app.PlaybackSupportFragmentGlueHost implements androidx.leanback.media.SurfaceHolderGlueHost {
    ctor public VideoSupportFragmentGlueHost(androidx.leanback.app.VideoSupportFragment);
    method public void setSurfaceHolderCallback(android.view.SurfaceHolder.Callback);
  }

}

package androidx.leanback.database {

  public abstract class CursorMapper {
    ctor public CursorMapper();
    method protected abstract java.lang.Object bind(android.database.Cursor);
    method protected abstract void bindColumns(android.database.Cursor);
    method public java.lang.Object convert(android.database.Cursor);
  }

}

package androidx.leanback.graphics {

  public class BoundsRule {
    ctor public BoundsRule();
    ctor public BoundsRule(androidx.leanback.graphics.BoundsRule);
    method public void calculateBounds(android.graphics.Rect, android.graphics.Rect);
    field public androidx.leanback.graphics.BoundsRule.ValueRule bottom;
    field public androidx.leanback.graphics.BoundsRule.ValueRule left;
    field public androidx.leanback.graphics.BoundsRule.ValueRule right;
    field public androidx.leanback.graphics.BoundsRule.ValueRule top;
  }

  public static final class BoundsRule.ValueRule {
    method public static androidx.leanback.graphics.BoundsRule.ValueRule absoluteValue(int);
    method public int getAbsoluteValue();
    method public float getFraction();
    method public static androidx.leanback.graphics.BoundsRule.ValueRule inheritFromParent(float);
    method public static androidx.leanback.graphics.BoundsRule.ValueRule inheritFromParentWithOffset(float, int);
    method public void setAbsoluteValue(int);
    method public void setFraction(float);
  }

  public final class ColorFilterCache {
    method public static androidx.leanback.graphics.ColorFilterCache getColorFilterCache(int);
    method public android.graphics.ColorFilter getFilterForLevel(float);
  }

  public final class ColorFilterDimmer {
    method public void applyFilterToView(android.view.View);
    method public static androidx.leanback.graphics.ColorFilterDimmer create(androidx.leanback.graphics.ColorFilterCache, float, float);
    method public static androidx.leanback.graphics.ColorFilterDimmer createDefault(android.content.Context);
    method public android.graphics.ColorFilter getColorFilter();
    method public android.graphics.Paint getPaint();
    method public void setActiveLevel(float);
  }

  public final class ColorOverlayDimmer {
    method public int applyToColor(int);
    method public static androidx.leanback.graphics.ColorOverlayDimmer createColorOverlayDimmer(int, float, float);
    method public static androidx.leanback.graphics.ColorOverlayDimmer createDefault(android.content.Context);
    method public void drawColorOverlay(android.graphics.Canvas, android.view.View, boolean);
    method public int getAlpha();
    method public float getAlphaFloat();
    method public android.graphics.Paint getPaint();
    method public boolean needsDraw();
    method public void setActiveLevel(float);
  }

  public class CompositeDrawable extends android.graphics.drawable.Drawable implements android.graphics.drawable.Drawable.Callback {
    ctor public CompositeDrawable();
    method public void addChildDrawable(android.graphics.drawable.Drawable);
    method public void draw(android.graphics.Canvas);
    method public androidx.leanback.graphics.CompositeDrawable.ChildDrawable getChildAt(int);
    method public int getChildCount();
    method public android.graphics.drawable.Drawable getDrawable(int);
    method public int getOpacity();
    method public void invalidateDrawable(android.graphics.drawable.Drawable);
    method public void removeChild(int);
    method public void removeDrawable(android.graphics.drawable.Drawable);
    method public void scheduleDrawable(android.graphics.drawable.Drawable, java.lang.Runnable, long);
    method public void setAlpha(int);
    method public void setChildDrawableAt(int, android.graphics.drawable.Drawable);
    method public void setColorFilter(android.graphics.ColorFilter);
    method public void unscheduleDrawable(android.graphics.drawable.Drawable, java.lang.Runnable);
  }

  public static final class CompositeDrawable.ChildDrawable {
    ctor public CompositeDrawable.ChildDrawable(android.graphics.drawable.Drawable, androidx.leanback.graphics.CompositeDrawable);
    method public androidx.leanback.graphics.BoundsRule getBoundsRule();
    method public android.graphics.drawable.Drawable getDrawable();
    method public void recomputeBounds();
    field public static final android.util.Property<androidx.leanback.graphics.CompositeDrawable.ChildDrawable, java.lang.Integer> BOTTOM_ABSOLUTE;
    field public static final android.util.Property<androidx.leanback.graphics.CompositeDrawable.ChildDrawable, java.lang.Float> BOTTOM_FRACTION;
    field public static final android.util.Property<androidx.leanback.graphics.CompositeDrawable.ChildDrawable, java.lang.Integer> LEFT_ABSOLUTE;
    field public static final android.util.Property<androidx.leanback.graphics.CompositeDrawable.ChildDrawable, java.lang.Float> LEFT_FRACTION;
    field public static final android.util.Property<androidx.leanback.graphics.CompositeDrawable.ChildDrawable, java.lang.Integer> RIGHT_ABSOLUTE;
    field public static final android.util.Property<androidx.leanback.graphics.CompositeDrawable.ChildDrawable, java.lang.Float> RIGHT_FRACTION;
    field public static final android.util.Property<androidx.leanback.graphics.CompositeDrawable.ChildDrawable, java.lang.Integer> TOP_ABSOLUTE;
    field public static final android.util.Property<androidx.leanback.graphics.CompositeDrawable.ChildDrawable, java.lang.Float> TOP_FRACTION;
  }

  public class FitWidthBitmapDrawable extends android.graphics.drawable.Drawable {
    ctor public FitWidthBitmapDrawable();
    method public void draw(android.graphics.Canvas);
    method public android.graphics.Bitmap getBitmap();
    method public int getOpacity();
    method public android.graphics.Rect getSource();
    method public int getVerticalOffset();
    method public void setAlpha(int);
    method public void setBitmap(android.graphics.Bitmap);
    method public void setColorFilter(android.graphics.ColorFilter);
    method public void setSource(android.graphics.Rect);
    method public void setVerticalOffset(int);
    field public static final android.util.Property<androidx.leanback.graphics.FitWidthBitmapDrawable, java.lang.Integer> PROPERTY_VERTICAL_OFFSET;
  }

}

package androidx.leanback.media {

  public class MediaControllerAdapter extends androidx.leanback.media.PlayerAdapter {
    ctor public MediaControllerAdapter(android.support.v4.media.session.MediaControllerCompat);
    method public android.graphics.drawable.Drawable getMediaArt(android.content.Context);
    method public android.support.v4.media.session.MediaControllerCompat getMediaController();
    method public java.lang.CharSequence getMediaSubtitle();
    method public java.lang.CharSequence getMediaTitle();
    method public void pause();
    method public void play();
  }

  public abstract deprecated class MediaControllerGlue extends androidx.leanback.media.PlaybackControlGlue {
    ctor public MediaControllerGlue(android.content.Context, int[], int[]);
    method public void attachToMediaController(android.support.v4.media.session.MediaControllerCompat);
    method public void detach();
    method public int getCurrentPosition();
    method public int getCurrentSpeedId();
    method public android.graphics.drawable.Drawable getMediaArt();
    method public final android.support.v4.media.session.MediaControllerCompat getMediaController();
    method public int getMediaDuration();
    method public java.lang.CharSequence getMediaSubtitle();
    method public java.lang.CharSequence getMediaTitle();
    method public long getSupportedActions();
    method public boolean hasValidMedia();
    method public boolean isMediaPlaying();
  }

  public class MediaPlayerAdapter extends androidx.leanback.media.PlayerAdapter {
    ctor public MediaPlayerAdapter(android.content.Context);
    method public final android.media.MediaPlayer getMediaPlayer();
    method public int getProgressUpdatingInterval();
    method protected boolean onError(int, int);
    method protected boolean onInfo(int, int);
    method protected void onSeekComplete();
    method public void pause();
    method public void play();
    method public void release();
    method public void reset();
    method public boolean setDataSource(android.net.Uri);
  }

  public class PlaybackBannerControlGlue<T extends androidx.leanback.media.PlayerAdapter> extends androidx.leanback.media.PlaybackBaseControlGlue {
    ctor public PlaybackBannerControlGlue(android.content.Context, int[], T);
    ctor public PlaybackBannerControlGlue(android.content.Context, int[], int[], T);
    method public int[] getFastForwardSpeeds();
    method public int[] getRewindSpeeds();
    method public void onActionClicked(androidx.leanback.widget.Action);
    method protected androidx.leanback.widget.PlaybackRowPresenter onCreateRowPresenter();
    method public boolean onKey(android.view.View, int, android.view.KeyEvent);
    field public static final int ACTION_CUSTOM_LEFT_FIRST = 1; // 0x1
    field public static final int ACTION_CUSTOM_RIGHT_FIRST = 4096; // 0x1000
    field public static final int ACTION_FAST_FORWARD = 128; // 0x80
    field public static final int ACTION_PLAY_PAUSE = 64; // 0x40
    field public static final int ACTION_REWIND = 32; // 0x20
    field public static final int ACTION_SKIP_TO_NEXT = 256; // 0x100
    field public static final int ACTION_SKIP_TO_PREVIOUS = 16; // 0x10
    field public static final int PLAYBACK_SPEED_FAST_L0 = 10; // 0xa
    field public static final int PLAYBACK_SPEED_FAST_L1 = 11; // 0xb
    field public static final int PLAYBACK_SPEED_FAST_L2 = 12; // 0xc
    field public static final int PLAYBACK_SPEED_FAST_L3 = 13; // 0xd
    field public static final int PLAYBACK_SPEED_FAST_L4 = 14; // 0xe
    field public static final int PLAYBACK_SPEED_INVALID = -1; // 0xffffffff
    field public static final int PLAYBACK_SPEED_NORMAL = 1; // 0x1
    field public static final int PLAYBACK_SPEED_PAUSED = 0; // 0x0
  }

  public abstract class PlaybackBaseControlGlue<T extends androidx.leanback.media.PlayerAdapter> extends androidx.leanback.media.PlaybackGlue implements androidx.leanback.widget.OnActionClickedListener android.view.View.OnKeyListener {
    ctor public PlaybackBaseControlGlue(android.content.Context, T);
    method public android.graphics.drawable.Drawable getArt();
    method public final long getBufferedPosition();
    method public androidx.leanback.widget.PlaybackControlsRow getControlsRow();
    method public long getCurrentPosition();
    method public final long getDuration();
    method public androidx.leanback.widget.PlaybackRowPresenter getPlaybackRowPresenter();
    method public final T getPlayerAdapter();
    method public java.lang.CharSequence getSubtitle();
    method public long getSupportedActions();
    method public java.lang.CharSequence getTitle();
    method public boolean isControlsOverlayAutoHideEnabled();
    method public final boolean isPlaying();
    method public final boolean isPrepared();
    method protected static void notifyItemChanged(androidx.leanback.widget.ArrayObjectAdapter, java.lang.Object);
    method protected void onCreatePrimaryActions(androidx.leanback.widget.ArrayObjectAdapter);
    method protected abstract androidx.leanback.widget.PlaybackRowPresenter onCreateRowPresenter();
    method protected void onCreateSecondaryActions(androidx.leanback.widget.ArrayObjectAdapter);
    method protected void onMetadataChanged();
    method protected void onPlayCompleted();
    method protected void onPlayStateChanged();
    method protected void onPreparedStateChanged();
    method protected void onUpdateBufferedProgress();
    method protected void onUpdateDuration();
    method protected void onUpdateProgress();
    method public final void seekTo(long);
    method public void setArt(android.graphics.drawable.Drawable);
    method public void setControlsOverlayAutoHideEnabled(boolean);
    method public void setControlsRow(androidx.leanback.widget.PlaybackControlsRow);
    method public void setPlaybackRowPresenter(androidx.leanback.widget.PlaybackRowPresenter);
    method public void setSubtitle(java.lang.CharSequence);
    method public void setTitle(java.lang.CharSequence);
    field public static final int ACTION_CUSTOM_LEFT_FIRST = 1; // 0x1
    field public static final int ACTION_CUSTOM_RIGHT_FIRST = 4096; // 0x1000
    field public static final int ACTION_FAST_FORWARD = 128; // 0x80
    field public static final int ACTION_PLAY_PAUSE = 64; // 0x40
    field public static final int ACTION_REPEAT = 512; // 0x200
    field public static final int ACTION_REWIND = 32; // 0x20
    field public static final int ACTION_SHUFFLE = 1024; // 0x400
    field public static final int ACTION_SKIP_TO_NEXT = 256; // 0x100
    field public static final int ACTION_SKIP_TO_PREVIOUS = 16; // 0x10
  }

  public abstract class PlaybackControlGlue extends androidx.leanback.media.PlaybackGlue implements androidx.leanback.widget.OnActionClickedListener android.view.View.OnKeyListener {
    ctor public PlaybackControlGlue(android.content.Context, int[]);
    ctor public PlaybackControlGlue(android.content.Context, int[], int[]);
    method public void enableProgressUpdating(boolean);
    method public androidx.leanback.widget.PlaybackControlsRow getControlsRow();
    method public deprecated androidx.leanback.widget.PlaybackControlsRowPresenter getControlsRowPresenter();
    method public abstract int getCurrentPosition();
    method public abstract int getCurrentSpeedId();
    method public int[] getFastForwardSpeeds();
    method public abstract android.graphics.drawable.Drawable getMediaArt();
    method public abstract int getMediaDuration();
    method public abstract java.lang.CharSequence getMediaSubtitle();
    method public abstract java.lang.CharSequence getMediaTitle();
    method public androidx.leanback.widget.PlaybackRowPresenter getPlaybackRowPresenter();
    method public int[] getRewindSpeeds();
    method public abstract long getSupportedActions();
    method public int getUpdatePeriod();
    method public abstract boolean hasValidMedia();
    method public boolean isFadingEnabled();
    method public abstract boolean isMediaPlaying();
    method public void onActionClicked(androidx.leanback.widget.Action);
    method protected void onCreateControlsRowAndPresenter();
    method protected void onCreatePrimaryActions(androidx.leanback.widget.SparseArrayObjectAdapter);
    method protected void onCreateSecondaryActions(androidx.leanback.widget.ArrayObjectAdapter);
    method public boolean onKey(android.view.View, int, android.view.KeyEvent);
    method protected void onMetadataChanged();
    method protected void onStateChanged();
    method public void play(int);
    method public final void play();
    method public void setControlsRow(androidx.leanback.widget.PlaybackControlsRow);
    method public deprecated void setControlsRowPresenter(androidx.leanback.widget.PlaybackControlsRowPresenter);
    method public void setFadingEnabled(boolean);
    method public void setPlaybackRowPresenter(androidx.leanback.widget.PlaybackRowPresenter);
    method public void updateProgress();
    field public static final int ACTION_CUSTOM_LEFT_FIRST = 1; // 0x1
    field public static final int ACTION_CUSTOM_RIGHT_FIRST = 4096; // 0x1000
    field public static final int ACTION_FAST_FORWARD = 128; // 0x80
    field public static final int ACTION_PLAY_PAUSE = 64; // 0x40
    field public static final int ACTION_REWIND = 32; // 0x20
    field public static final int ACTION_SKIP_TO_NEXT = 256; // 0x100
    field public static final int ACTION_SKIP_TO_PREVIOUS = 16; // 0x10
    field public static final int PLAYBACK_SPEED_FAST_L0 = 10; // 0xa
    field public static final int PLAYBACK_SPEED_FAST_L1 = 11; // 0xb
    field public static final int PLAYBACK_SPEED_FAST_L2 = 12; // 0xc
    field public static final int PLAYBACK_SPEED_FAST_L3 = 13; // 0xd
    field public static final int PLAYBACK_SPEED_FAST_L4 = 14; // 0xe
    field public static final int PLAYBACK_SPEED_INVALID = -1; // 0xffffffff
    field public static final int PLAYBACK_SPEED_NORMAL = 1; // 0x1
    field public static final int PLAYBACK_SPEED_PAUSED = 0; // 0x0
  }

  public abstract class PlaybackGlue {
    ctor public PlaybackGlue(android.content.Context);
    method public void addPlayerCallback(androidx.leanback.media.PlaybackGlue.PlayerCallback);
    method public android.content.Context getContext();
    method public androidx.leanback.media.PlaybackGlueHost getHost();
    method protected java.util.List<androidx.leanback.media.PlaybackGlue.PlayerCallback> getPlayerCallbacks();
    method public boolean isPlaying();
    method public boolean isPrepared();
    method public void next();
    method protected void onAttachedToHost(androidx.leanback.media.PlaybackGlueHost);
    method protected void onDetachedFromHost();
    method protected void onHostPause();
    method protected void onHostResume();
    method protected void onHostStart();
    method protected void onHostStop();
    method public void pause();
    method public void play();
    method public void playWhenPrepared();
    method public void previous();
    method public void removePlayerCallback(androidx.leanback.media.PlaybackGlue.PlayerCallback);
    method public final void setHost(androidx.leanback.media.PlaybackGlueHost);
  }

  public static abstract class PlaybackGlue.PlayerCallback {
    ctor public PlaybackGlue.PlayerCallback();
    method public void onPlayCompleted(androidx.leanback.media.PlaybackGlue);
    method public void onPlayStateChanged(androidx.leanback.media.PlaybackGlue);
    method public void onPreparedStateChanged(androidx.leanback.media.PlaybackGlue);
  }

  public abstract class PlaybackGlueHost {
    ctor public PlaybackGlueHost();
    method public deprecated void fadeOut();
    method public androidx.leanback.media.PlaybackGlueHost.PlayerCallback getPlayerCallback();
    method public void hideControlsOverlay(boolean);
    method public boolean isControlsOverlayAutoHideEnabled();
    method public boolean isControlsOverlayVisible();
    method public void notifyPlaybackRowChanged();
    method public void setControlsOverlayAutoHideEnabled(boolean);
    method public deprecated void setFadingEnabled(boolean);
    method public void setHostCallback(androidx.leanback.media.PlaybackGlueHost.HostCallback);
    method public void setOnActionClickedListener(androidx.leanback.widget.OnActionClickedListener);
    method public void setOnKeyInterceptListener(android.view.View.OnKeyListener);
    method public void setPlaybackRow(androidx.leanback.widget.Row);
    method public void setPlaybackRowPresenter(androidx.leanback.widget.PlaybackRowPresenter);
    method public void showControlsOverlay(boolean);
  }

  public static abstract class PlaybackGlueHost.HostCallback {
    ctor public PlaybackGlueHost.HostCallback();
    method public void onHostDestroy();
    method public void onHostPause();
    method public void onHostResume();
    method public void onHostStart();
    method public void onHostStop();
  }

  public static class PlaybackGlueHost.PlayerCallback {
    ctor public PlaybackGlueHost.PlayerCallback();
    method public void onBufferingStateChanged(boolean);
    method public void onError(int, java.lang.CharSequence);
    method public void onVideoSizeChanged(int, int);
  }

  public class PlaybackTransportControlGlue<T extends androidx.leanback.media.PlayerAdapter> extends androidx.leanback.media.PlaybackBaseControlGlue {
    ctor public PlaybackTransportControlGlue(android.content.Context, T);
    method public final androidx.leanback.widget.PlaybackSeekDataProvider getSeekProvider();
    method public final boolean isSeekEnabled();
    method public void onActionClicked(androidx.leanback.widget.Action);
    method protected androidx.leanback.widget.PlaybackRowPresenter onCreateRowPresenter();
    method public boolean onKey(android.view.View, int, android.view.KeyEvent);
    method public final void setSeekEnabled(boolean);
    method public final void setSeekProvider(androidx.leanback.widget.PlaybackSeekDataProvider);
  }

  public abstract class PlayerAdapter {
    ctor public PlayerAdapter();
    method public void fastForward();
    method public long getBufferedPosition();
    method public final androidx.leanback.media.PlayerAdapter.Callback getCallback();
    method public long getCurrentPosition();
    method public long getDuration();
    method public long getSupportedActions();
    method public boolean isPlaying();
    method public boolean isPrepared();
    method public void next();
    method public void onAttachedToHost(androidx.leanback.media.PlaybackGlueHost);
    method public void onDetachedFromHost();
    method public abstract void pause();
    method public abstract void play();
    method public void previous();
    method public void rewind();
    method public void seekTo(long);
    method public final void setCallback(androidx.leanback.media.PlayerAdapter.Callback);
    method public void setProgressUpdatingEnabled(boolean);
    method public void setRepeatAction(int);
    method public void setShuffleAction(int);
  }

  public static class PlayerAdapter.Callback {
    ctor public PlayerAdapter.Callback();
    method public void onBufferedPositionChanged(androidx.leanback.media.PlayerAdapter);
    method public void onBufferingStateChanged(androidx.leanback.media.PlayerAdapter, boolean);
    method public void onCurrentPositionChanged(androidx.leanback.media.PlayerAdapter);
    method public void onDurationChanged(androidx.leanback.media.PlayerAdapter);
    method public void onError(androidx.leanback.media.PlayerAdapter, int, java.lang.String);
    method public void onMetadataChanged(androidx.leanback.media.PlayerAdapter);
    method public void onPlayCompleted(androidx.leanback.media.PlayerAdapter);
    method public void onPlayStateChanged(androidx.leanback.media.PlayerAdapter);
    method public void onPreparedStateChanged(androidx.leanback.media.PlayerAdapter);
    method public void onVideoSizeChanged(androidx.leanback.media.PlayerAdapter, int, int);
  }

  public abstract interface SurfaceHolderGlueHost {
    method public abstract void setSurfaceHolderCallback(android.view.SurfaceHolder.Callback);
  }

}

package androidx.leanback.system {

  public class Settings {
    method public boolean getBoolean(java.lang.String);
    method public static androidx.leanback.system.Settings getInstance(android.content.Context);
    method public void setBoolean(java.lang.String, boolean);
    field public static final java.lang.String OUTLINE_CLIPPING_DISABLED = "OUTLINE_CLIPPING_DISABLED";
    field public static final java.lang.String PREFER_STATIC_SHADOWS = "PREFER_STATIC_SHADOWS";
  }

}

package androidx.leanback.widget {

  public abstract class AbstractDetailsDescriptionPresenter extends androidx.leanback.widget.Presenter {
    ctor public AbstractDetailsDescriptionPresenter();
    method protected abstract void onBindDescription(androidx.leanback.widget.AbstractDetailsDescriptionPresenter.ViewHolder, java.lang.Object);
    method public final void onBindViewHolder(androidx.leanback.widget.Presenter.ViewHolder, java.lang.Object);
    method public final androidx.leanback.widget.AbstractDetailsDescriptionPresenter.ViewHolder onCreateViewHolder(android.view.ViewGroup);
    method public void onUnbindViewHolder(androidx.leanback.widget.Presenter.ViewHolder);
  }

  public static class AbstractDetailsDescriptionPresenter.ViewHolder extends androidx.leanback.widget.Presenter.ViewHolder {
    ctor public AbstractDetailsDescriptionPresenter.ViewHolder(android.view.View);
    method public android.widget.TextView getBody();
    method public android.widget.TextView getSubtitle();
    method public android.widget.TextView getTitle();
  }

  public abstract class AbstractMediaItemPresenter extends androidx.leanback.widget.RowPresenter {
    ctor public AbstractMediaItemPresenter();
    ctor public AbstractMediaItemPresenter(int);
    method protected androidx.leanback.widget.RowPresenter.ViewHolder createRowViewHolder(android.view.ViewGroup);
    method public androidx.leanback.widget.Presenter getActionPresenter();
    method protected int getMediaPlayState(java.lang.Object);
    method public int getThemeId();
    method public boolean hasMediaRowSeparator();
    method protected abstract void onBindMediaDetails(androidx.leanback.widget.AbstractMediaItemPresenter.ViewHolder, java.lang.Object);
    method public void onBindMediaPlayState(androidx.leanback.widget.AbstractMediaItemPresenter.ViewHolder);
    method protected void onBindRowActions(androidx.leanback.widget.AbstractMediaItemPresenter.ViewHolder);
    method protected void onUnbindMediaDetails(androidx.leanback.widget.AbstractMediaItemPresenter.ViewHolder);
    method public void onUnbindMediaPlayState(androidx.leanback.widget.AbstractMediaItemPresenter.ViewHolder);
    method public void setActionPresenter(androidx.leanback.widget.Presenter);
    method public void setBackgroundColor(int);
    method public void setHasMediaRowSeparator(boolean);
    method public void setThemeId(int);
    field public static final int PLAY_STATE_INITIAL = 0; // 0x0
    field public static final int PLAY_STATE_PAUSED = 1; // 0x1
    field public static final int PLAY_STATE_PLAYING = 2; // 0x2
  }

  public static class AbstractMediaItemPresenter.ViewHolder extends androidx.leanback.widget.RowPresenter.ViewHolder {
    ctor public AbstractMediaItemPresenter.ViewHolder(android.view.View);
    method public android.view.ViewGroup getMediaItemActionsContainer();
    method public android.view.View getMediaItemDetailsView();
    method public android.widget.TextView getMediaItemDurationView();
    method public android.widget.TextView getMediaItemNameView();
    method public android.widget.TextView getMediaItemNumberView();
    method public android.widget.ViewFlipper getMediaItemNumberViewFlipper();
    method public android.view.View getMediaItemPausedView();
    method public android.view.View getMediaItemPlayingView();
    method public androidx.leanback.widget.MultiActionsProvider.MultiAction[] getMediaItemRowActions();
    method public android.view.View getMediaItemRowSeparator();
    method public android.view.View getSelectorView();
    method public void notifyActionChanged(androidx.leanback.widget.MultiActionsProvider.MultiAction);
    method public void notifyDetailsChanged();
    method public void notifyPlayStateChanged();
    method public void onBindRowActions();
    method public void setSelectedMediaItemNumberView(int);
  }

  public abstract class AbstractMediaListHeaderPresenter extends androidx.leanback.widget.RowPresenter {
    ctor public AbstractMediaListHeaderPresenter(android.content.Context, int);
    ctor public AbstractMediaListHeaderPresenter();
    method protected androidx.leanback.widget.RowPresenter.ViewHolder createRowViewHolder(android.view.ViewGroup);
    method protected abstract void onBindMediaListHeaderViewHolder(androidx.leanback.widget.AbstractMediaListHeaderPresenter.ViewHolder, java.lang.Object);
    method public void setBackgroundColor(int);
  }

  public static class AbstractMediaListHeaderPresenter.ViewHolder extends androidx.leanback.widget.RowPresenter.ViewHolder {
    ctor public AbstractMediaListHeaderPresenter.ViewHolder(android.view.View);
    method public android.widget.TextView getHeaderView();
  }

  public class Action {
    ctor public Action(long);
    ctor public Action(long, java.lang.CharSequence);
    ctor public Action(long, java.lang.CharSequence, java.lang.CharSequence);
    ctor public Action(long, java.lang.CharSequence, java.lang.CharSequence, android.graphics.drawable.Drawable);
    method public final void addKeyCode(int);
    method public final android.graphics.drawable.Drawable getIcon();
    method public final long getId();
    method public final java.lang.CharSequence getLabel1();
    method public final java.lang.CharSequence getLabel2();
    method public final void removeKeyCode(int);
    method public final boolean respondsToKeyCode(int);
    method public final void setIcon(android.graphics.drawable.Drawable);
    method public final void setId(long);
    method public final void setLabel1(java.lang.CharSequence);
    method public final void setLabel2(java.lang.CharSequence);
    field public static final long NO_ID = -1L; // 0xffffffffffffffffL
  }

  public class ArrayObjectAdapter extends androidx.leanback.widget.ObjectAdapter {
    ctor public ArrayObjectAdapter(androidx.leanback.widget.PresenterSelector);
    ctor public ArrayObjectAdapter(androidx.leanback.widget.Presenter);
    ctor public ArrayObjectAdapter();
    method public void add(java.lang.Object);
    method public void add(int, java.lang.Object);
    method public void addAll(int, java.util.Collection);
    method public void clear();
    method public java.lang.Object get(int);
    method public int indexOf(java.lang.Object);
    method public void move(int, int);
    method public void notifyArrayItemRangeChanged(int, int);
    method public boolean remove(java.lang.Object);
    method public int removeItems(int, int);
    method public void replace(int, java.lang.Object);
    method public void setItems(java.util.List, androidx.leanback.widget.DiffCallback);
    method public int size();
    method public <E> java.util.List<E> unmodifiableList();
  }

  public class BaseCardView extends android.widget.FrameLayout {
    ctor public BaseCardView(android.content.Context);
    ctor public BaseCardView(android.content.Context, android.util.AttributeSet);
    ctor public BaseCardView(android.content.Context, android.util.AttributeSet, int);
    method protected androidx.leanback.widget.BaseCardView.LayoutParams generateDefaultLayoutParams();
    method public androidx.leanback.widget.BaseCardView.LayoutParams generateLayoutParams(android.util.AttributeSet);
    method protected androidx.leanback.widget.BaseCardView.LayoutParams generateLayoutParams(android.view.ViewGroup.LayoutParams);
    method public int getCardType();
    method public deprecated int getExtraVisibility();
    method public int getInfoVisibility();
    method public boolean isSelectedAnimationDelayed();
    method public void setCardType(int);
    method public deprecated void setExtraVisibility(int);
    method public void setInfoVisibility(int);
    method public void setSelectedAnimationDelayed(boolean);
    field public static final int CARD_REGION_VISIBLE_ACTIVATED = 1; // 0x1
    field public static final int CARD_REGION_VISIBLE_ALWAYS = 0; // 0x0
    field public static final int CARD_REGION_VISIBLE_SELECTED = 2; // 0x2
    field public static final int CARD_TYPE_INFO_OVER = 1; // 0x1
    field public static final int CARD_TYPE_INFO_UNDER = 2; // 0x2
    field public static final int CARD_TYPE_INFO_UNDER_WITH_EXTRA = 3; // 0x3
    field public static final int CARD_TYPE_MAIN_ONLY = 0; // 0x0
  }

  public static class BaseCardView.LayoutParams extends android.widget.FrameLayout.LayoutParams {
    ctor public BaseCardView.LayoutParams(android.content.Context, android.util.AttributeSet);
    ctor public BaseCardView.LayoutParams(int, int);
    ctor public BaseCardView.LayoutParams(android.view.ViewGroup.LayoutParams);
    ctor public BaseCardView.LayoutParams(androidx.leanback.widget.BaseCardView.LayoutParams);
    field public static final int VIEW_TYPE_EXTRA = 2; // 0x2
    field public static final int VIEW_TYPE_INFO = 1; // 0x1
    field public static final int VIEW_TYPE_MAIN = 0; // 0x0
    field public int viewType;
  }

  public abstract class BaseGridView extends androidx.recyclerview.widget.RecyclerView {
    method public void addOnChildViewHolderSelectedListener(androidx.leanback.widget.OnChildViewHolderSelectedListener);
    method public void animateIn();
    method public void animateOut();
    method public int getChildDrawingOrder(int, int);
    method public deprecated int getHorizontalMargin();
    method public int getHorizontalSpacing();
    method public int getInitialPrefetchItemCount();
    method public int getItemAlignmentOffset();
    method public float getItemAlignmentOffsetPercent();
    method public int getItemAlignmentViewId();
    method public androidx.leanback.widget.BaseGridView.OnUnhandledKeyListener getOnUnhandledKeyListener();
    method public final int getSaveChildrenLimitNumber();
    method public final int getSaveChildrenPolicy();
    method public int getSelectedPosition();
    method public deprecated int getVerticalMargin();
    method public int getVerticalSpacing();
    method public void getViewSelectedOffsets(android.view.View, int[]);
    method public int getWindowAlignment();
    method public int getWindowAlignmentOffset();
    method public float getWindowAlignmentOffsetPercent();
    method public boolean hasPreviousViewInSameRow(int);
    method public boolean isChildLayoutAnimated();
    method public boolean isFocusDrawingOrderEnabled();
    method public final boolean isFocusSearchDisabled();
    method public boolean isItemAlignmentOffsetWithPadding();
    method public boolean isScrollEnabled();
    method public boolean isWindowAlignmentPreferKeyLineOverHighEdge();
    method public boolean isWindowAlignmentPreferKeyLineOverLowEdge();
    method public boolean onRequestFocusInDescendants(int, android.graphics.Rect);
    method public void removeOnChildViewHolderSelectedListener(androidx.leanback.widget.OnChildViewHolderSelectedListener);
    method public void setAnimateChildLayout(boolean);
    method public void setChildrenVisibility(int);
    method public void setFocusDrawingOrderEnabled(boolean);
    method public final void setFocusSearchDisabled(boolean);
    method public void setGravity(int);
    method public void setHasOverlappingRendering(boolean);
    method public deprecated void setHorizontalMargin(int);
    method public void setHorizontalSpacing(int);
    method public void setInitialPrefetchItemCount(int);
    method public void setItemAlignmentOffset(int);
    method public void setItemAlignmentOffsetPercent(float);
    method public void setItemAlignmentOffsetWithPadding(boolean);
    method public void setItemAlignmentViewId(int);
    method public deprecated void setItemMargin(int);
    method public void setItemSpacing(int);
    method public void setLayoutEnabled(boolean);
    method public void setOnChildLaidOutListener(androidx.leanback.widget.OnChildLaidOutListener);
    method public void setOnChildSelectedListener(androidx.leanback.widget.OnChildSelectedListener);
    method public void setOnChildViewHolderSelectedListener(androidx.leanback.widget.OnChildViewHolderSelectedListener);
    method public void setOnKeyInterceptListener(androidx.leanback.widget.BaseGridView.OnKeyInterceptListener);
    method public void setOnMotionInterceptListener(androidx.leanback.widget.BaseGridView.OnMotionInterceptListener);
    method public void setOnTouchInterceptListener(androidx.leanback.widget.BaseGridView.OnTouchInterceptListener);
    method public void setOnUnhandledKeyListener(androidx.leanback.widget.BaseGridView.OnUnhandledKeyListener);
    method public void setPruneChild(boolean);
    method public final void setSaveChildrenLimitNumber(int);
    method public final void setSaveChildrenPolicy(int);
    method public void setScrollEnabled(boolean);
    method public void setSelectedPosition(int);
    method public void setSelectedPosition(int, int);
    method public void setSelectedPosition(int, androidx.leanback.widget.ViewHolderTask);
    method public void setSelectedPositionSmooth(int);
    method public void setSelectedPositionSmooth(int, androidx.leanback.widget.ViewHolderTask);
    method public deprecated void setVerticalMargin(int);
    method public void setVerticalSpacing(int);
    method public void setWindowAlignment(int);
    method public void setWindowAlignmentOffset(int);
    method public void setWindowAlignmentOffsetPercent(float);
    method public void setWindowAlignmentPreferKeyLineOverHighEdge(boolean);
    method public void setWindowAlignmentPreferKeyLineOverLowEdge(boolean);
    field public static final float ITEM_ALIGN_OFFSET_PERCENT_DISABLED = -1.0f;
    field public static final int SAVE_ALL_CHILD = 3; // 0x3
    field public static final int SAVE_LIMITED_CHILD = 2; // 0x2
    field public static final int SAVE_NO_CHILD = 0; // 0x0
    field public static final int SAVE_ON_SCREEN_CHILD = 1; // 0x1
    field public static final int WINDOW_ALIGN_BOTH_EDGE = 3; // 0x3
    field public static final int WINDOW_ALIGN_HIGH_EDGE = 2; // 0x2
    field public static final int WINDOW_ALIGN_LOW_EDGE = 1; // 0x1
    field public static final int WINDOW_ALIGN_NO_EDGE = 0; // 0x0
    field public static final float WINDOW_ALIGN_OFFSET_PERCENT_DISABLED = -1.0f;
  }

  public static abstract interface BaseGridView.OnKeyInterceptListener {
    method public abstract boolean onInterceptKeyEvent(android.view.KeyEvent);
  }

  public static abstract interface BaseGridView.OnMotionInterceptListener {
    method public abstract boolean onInterceptMotionEvent(android.view.MotionEvent);
  }

  public static abstract interface BaseGridView.OnTouchInterceptListener {
    method public abstract boolean onInterceptTouchEvent(android.view.MotionEvent);
  }

  public static abstract interface BaseGridView.OnUnhandledKeyListener {
    method public abstract boolean onUnhandledKey(android.view.KeyEvent);
  }

  public abstract interface BaseOnItemViewClickedListener<T> {
    method public abstract void onItemClicked(androidx.leanback.widget.Presenter.ViewHolder, java.lang.Object, androidx.leanback.widget.RowPresenter.ViewHolder, T);
  }

  public abstract interface BaseOnItemViewSelectedListener<T> {
    method public abstract void onItemSelected(androidx.leanback.widget.Presenter.ViewHolder, java.lang.Object, androidx.leanback.widget.RowPresenter.ViewHolder, T);
  }

  public class BrowseFrameLayout extends android.widget.FrameLayout {
    ctor public BrowseFrameLayout(android.content.Context);
    ctor public BrowseFrameLayout(android.content.Context, android.util.AttributeSet);
    ctor public BrowseFrameLayout(android.content.Context, android.util.AttributeSet, int);
    method public androidx.leanback.widget.BrowseFrameLayout.OnChildFocusListener getOnChildFocusListener();
    method public androidx.leanback.widget.BrowseFrameLayout.OnFocusSearchListener getOnFocusSearchListener();
    method public void setOnChildFocusListener(androidx.leanback.widget.BrowseFrameLayout.OnChildFocusListener);
    method public void setOnDispatchKeyListener(android.view.View.OnKeyListener);
    method public void setOnFocusSearchListener(androidx.leanback.widget.BrowseFrameLayout.OnFocusSearchListener);
  }

  public static abstract interface BrowseFrameLayout.OnChildFocusListener {
    method public abstract void onRequestChildFocus(android.view.View, android.view.View);
    method public abstract boolean onRequestFocusInDescendants(int, android.graphics.Rect);
  }

  public static abstract interface BrowseFrameLayout.OnFocusSearchListener {
    method public abstract android.view.View onFocusSearch(android.view.View, int);
  }

  public final class ClassPresenterSelector extends androidx.leanback.widget.PresenterSelector {
    ctor public ClassPresenterSelector();
    method public androidx.leanback.widget.ClassPresenterSelector addClassPresenter(java.lang.Class<?>, androidx.leanback.widget.Presenter);
    method public androidx.leanback.widget.ClassPresenterSelector addClassPresenterSelector(java.lang.Class<?>, androidx.leanback.widget.PresenterSelector);
    method public androidx.leanback.widget.Presenter getPresenter(java.lang.Object);
  }

  public class ControlButtonPresenterSelector extends androidx.leanback.widget.PresenterSelector {
    ctor public ControlButtonPresenterSelector();
    method public androidx.leanback.widget.Presenter getPresenter(java.lang.Object);
    method public androidx.leanback.widget.Presenter getPrimaryPresenter();
    method public androidx.leanback.widget.Presenter getSecondaryPresenter();
  }

  public class CursorObjectAdapter extends androidx.leanback.widget.ObjectAdapter {
    ctor public CursorObjectAdapter(androidx.leanback.widget.PresenterSelector);
    ctor public CursorObjectAdapter(androidx.leanback.widget.Presenter);
    ctor public CursorObjectAdapter();
    method public void changeCursor(android.database.Cursor);
    method public void close();
    method public java.lang.Object get(int);
    method public final android.database.Cursor getCursor();
    method public final androidx.leanback.database.CursorMapper getMapper();
    method protected final void invalidateCache(int);
    method protected final void invalidateCache(int, int);
    method public boolean isClosed();
    method protected void onCursorChanged();
    method protected void onMapperChanged();
    method public final void setMapper(androidx.leanback.database.CursorMapper);
    method public int size();
    method public android.database.Cursor swapCursor(android.database.Cursor);
  }

  public class DetailsOverviewLogoPresenter extends androidx.leanback.widget.Presenter {
    ctor public DetailsOverviewLogoPresenter();
    method public boolean isBoundToImage(androidx.leanback.widget.DetailsOverviewLogoPresenter.ViewHolder, androidx.leanback.widget.DetailsOverviewRow);
    method public void onBindViewHolder(androidx.leanback.widget.Presenter.ViewHolder, java.lang.Object);
    method public android.view.View onCreateView(android.view.ViewGroup);
    method public androidx.leanback.widget.Presenter.ViewHolder onCreateViewHolder(android.view.ViewGroup);
    method public void onUnbindViewHolder(androidx.leanback.widget.Presenter.ViewHolder);
    method public void setContext(androidx.leanback.widget.DetailsOverviewLogoPresenter.ViewHolder, androidx.leanback.widget.FullWidthDetailsOverviewRowPresenter.ViewHolder, androidx.leanback.widget.FullWidthDetailsOverviewRowPresenter);
  }

  public static class DetailsOverviewLogoPresenter.ViewHolder extends androidx.leanback.widget.Presenter.ViewHolder {
    ctor public DetailsOverviewLogoPresenter.ViewHolder(android.view.View);
    method public androidx.leanback.widget.FullWidthDetailsOverviewRowPresenter getParentPresenter();
    method public androidx.leanback.widget.FullWidthDetailsOverviewRowPresenter.ViewHolder getParentViewHolder();
    method public boolean isSizeFromDrawableIntrinsic();
    method public void setSizeFromDrawableIntrinsic(boolean);
    field protected androidx.leanback.widget.FullWidthDetailsOverviewRowPresenter mParentPresenter;
    field protected androidx.leanback.widget.FullWidthDetailsOverviewRowPresenter.ViewHolder mParentViewHolder;
  }

  public class DetailsOverviewRow extends androidx.leanback.widget.Row {
    ctor public DetailsOverviewRow(java.lang.Object);
    method public final deprecated void addAction(androidx.leanback.widget.Action);
    method public final deprecated void addAction(int, androidx.leanback.widget.Action);
    method public androidx.leanback.widget.Action getActionForKeyCode(int);
    method public final deprecated java.util.List<androidx.leanback.widget.Action> getActions();
    method public final androidx.leanback.widget.ObjectAdapter getActionsAdapter();
    method public final android.graphics.drawable.Drawable getImageDrawable();
    method public final java.lang.Object getItem();
    method public boolean isImageScaleUpAllowed();
    method public final deprecated boolean removeAction(androidx.leanback.widget.Action);
    method public final void setActionsAdapter(androidx.leanback.widget.ObjectAdapter);
    method public final void setImageBitmap(android.content.Context, android.graphics.Bitmap);
    method public final void setImageDrawable(android.graphics.drawable.Drawable);
    method public void setImageScaleUpAllowed(boolean);
    method public final void setItem(java.lang.Object);
  }

  public static class DetailsOverviewRow.Listener {
    ctor public DetailsOverviewRow.Listener();
    method public void onActionsAdapterChanged(androidx.leanback.widget.DetailsOverviewRow);
    method public void onImageDrawableChanged(androidx.leanback.widget.DetailsOverviewRow);
    method public void onItemChanged(androidx.leanback.widget.DetailsOverviewRow);
  }

  public deprecated class DetailsOverviewRowPresenter extends androidx.leanback.widget.RowPresenter {
    ctor public DetailsOverviewRowPresenter(androidx.leanback.widget.Presenter);
    method protected androidx.leanback.widget.RowPresenter.ViewHolder createRowViewHolder(android.view.ViewGroup);
    method public int getBackgroundColor();
    method public androidx.leanback.widget.OnActionClickedListener getOnActionClickedListener();
    method public boolean isStyleLarge();
    method public final boolean isUsingDefaultSelectEffect();
    method public void setBackgroundColor(int);
    method public void setOnActionClickedListener(androidx.leanback.widget.OnActionClickedListener);
    method public final void setSharedElementEnterTransition(android.app.Activity, java.lang.String, long);
    method public final void setSharedElementEnterTransition(android.app.Activity, java.lang.String);
    method public void setStyleLarge(boolean);
  }

  public final class DetailsOverviewRowPresenter.ViewHolder extends androidx.leanback.widget.RowPresenter.ViewHolder {
    ctor public DetailsOverviewRowPresenter.ViewHolder(android.view.View, androidx.leanback.widget.Presenter);
    field public final androidx.leanback.widget.Presenter.ViewHolder mDetailsDescriptionViewHolder;
  }

  public class DetailsParallax extends androidx.leanback.widget.RecyclerViewParallax {
    ctor public DetailsParallax();
    method public androidx.leanback.widget.Parallax.IntProperty getOverviewRowBottom();
    method public androidx.leanback.widget.Parallax.IntProperty getOverviewRowTop();
  }

  public abstract class DiffCallback<Value> {
    ctor public DiffCallback();
    method public abstract boolean areContentsTheSame(Value, Value);
    method public abstract boolean areItemsTheSame(Value, Value);
    method public java.lang.Object getChangePayload(Value, Value);
  }

  public class DividerPresenter extends androidx.leanback.widget.Presenter {
    ctor public DividerPresenter();
    method public void onBindViewHolder(androidx.leanback.widget.Presenter.ViewHolder, java.lang.Object);
    method public androidx.leanback.widget.Presenter.ViewHolder onCreateViewHolder(android.view.ViewGroup);
    method public void onUnbindViewHolder(androidx.leanback.widget.Presenter.ViewHolder);
  }

  public class DividerRow extends androidx.leanback.widget.Row {
    ctor public DividerRow();
    method public final boolean isRenderedAsRowView();
  }

  public abstract interface FacetProvider {
    method public abstract java.lang.Object getFacet(java.lang.Class<?>);
  }

  public abstract interface FacetProviderAdapter {
    method public abstract androidx.leanback.widget.FacetProvider getFacetProvider(int);
  }

  public abstract interface FocusHighlight {
    field public static final int ZOOM_FACTOR_LARGE = 3; // 0x3
    field public static final int ZOOM_FACTOR_MEDIUM = 2; // 0x2
    field public static final int ZOOM_FACTOR_NONE = 0; // 0x0
    field public static final int ZOOM_FACTOR_SMALL = 1; // 0x1
    field public static final int ZOOM_FACTOR_XSMALL = 4; // 0x4
  }

  public class FocusHighlightHelper {
    ctor public deprecated FocusHighlightHelper();
    method public static void setupBrowseItemFocusHighlight(androidx.leanback.widget.ItemBridgeAdapter, int, boolean);
    method public static deprecated void setupHeaderItemFocusHighlight(androidx.leanback.widget.VerticalGridView);
    method public static deprecated void setupHeaderItemFocusHighlight(androidx.leanback.widget.VerticalGridView, boolean);
    method public static void setupHeaderItemFocusHighlight(androidx.leanback.widget.ItemBridgeAdapter);
    method public static void setupHeaderItemFocusHighlight(androidx.leanback.widget.ItemBridgeAdapter, boolean);
  }

  public abstract interface FragmentAnimationProvider {
    method public abstract void onImeAppearing(java.util.List<android.animation.Animator>);
    method public abstract void onImeDisappearing(java.util.List<android.animation.Animator>);
  }

  public class FullWidthDetailsOverviewRowPresenter extends androidx.leanback.widget.RowPresenter {
    ctor public FullWidthDetailsOverviewRowPresenter(androidx.leanback.widget.Presenter);
    ctor public FullWidthDetailsOverviewRowPresenter(androidx.leanback.widget.Presenter, androidx.leanback.widget.DetailsOverviewLogoPresenter);
    method protected androidx.leanback.widget.RowPresenter.ViewHolder createRowViewHolder(android.view.ViewGroup);
    method public final int getActionsBackgroundColor();
    method public final int getAlignmentMode();
    method public final int getBackgroundColor();
    method public final int getInitialState();
    method protected int getLayoutResourceId();
    method public androidx.leanback.widget.OnActionClickedListener getOnActionClickedListener();
    method public final boolean isParticipatingEntranceTransition();
    method public final boolean isUsingDefaultSelectEffect();
    method public final void notifyOnBindLogo(androidx.leanback.widget.FullWidthDetailsOverviewRowPresenter.ViewHolder);
    method protected void onLayoutLogo(androidx.leanback.widget.FullWidthDetailsOverviewRowPresenter.ViewHolder, int, boolean);
    method protected void onLayoutOverviewFrame(androidx.leanback.widget.FullWidthDetailsOverviewRowPresenter.ViewHolder, int, boolean);
    method protected void onStateChanged(androidx.leanback.widget.FullWidthDetailsOverviewRowPresenter.ViewHolder, int);
    method public final void setActionsBackgroundColor(int);
    method public final void setAlignmentMode(int);
    method public final void setBackgroundColor(int);
    method public final void setInitialState(int);
    method public final void setListener(androidx.leanback.widget.FullWidthDetailsOverviewRowPresenter.Listener);
    method public void setOnActionClickedListener(androidx.leanback.widget.OnActionClickedListener);
    method public final void setParticipatingEntranceTransition(boolean);
    method public final void setState(androidx.leanback.widget.FullWidthDetailsOverviewRowPresenter.ViewHolder, int);
    field public static final int ALIGN_MODE_MIDDLE = 1; // 0x1
    field public static final int ALIGN_MODE_START = 0; // 0x0
    field public static final int STATE_FULL = 1; // 0x1
    field public static final int STATE_HALF = 0; // 0x0
    field public static final int STATE_SMALL = 2; // 0x2
    field protected int mInitialState;
  }

  public static abstract class FullWidthDetailsOverviewRowPresenter.Listener {
    ctor public FullWidthDetailsOverviewRowPresenter.Listener();
    method public void onBindLogo(androidx.leanback.widget.FullWidthDetailsOverviewRowPresenter.ViewHolder);
  }

  public class FullWidthDetailsOverviewRowPresenter.ViewHolder extends androidx.leanback.widget.RowPresenter.ViewHolder {
    ctor public FullWidthDetailsOverviewRowPresenter.ViewHolder(android.view.View, androidx.leanback.widget.Presenter, androidx.leanback.widget.DetailsOverviewLogoPresenter);
    method protected androidx.leanback.widget.DetailsOverviewRow.Listener createRowListener();
    method public final android.view.ViewGroup getActionsRow();
    method public final android.view.ViewGroup getDetailsDescriptionFrame();
    method public final androidx.leanback.widget.Presenter.ViewHolder getDetailsDescriptionViewHolder();
    method public final androidx.leanback.widget.DetailsOverviewLogoPresenter.ViewHolder getLogoViewHolder();
    method public final android.view.ViewGroup getOverviewView();
    method public final int getState();
    field protected final androidx.leanback.widget.DetailsOverviewRow.Listener mRowListener;
  }

  public class FullWidthDetailsOverviewRowPresenter.ViewHolder.DetailsOverviewRowListener extends androidx.leanback.widget.DetailsOverviewRow.Listener {
    ctor public FullWidthDetailsOverviewRowPresenter.ViewHolder.DetailsOverviewRowListener();
  }

  public class FullWidthDetailsOverviewSharedElementHelper extends androidx.leanback.widget.FullWidthDetailsOverviewRowPresenter.Listener {
    ctor public FullWidthDetailsOverviewSharedElementHelper();
    method public boolean getAutoStartSharedElementTransition();
    method public void setAutoStartSharedElementTransition(boolean);
    method public void setSharedElementEnterTransition(android.app.Activity, java.lang.String);
    method public void setSharedElementEnterTransition(android.app.Activity, java.lang.String, long);
    method public void startPostponedEnterTransition();
  }

  public class GuidanceStylist implements androidx.leanback.widget.FragmentAnimationProvider {
    ctor public GuidanceStylist();
    method public android.widget.TextView getBreadcrumbView();
    method public android.widget.TextView getDescriptionView();
    method public android.widget.ImageView getIconView();
    method public android.widget.TextView getTitleView();
    method public android.view.View onCreateView(android.view.LayoutInflater, android.view.ViewGroup, androidx.leanback.widget.GuidanceStylist.Guidance);
    method public void onDestroyView();
    method public void onImeAppearing(java.util.List<android.animation.Animator>);
    method public void onImeDisappearing(java.util.List<android.animation.Animator>);
    method public int onProvideLayoutId();
  }

  public static class GuidanceStylist.Guidance {
    ctor public GuidanceStylist.Guidance(java.lang.String, java.lang.String, java.lang.String, android.graphics.drawable.Drawable);
    method public java.lang.String getBreadcrumb();
    method public java.lang.String getDescription();
    method public android.graphics.drawable.Drawable getIconDrawable();
    method public java.lang.String getTitle();
  }

  public class GuidedAction extends androidx.leanback.widget.Action {
    ctor protected GuidedAction();
    method public java.lang.String[] getAutofillHints();
    method public int getCheckSetId();
    method public java.lang.CharSequence getDescription();
    method public int getDescriptionEditInputType();
    method public int getDescriptionInputType();
    method public java.lang.CharSequence getEditDescription();
    method public int getEditInputType();
    method public java.lang.CharSequence getEditTitle();
    method public int getInputType();
    method public android.content.Intent getIntent();
    method public java.util.List<androidx.leanback.widget.GuidedAction> getSubActions();
    method public java.lang.CharSequence getTitle();
    method public boolean hasEditableActivatorView();
    method public boolean hasMultilineDescription();
    method public boolean hasNext();
    method public boolean hasSubActions();
    method public boolean hasTextEditable();
    method public boolean infoOnly();
    method public final boolean isAutoSaveRestoreEnabled();
    method public boolean isChecked();
    method public boolean isDescriptionEditable();
    method public boolean isEditTitleUsed();
    method public boolean isEditable();
    method public boolean isEnabled();
    method public boolean isFocusable();
    method public void onRestoreInstanceState(android.os.Bundle, java.lang.String);
    method public void onSaveInstanceState(android.os.Bundle, java.lang.String);
    method public void setChecked(boolean);
    method public void setDescription(java.lang.CharSequence);
    method public void setEditDescription(java.lang.CharSequence);
    method public void setEditTitle(java.lang.CharSequence);
    method public void setEnabled(boolean);
    method public void setFocusable(boolean);
    method public void setIntent(android.content.Intent);
    method public void setSubActions(java.util.List<androidx.leanback.widget.GuidedAction>);
    method public void setTitle(java.lang.CharSequence);
    field public static final long ACTION_ID_CANCEL = -5L; // 0xfffffffffffffffbL
    field public static final long ACTION_ID_CONTINUE = -7L; // 0xfffffffffffffff9L
    field public static final long ACTION_ID_CURRENT = -3L; // 0xfffffffffffffffdL
    field public static final long ACTION_ID_FINISH = -6L; // 0xfffffffffffffffaL
    field public static final long ACTION_ID_NEXT = -2L; // 0xfffffffffffffffeL
    field public static final long ACTION_ID_NO = -9L; // 0xfffffffffffffff7L
    field public static final long ACTION_ID_OK = -4L; // 0xfffffffffffffffcL
    field public static final long ACTION_ID_YES = -8L; // 0xfffffffffffffff8L
    field public static final int CHECKBOX_CHECK_SET_ID = -1; // 0xffffffff
    field public static final int DEFAULT_CHECK_SET_ID = 1; // 0x1
    field public static final int NO_CHECK_SET = 0; // 0x0
  }

  public static class GuidedAction.Builder extends androidx.leanback.widget.GuidedAction.BuilderBase {
    ctor public deprecated GuidedAction.Builder();
    ctor public GuidedAction.Builder(android.content.Context);
    method public androidx.leanback.widget.GuidedAction build();
  }

  public static abstract class GuidedAction.BuilderBase<B extends androidx.leanback.widget.GuidedAction.BuilderBase> {
    ctor public GuidedAction.BuilderBase(android.content.Context);
    method protected final void applyValues(androidx.leanback.widget.GuidedAction);
    method public B autoSaveRestoreEnabled(boolean);
    method public B autofillHints(java.lang.String...);
    method public B checkSetId(int);
    method public B checked(boolean);
    method public B clickAction(long);
    method public B description(java.lang.CharSequence);
    method public B description(int);
    method public B descriptionEditInputType(int);
    method public B descriptionEditable(boolean);
    method public B descriptionInputType(int);
    method public B editDescription(java.lang.CharSequence);
    method public B editDescription(int);
    method public B editInputType(int);
    method public B editTitle(java.lang.CharSequence);
    method public B editTitle(int);
    method public B editable(boolean);
    method public B enabled(boolean);
    method public B focusable(boolean);
    method public android.content.Context getContext();
    method public B hasEditableActivatorView(boolean);
    method public B hasNext(boolean);
    method public B icon(android.graphics.drawable.Drawable);
    method public B icon(int);
    method public deprecated B iconResourceId(int, android.content.Context);
    method public B id(long);
    method public B infoOnly(boolean);
    method public B inputType(int);
    method public B intent(android.content.Intent);
    method public B multilineDescription(boolean);
    method public B subActions(java.util.List<androidx.leanback.widget.GuidedAction>);
    method public B title(java.lang.CharSequence);
    method public B title(int);
  }

  public abstract interface GuidedActionAutofillSupport {
    method public abstract void setOnAutofillListener(androidx.leanback.widget.GuidedActionAutofillSupport.OnAutofillListener);
  }

  public static abstract interface GuidedActionAutofillSupport.OnAutofillListener {
    method public abstract void onAutofill(android.view.View);
  }

  public class GuidedActionDiffCallback extends androidx.leanback.widget.DiffCallback {
    ctor public GuidedActionDiffCallback();
    method public boolean areContentsTheSame(androidx.leanback.widget.GuidedAction, androidx.leanback.widget.GuidedAction);
    method public boolean areItemsTheSame(androidx.leanback.widget.GuidedAction, androidx.leanback.widget.GuidedAction);
    method public static androidx.leanback.widget.GuidedActionDiffCallback getInstance();
  }

  public class GuidedActionEditText extends android.widget.EditText implements androidx.leanback.widget.GuidedActionAutofillSupport androidx.leanback.widget.ImeKeyMonitor {
    ctor public GuidedActionEditText(android.content.Context);
    ctor public GuidedActionEditText(android.content.Context, android.util.AttributeSet);
    ctor public GuidedActionEditText(android.content.Context, android.util.AttributeSet, int);
    method public void setImeKeyListener(androidx.leanback.widget.ImeKeyMonitor.ImeKeyListener);
    method public void setOnAutofillListener(androidx.leanback.widget.GuidedActionAutofillSupport.OnAutofillListener);
  }

  public class GuidedActionsStylist implements androidx.leanback.widget.FragmentAnimationProvider {
    ctor public GuidedActionsStylist();
    method public void collapseAction(boolean);
    method public void expandAction(androidx.leanback.widget.GuidedAction, boolean);
    method public androidx.leanback.widget.VerticalGridView getActionsGridView();
    method public androidx.leanback.widget.GuidedAction getExpandedAction();
    method public int getItemViewType(androidx.leanback.widget.GuidedAction);
    method public androidx.leanback.widget.VerticalGridView getSubActionsGridView();
    method public final boolean isBackKeyToCollapseActivatorView();
    method public final boolean isBackKeyToCollapseSubActions();
    method public boolean isButtonActions();
    method public boolean isExpandTransitionSupported();
    method public boolean isExpanded();
    method public boolean isInExpandTransition();
    method public boolean isSubActionsExpanded();
    method public void onAnimateItemChecked(androidx.leanback.widget.GuidedActionsStylist.ViewHolder, boolean);
    method public void onAnimateItemFocused(androidx.leanback.widget.GuidedActionsStylist.ViewHolder, boolean);
    method public void onAnimateItemPressed(androidx.leanback.widget.GuidedActionsStylist.ViewHolder, boolean);
    method public void onAnimateItemPressedCancelled(androidx.leanback.widget.GuidedActionsStylist.ViewHolder);
    method public void onBindActivatorView(androidx.leanback.widget.GuidedActionsStylist.ViewHolder, androidx.leanback.widget.GuidedAction);
    method public void onBindCheckMarkView(androidx.leanback.widget.GuidedActionsStylist.ViewHolder, androidx.leanback.widget.GuidedAction);
    method public void onBindChevronView(androidx.leanback.widget.GuidedActionsStylist.ViewHolder, androidx.leanback.widget.GuidedAction);
    method public void onBindViewHolder(androidx.leanback.widget.GuidedActionsStylist.ViewHolder, androidx.leanback.widget.GuidedAction);
    method public android.view.View onCreateView(android.view.LayoutInflater, android.view.ViewGroup);
    method public androidx.leanback.widget.GuidedActionsStylist.ViewHolder onCreateViewHolder(android.view.ViewGroup);
    method public androidx.leanback.widget.GuidedActionsStylist.ViewHolder onCreateViewHolder(android.view.ViewGroup, int);
    method public void onDestroyView();
    method protected deprecated void onEditingModeChange(androidx.leanback.widget.GuidedActionsStylist.ViewHolder, androidx.leanback.widget.GuidedAction, boolean);
    method protected void onEditingModeChange(androidx.leanback.widget.GuidedActionsStylist.ViewHolder, boolean, boolean);
    method public void onImeAppearing(java.util.List<android.animation.Animator>);
    method public void onImeDisappearing(java.util.List<android.animation.Animator>);
    method public int onProvideItemLayoutId();
    method public int onProvideItemLayoutId(int);
    method public int onProvideLayoutId();
    method public boolean onUpdateActivatorView(androidx.leanback.widget.GuidedActionsStylist.ViewHolder, androidx.leanback.widget.GuidedAction);
    method public void onUpdateExpandedViewHolder(androidx.leanback.widget.GuidedActionsStylist.ViewHolder);
    method public void openInEditMode(androidx.leanback.widget.GuidedAction);
    method public void setAsButtonActions();
    method public final void setBackKeyToCollapseActivatorView(boolean);
    method public final void setBackKeyToCollapseSubActions(boolean);
    method public deprecated void setEditingMode(androidx.leanback.widget.GuidedActionsStylist.ViewHolder, androidx.leanback.widget.GuidedAction, boolean);
    method public deprecated void setExpandedViewHolder(androidx.leanback.widget.GuidedActionsStylist.ViewHolder);
    method protected void setupImeOptions(androidx.leanback.widget.GuidedActionsStylist.ViewHolder, androidx.leanback.widget.GuidedAction);
    method public deprecated void startExpandedTransition(androidx.leanback.widget.GuidedActionsStylist.ViewHolder);
    field public static final int VIEW_TYPE_DATE_PICKER = 1; // 0x1
    field public static final int VIEW_TYPE_DEFAULT = 0; // 0x0
  }

  public static class GuidedActionsStylist.ViewHolder extends androidx.recyclerview.widget.RecyclerView.ViewHolder implements androidx.leanback.widget.FacetProvider {
    ctor public GuidedActionsStylist.ViewHolder(android.view.View);
    ctor public GuidedActionsStylist.ViewHolder(android.view.View, boolean);
    method public androidx.leanback.widget.GuidedAction getAction();
    method public android.widget.ImageView getCheckmarkView();
    method public android.widget.ImageView getChevronView();
    method public android.view.View getContentView();
    method public android.widget.TextView getDescriptionView();
    method public android.widget.EditText getEditableDescriptionView();
    method public android.widget.EditText getEditableTitleView();
    method public android.view.View getEditingView();
    method public java.lang.Object getFacet(java.lang.Class<?>);
    method public android.widget.ImageView getIconView();
    method public android.widget.TextView getTitleView();
    method public boolean isInEditing();
    method public boolean isInEditingActivatorView();
    method public boolean isInEditingDescription();
    method public boolean isInEditingText();
    method public boolean isInEditingTitle();
    method public boolean isSubAction();
  }

  public class GuidedDatePickerAction extends androidx.leanback.widget.GuidedAction {
    ctor public GuidedDatePickerAction();
    method public long getDate();
    method public java.lang.String getDatePickerFormat();
    method public long getMaxDate();
    method public long getMinDate();
    method public void setDate(long);
  }

  public static final class GuidedDatePickerAction.Builder extends androidx.leanback.widget.GuidedDatePickerAction.BuilderBase {
    ctor public GuidedDatePickerAction.Builder(android.content.Context);
    method public androidx.leanback.widget.GuidedDatePickerAction build();
  }

  public static abstract class GuidedDatePickerAction.BuilderBase<B extends androidx.leanback.widget.GuidedDatePickerAction.BuilderBase> extends androidx.leanback.widget.GuidedAction.BuilderBase {
    ctor public GuidedDatePickerAction.BuilderBase(android.content.Context);
    method protected final void applyDatePickerValues(androidx.leanback.widget.GuidedDatePickerAction);
    method public B date(long);
    method public B datePickerFormat(java.lang.String);
    method public B maxDate(long);
    method public B minDate(long);
  }

  public class HeaderItem {
    ctor public HeaderItem(long, java.lang.String);
    ctor public HeaderItem(java.lang.String);
    method public java.lang.CharSequence getContentDescription();
    method public java.lang.CharSequence getDescription();
    method public final long getId();
    method public final java.lang.String getName();
    method public void setContentDescription(java.lang.CharSequence);
    method public void setDescription(java.lang.CharSequence);
  }

  public class HorizontalGridView extends androidx.leanback.widget.BaseGridView {
    ctor public HorizontalGridView(android.content.Context);
    ctor public HorizontalGridView(android.content.Context, android.util.AttributeSet);
    ctor public HorizontalGridView(android.content.Context, android.util.AttributeSet, int);
    method public final boolean getFadingLeftEdge();
    method public final int getFadingLeftEdgeLength();
    method public final int getFadingLeftEdgeOffset();
    method public final boolean getFadingRightEdge();
    method public final int getFadingRightEdgeLength();
    method public final int getFadingRightEdgeOffset();
    method protected void initAttributes(android.content.Context, android.util.AttributeSet);
    method public final void setFadingLeftEdge(boolean);
    method public final void setFadingLeftEdgeLength(int);
    method public final void setFadingLeftEdgeOffset(int);
    method public final void setFadingRightEdge(boolean);
    method public final void setFadingRightEdgeLength(int);
    method public final void setFadingRightEdgeOffset(int);
    method public void setNumRows(int);
    method public void setRowHeight(int);
  }

  public final class HorizontalHoverCardSwitcher extends androidx.leanback.widget.PresenterSwitcher {
    ctor public HorizontalHoverCardSwitcher();
    method protected void insertView(android.view.View);
    method public void select(androidx.leanback.widget.HorizontalGridView, android.view.View, java.lang.Object);
  }

  public class ImageCardView extends androidx.leanback.widget.BaseCardView {
    ctor public deprecated ImageCardView(android.content.Context, int);
    ctor public ImageCardView(android.content.Context, android.util.AttributeSet, int);
    ctor public ImageCardView(android.content.Context);
    ctor public ImageCardView(android.content.Context, android.util.AttributeSet);
    method public android.graphics.drawable.Drawable getBadgeImage();
    method public java.lang.CharSequence getContentText();
    method public android.graphics.drawable.Drawable getInfoAreaBackground();
    method public android.graphics.drawable.Drawable getMainImage();
    method public final android.widget.ImageView getMainImageView();
    method public java.lang.CharSequence getTitleText();
    method public void setBadgeImage(android.graphics.drawable.Drawable);
    method public void setContentText(java.lang.CharSequence);
    method public void setInfoAreaBackground(android.graphics.drawable.Drawable);
    method public void setInfoAreaBackgroundColor(int);
    method public void setMainImage(android.graphics.drawable.Drawable);
    method public void setMainImage(android.graphics.drawable.Drawable, boolean);
    method public void setMainImageAdjustViewBounds(boolean);
    method public void setMainImageDimensions(int, int);
    method public void setMainImageScaleType(android.widget.ImageView.ScaleType);
    method public void setTitleText(java.lang.CharSequence);
    field public static final int CARD_TYPE_FLAG_CONTENT = 2; // 0x2
    field public static final int CARD_TYPE_FLAG_ICON_LEFT = 8; // 0x8
    field public static final int CARD_TYPE_FLAG_ICON_RIGHT = 4; // 0x4
    field public static final int CARD_TYPE_FLAG_IMAGE_ONLY = 0; // 0x0
    field public static final int CARD_TYPE_FLAG_TITLE = 1; // 0x1
  }

  public abstract interface ImeKeyMonitor {
    method public abstract void setImeKeyListener(androidx.leanback.widget.ImeKeyMonitor.ImeKeyListener);
  }

  public static abstract interface ImeKeyMonitor.ImeKeyListener {
    method public abstract boolean onKeyPreIme(android.widget.EditText, int, android.view.KeyEvent);
  }

  public final class ItemAlignmentFacet {
    ctor public ItemAlignmentFacet();
    method public androidx.leanback.widget.ItemAlignmentFacet.ItemAlignmentDef[] getAlignmentDefs();
    method public boolean isMultiAlignment();
    method public void setAlignmentDefs(androidx.leanback.widget.ItemAlignmentFacet.ItemAlignmentDef[]);
    field public static final float ITEM_ALIGN_OFFSET_PERCENT_DISABLED = -1.0f;
  }

  public static class ItemAlignmentFacet.ItemAlignmentDef {
    ctor public ItemAlignmentFacet.ItemAlignmentDef();
    method public final int getItemAlignmentFocusViewId();
    method public final int getItemAlignmentOffset();
    method public final float getItemAlignmentOffsetPercent();
    method public final int getItemAlignmentViewId();
    method public boolean isAlignedToTextViewBaseLine();
    method public final boolean isItemAlignmentOffsetWithPadding();
    method public final void setAlignedToTextViewBaseline(boolean);
    method public final void setItemAlignmentFocusViewId(int);
    method public final void setItemAlignmentOffset(int);
    method public final void setItemAlignmentOffsetPercent(float);
    method public final void setItemAlignmentOffsetWithPadding(boolean);
    method public final void setItemAlignmentViewId(int);
  }

  public class ItemBridgeAdapter extends androidx.recyclerview.widget.RecyclerView.Adapter implements androidx.leanback.widget.FacetProviderAdapter {
    ctor public ItemBridgeAdapter(androidx.leanback.widget.ObjectAdapter, androidx.leanback.widget.PresenterSelector);
    ctor public ItemBridgeAdapter(androidx.leanback.widget.ObjectAdapter);
    ctor public ItemBridgeAdapter();
    method public void clear();
    method public androidx.leanback.widget.FacetProvider getFacetProvider(int);
    method public int getItemCount();
    method public java.util.ArrayList<androidx.leanback.widget.Presenter> getPresenterMapper();
    method public androidx.leanback.widget.ItemBridgeAdapter.Wrapper getWrapper();
    method protected void onAddPresenter(androidx.leanback.widget.Presenter, int);
    method protected void onAttachedToWindow(androidx.leanback.widget.ItemBridgeAdapter.ViewHolder);
    method protected void onBind(androidx.leanback.widget.ItemBridgeAdapter.ViewHolder);
    method public final void onBindViewHolder(androidx.recyclerview.widget.RecyclerView.ViewHolder, int);
    method public final void onBindViewHolder(androidx.recyclerview.widget.RecyclerView.ViewHolder, int, java.util.List);
    method protected void onCreate(androidx.leanback.widget.ItemBridgeAdapter.ViewHolder);
    method public final androidx.recyclerview.widget.RecyclerView.ViewHolder onCreateViewHolder(android.view.ViewGroup, int);
    method protected void onDetachedFromWindow(androidx.leanback.widget.ItemBridgeAdapter.ViewHolder);
    method public final boolean onFailedToRecycleView(androidx.recyclerview.widget.RecyclerView.ViewHolder);
    method protected void onUnbind(androidx.leanback.widget.ItemBridgeAdapter.ViewHolder);
    method public final void onViewAttachedToWindow(androidx.recyclerview.widget.RecyclerView.ViewHolder);
    method public final void onViewDetachedFromWindow(androidx.recyclerview.widget.RecyclerView.ViewHolder);
    method public final void onViewRecycled(androidx.recyclerview.widget.RecyclerView.ViewHolder);
    method public void setAdapter(androidx.leanback.widget.ObjectAdapter);
    method public void setAdapterListener(androidx.leanback.widget.ItemBridgeAdapter.AdapterListener);
    method public void setPresenter(androidx.leanback.widget.PresenterSelector);
    method public void setPresenterMapper(java.util.ArrayList<androidx.leanback.widget.Presenter>);
    method public void setWrapper(androidx.leanback.widget.ItemBridgeAdapter.Wrapper);
  }

  public static class ItemBridgeAdapter.AdapterListener {
    ctor public ItemBridgeAdapter.AdapterListener();
    method public void onAddPresenter(androidx.leanback.widget.Presenter, int);
    method public void onAttachedToWindow(androidx.leanback.widget.ItemBridgeAdapter.ViewHolder);
    method public void onBind(androidx.leanback.widget.ItemBridgeAdapter.ViewHolder);
    method public void onBind(androidx.leanback.widget.ItemBridgeAdapter.ViewHolder, java.util.List);
    method public void onCreate(androidx.leanback.widget.ItemBridgeAdapter.ViewHolder);
    method public void onDetachedFromWindow(androidx.leanback.widget.ItemBridgeAdapter.ViewHolder);
    method public void onUnbind(androidx.leanback.widget.ItemBridgeAdapter.ViewHolder);
  }

  public class ItemBridgeAdapter.ViewHolder extends androidx.recyclerview.widget.RecyclerView.ViewHolder implements androidx.leanback.widget.FacetProvider {
    method public final java.lang.Object getExtraObject();
    method public java.lang.Object getFacet(java.lang.Class<?>);
    method public final java.lang.Object getItem();
    method public final androidx.leanback.widget.Presenter getPresenter();
    method public final androidx.leanback.widget.Presenter.ViewHolder getViewHolder();
    method public void setExtraObject(java.lang.Object);
  }

  public static abstract class ItemBridgeAdapter.Wrapper {
    ctor public ItemBridgeAdapter.Wrapper();
    method public abstract android.view.View createWrapper(android.view.View);
    method public abstract void wrap(android.view.View, android.view.View);
  }

  public class ItemBridgeAdapterShadowOverlayWrapper extends androidx.leanback.widget.ItemBridgeAdapter.Wrapper {
    ctor public ItemBridgeAdapterShadowOverlayWrapper(androidx.leanback.widget.ShadowOverlayHelper);
    method public android.view.View createWrapper(android.view.View);
    method public void wrap(android.view.View, android.view.View);
  }

  public class ListRow extends androidx.leanback.widget.Row {
    ctor public ListRow(androidx.leanback.widget.HeaderItem, androidx.leanback.widget.ObjectAdapter);
    ctor public ListRow(long, androidx.leanback.widget.HeaderItem, androidx.leanback.widget.ObjectAdapter);
    ctor public ListRow(androidx.leanback.widget.ObjectAdapter);
    method public final androidx.leanback.widget.ObjectAdapter getAdapter();
    method public java.lang.CharSequence getContentDescription();
    method public void setContentDescription(java.lang.CharSequence);
  }

  public final class ListRowHoverCardView extends android.widget.LinearLayout {
    ctor public ListRowHoverCardView(android.content.Context);
    ctor public ListRowHoverCardView(android.content.Context, android.util.AttributeSet);
    ctor public ListRowHoverCardView(android.content.Context, android.util.AttributeSet, int);
    method public java.lang.CharSequence getDescription();
    method public java.lang.CharSequence getTitle();
    method public void setDescription(java.lang.CharSequence);
    method public void setTitle(java.lang.CharSequence);
  }

  public class ListRowPresenter extends androidx.leanback.widget.RowPresenter {
    ctor public ListRowPresenter();
    ctor public ListRowPresenter(int);
    ctor public ListRowPresenter(int, boolean);
    method protected void applySelectLevelToChild(androidx.leanback.widget.ListRowPresenter.ViewHolder, android.view.View);
    method public final boolean areChildRoundedCornersEnabled();
    method protected androidx.leanback.widget.RowPresenter.ViewHolder createRowViewHolder(android.view.ViewGroup);
    method protected androidx.leanback.widget.ShadowOverlayHelper.Options createShadowOverlayOptions();
    method public final void enableChildRoundedCorners(boolean);
    method public int getExpandedRowHeight();
    method public final int getFocusZoomFactor();
    method public final androidx.leanback.widget.PresenterSelector getHoverCardPresenterSelector();
    method public int getRecycledPoolSize(androidx.leanback.widget.Presenter);
    method public int getRowHeight();
    method public final boolean getShadowEnabled();
    method public final deprecated int getZoomFactor();
    method public final boolean isFocusDimmerUsed();
    method public final boolean isKeepChildForeground();
    method public boolean isUsingDefaultListSelectEffect();
    method public final boolean isUsingDefaultSelectEffect();
    method public boolean isUsingDefaultShadow();
    method public boolean isUsingOutlineClipping(android.content.Context);
    method public boolean isUsingZOrder(android.content.Context);
    method public void setExpandedRowHeight(int);
    method public final void setHoverCardPresenterSelector(androidx.leanback.widget.PresenterSelector);
    method public final void setKeepChildForeground(boolean);
    method public void setNumRows(int);
    method public void setRecycledPoolSize(androidx.leanback.widget.Presenter, int);
    method public void setRowHeight(int);
    method public final void setShadowEnabled(boolean);
  }

  public static class ListRowPresenter.SelectItemViewHolderTask extends androidx.leanback.widget.Presenter.ViewHolderTask {
    ctor public ListRowPresenter.SelectItemViewHolderTask(int);
    method public int getItemPosition();
    method public androidx.leanback.widget.Presenter.ViewHolderTask getItemTask();
    method public boolean isSmoothScroll();
    method public void setItemPosition(int);
    method public void setItemTask(androidx.leanback.widget.Presenter.ViewHolderTask);
    method public void setSmoothScroll(boolean);
  }

  public static class ListRowPresenter.ViewHolder extends androidx.leanback.widget.RowPresenter.ViewHolder {
    ctor public ListRowPresenter.ViewHolder(android.view.View, androidx.leanback.widget.HorizontalGridView, androidx.leanback.widget.ListRowPresenter);
    method public final androidx.leanback.widget.ItemBridgeAdapter getBridgeAdapter();
    method public final androidx.leanback.widget.HorizontalGridView getGridView();
    method public androidx.leanback.widget.Presenter.ViewHolder getItemViewHolder(int);
    method public final androidx.leanback.widget.ListRowPresenter getListRowPresenter();
    method public int getSelectedPosition();
  }

  public final class ListRowView extends android.widget.LinearLayout {
    ctor public ListRowView(android.content.Context);
    ctor public ListRowView(android.content.Context, android.util.AttributeSet);
    ctor public ListRowView(android.content.Context, android.util.AttributeSet, int);
    method public androidx.leanback.widget.HorizontalGridView getGridView();
  }

  public abstract interface MultiActionsProvider {
    method public abstract androidx.leanback.widget.MultiActionsProvider.MultiAction[] getActions();
  }

  public static class MultiActionsProvider.MultiAction {
    ctor public MultiActionsProvider.MultiAction(long);
    method public android.graphics.drawable.Drawable getCurrentDrawable();
    method public android.graphics.drawable.Drawable[] getDrawables();
    method public long getId();
    method public int getIndex();
    method public void incrementIndex();
    method public void setDrawables(android.graphics.drawable.Drawable[]);
    method public void setIndex(int);
  }

  public abstract class ObjectAdapter {
    ctor public ObjectAdapter(androidx.leanback.widget.PresenterSelector);
    ctor public ObjectAdapter(androidx.leanback.widget.Presenter);
    ctor public ObjectAdapter();
    method public abstract java.lang.Object get(int);
    method public long getId(int);
    method public final androidx.leanback.widget.Presenter getPresenter(java.lang.Object);
    method public final androidx.leanback.widget.PresenterSelector getPresenterSelector();
    method public final boolean hasStableIds();
    method public boolean isImmediateNotifySupported();
    method protected final void notifyChanged();
    method protected final void notifyItemMoved(int, int);
    method public final void notifyItemRangeChanged(int, int);
    method public final void notifyItemRangeChanged(int, int, java.lang.Object);
    method protected final void notifyItemRangeInserted(int, int);
    method protected final void notifyItemRangeRemoved(int, int);
    method protected void onHasStableIdsChanged();
    method protected void onPresenterSelectorChanged();
    method public final void registerObserver(androidx.leanback.widget.ObjectAdapter.DataObserver);
    method public final void setHasStableIds(boolean);
    method public final void setPresenterSelector(androidx.leanback.widget.PresenterSelector);
    method public abstract int size();
    method public final void unregisterAllObservers();
    method public final void unregisterObserver(androidx.leanback.widget.ObjectAdapter.DataObserver);
    field public static final int NO_ID = -1; // 0xffffffff
  }

  public static abstract class ObjectAdapter.DataObserver {
    ctor public ObjectAdapter.DataObserver();
    method public void onChanged();
    method public void onItemMoved(int, int);
    method public void onItemRangeChanged(int, int);
    method public void onItemRangeChanged(int, int, java.lang.Object);
    method public void onItemRangeInserted(int, int);
    method public void onItemRangeRemoved(int, int);
  }

  public abstract interface OnActionClickedListener {
    method public abstract void onActionClicked(androidx.leanback.widget.Action);
  }

  public abstract interface OnChildLaidOutListener {
    method public abstract void onChildLaidOut(android.view.ViewGroup, android.view.View, int, long);
  }

  public abstract deprecated interface OnChildSelectedListener {
    method public abstract void onChildSelected(android.view.ViewGroup, android.view.View, int, long);
  }

  public abstract class OnChildViewHolderSelectedListener {
    ctor public OnChildViewHolderSelectedListener();
    method public void onChildViewHolderSelected(androidx.recyclerview.widget.RecyclerView, androidx.recyclerview.widget.RecyclerView.ViewHolder, int, int);
    method public void onChildViewHolderSelectedAndPositioned(androidx.recyclerview.widget.RecyclerView, androidx.recyclerview.widget.RecyclerView.ViewHolder, int, int);
  }

  public abstract interface OnItemViewClickedListener implements androidx.leanback.widget.BaseOnItemViewClickedListener {
  }

  public abstract interface OnItemViewSelectedListener implements androidx.leanback.widget.BaseOnItemViewSelectedListener {
  }

  public class PageRow extends androidx.leanback.widget.Row {
    ctor public PageRow(androidx.leanback.widget.HeaderItem);
    method public final boolean isRenderedAsRowView();
  }

  public abstract class Parallax<PropertyT extends android.util.Property> {
    ctor public Parallax();
    method public androidx.leanback.widget.ParallaxEffect addEffect(androidx.leanback.widget.Parallax.PropertyMarkerValue...);
    method public final PropertyT addProperty(java.lang.String);
    method public abstract PropertyT createProperty(java.lang.String, int);
    method public java.util.List<androidx.leanback.widget.ParallaxEffect> getEffects();
    method public abstract float getMaxValue();
    method public final java.util.List<PropertyT> getProperties();
    method public void removeAllEffects();
    method public void removeEffect(androidx.leanback.widget.ParallaxEffect);
    method public void updateValues();
  }

  public static class Parallax.FloatProperty extends android.util.Property {
    ctor public Parallax.FloatProperty(java.lang.String, int);
    method public final androidx.leanback.widget.Parallax.PropertyMarkerValue at(float, float);
    method public final androidx.leanback.widget.Parallax.PropertyMarkerValue atAbsolute(float);
    method public final androidx.leanback.widget.Parallax.PropertyMarkerValue atFraction(float);
    method public final androidx.leanback.widget.Parallax.PropertyMarkerValue atMax();
    method public final androidx.leanback.widget.Parallax.PropertyMarkerValue atMin();
    method public final java.lang.Float get(androidx.leanback.widget.Parallax);
    method public final int getIndex();
    method public final float getValue(androidx.leanback.widget.Parallax);
    method public final void set(androidx.leanback.widget.Parallax, java.lang.Float);
    method public final void setValue(androidx.leanback.widget.Parallax, float);
    field public static final float UNKNOWN_AFTER = 3.4028235E38f;
    field public static final float UNKNOWN_BEFORE = -3.4028235E38f;
  }

  public static class Parallax.IntProperty extends android.util.Property {
    ctor public Parallax.IntProperty(java.lang.String, int);
    method public final androidx.leanback.widget.Parallax.PropertyMarkerValue at(int, float);
    method public final androidx.leanback.widget.Parallax.PropertyMarkerValue atAbsolute(int);
    method public final androidx.leanback.widget.Parallax.PropertyMarkerValue atFraction(float);
    method public final androidx.leanback.widget.Parallax.PropertyMarkerValue atMax();
    method public final androidx.leanback.widget.Parallax.PropertyMarkerValue atMin();
    method public final java.lang.Integer get(androidx.leanback.widget.Parallax);
    method public final int getIndex();
    method public final int getValue(androidx.leanback.widget.Parallax);
    method public final void set(androidx.leanback.widget.Parallax, java.lang.Integer);
    method public final void setValue(androidx.leanback.widget.Parallax, int);
    field public static final int UNKNOWN_AFTER = 2147483647; // 0x7fffffff
    field public static final int UNKNOWN_BEFORE = -2147483648; // 0x80000000
  }

  public static class Parallax.PropertyMarkerValue<PropertyT> {
    ctor public Parallax.PropertyMarkerValue(PropertyT);
    method public PropertyT getProperty();
  }

  public abstract class ParallaxEffect {
    method public final void addTarget(androidx.leanback.widget.ParallaxTarget);
    method public final java.util.List<androidx.leanback.widget.Parallax.PropertyMarkerValue> getPropertyRanges();
    method public final java.util.List<androidx.leanback.widget.ParallaxTarget> getTargets();
    method public final void performMapping(androidx.leanback.widget.Parallax);
    method public final void removeTarget(androidx.leanback.widget.ParallaxTarget);
    method public final void setPropertyRanges(androidx.leanback.widget.Parallax.PropertyMarkerValue...);
    method public final androidx.leanback.widget.ParallaxEffect target(androidx.leanback.widget.ParallaxTarget);
    method public final androidx.leanback.widget.ParallaxEffect target(java.lang.Object, android.animation.PropertyValuesHolder);
    method public final <T, V extends java.lang.Number> androidx.leanback.widget.ParallaxEffect target(T, android.util.Property<T, V>);
  }

  public abstract class ParallaxTarget {
    ctor public ParallaxTarget();
    method public void directUpdate(java.lang.Number);
    method public boolean isDirectMapping();
    method public void update(float);
  }

  public static final class ParallaxTarget.DirectPropertyTarget<T, V extends java.lang.Number> extends androidx.leanback.widget.ParallaxTarget {
    ctor public ParallaxTarget.DirectPropertyTarget(java.lang.Object, android.util.Property<T, V>);
  }

  public static final class ParallaxTarget.PropertyValuesHolderTarget extends androidx.leanback.widget.ParallaxTarget {
    ctor public ParallaxTarget.PropertyValuesHolderTarget(java.lang.Object, android.animation.PropertyValuesHolder);
  }

  public class PlaybackControlsRow extends androidx.leanback.widget.Row {
    ctor public PlaybackControlsRow(java.lang.Object);
    ctor public PlaybackControlsRow();
    method public androidx.leanback.widget.Action getActionForKeyCode(int);
    method public androidx.leanback.widget.Action getActionForKeyCode(androidx.leanback.widget.ObjectAdapter, int);
    method public long getBufferedPosition();
    method public deprecated int getBufferedProgress();
    method public deprecated long getBufferedProgressLong();
    method public long getCurrentPosition();
    method public deprecated int getCurrentTime();
    method public deprecated long getCurrentTimeLong();
    method public long getDuration();
    method public final android.graphics.drawable.Drawable getImageDrawable();
    method public final java.lang.Object getItem();
    method public final androidx.leanback.widget.ObjectAdapter getPrimaryActionsAdapter();
    method public final androidx.leanback.widget.ObjectAdapter getSecondaryActionsAdapter();
    method public deprecated int getTotalTime();
    method public deprecated long getTotalTimeLong();
    method public void setBufferedPosition(long);
    method public deprecated void setBufferedProgress(int);
    method public deprecated void setBufferedProgressLong(long);
    method public void setCurrentPosition(long);
    method public deprecated void setCurrentTime(int);
    method public deprecated void setCurrentTimeLong(long);
    method public void setDuration(long);
    method public final void setImageBitmap(android.content.Context, android.graphics.Bitmap);
    method public final void setImageDrawable(android.graphics.drawable.Drawable);
    method public void setOnPlaybackProgressChangedListener(androidx.leanback.widget.PlaybackControlsRow.OnPlaybackProgressCallback);
    method public final void setPrimaryActionsAdapter(androidx.leanback.widget.ObjectAdapter);
    method public final void setSecondaryActionsAdapter(androidx.leanback.widget.ObjectAdapter);
    method public deprecated void setTotalTime(int);
    method public deprecated void setTotalTimeLong(long);
  }

  public static class PlaybackControlsRow.ClosedCaptioningAction extends androidx.leanback.widget.PlaybackControlsRow.MultiAction {
    ctor public PlaybackControlsRow.ClosedCaptioningAction(android.content.Context);
    ctor public PlaybackControlsRow.ClosedCaptioningAction(android.content.Context, int);
    field public static final int INDEX_OFF = 0; // 0x0
    field public static final int INDEX_ON = 1; // 0x1
    field public static final deprecated int OFF = 0; // 0x0
    field public static final deprecated int ON = 1; // 0x1
  }

  public static class PlaybackControlsRow.FastForwardAction extends androidx.leanback.widget.PlaybackControlsRow.MultiAction {
    ctor public PlaybackControlsRow.FastForwardAction(android.content.Context);
    ctor public PlaybackControlsRow.FastForwardAction(android.content.Context, int);
  }

  public static class PlaybackControlsRow.HighQualityAction extends androidx.leanback.widget.PlaybackControlsRow.MultiAction {
    ctor public PlaybackControlsRow.HighQualityAction(android.content.Context);
    ctor public PlaybackControlsRow.HighQualityAction(android.content.Context, int);
    field public static final int INDEX_OFF = 0; // 0x0
    field public static final int INDEX_ON = 1; // 0x1
    field public static final deprecated int OFF = 0; // 0x0
    field public static final deprecated int ON = 1; // 0x1
  }

  public static class PlaybackControlsRow.MoreActions extends androidx.leanback.widget.Action {
    ctor public PlaybackControlsRow.MoreActions(android.content.Context);
  }

  public static abstract class PlaybackControlsRow.MultiAction extends androidx.leanback.widget.Action {
    ctor public PlaybackControlsRow.MultiAction(int);
    method public int getActionCount();
    method public android.graphics.drawable.Drawable getDrawable(int);
    method public int getIndex();
    method public java.lang.String getLabel(int);
    method public java.lang.String getSecondaryLabel(int);
    method public void nextIndex();
    method public void setDrawables(android.graphics.drawable.Drawable[]);
    method public void setIndex(int);
    method public void setLabels(java.lang.String[]);
    method public void setSecondaryLabels(java.lang.String[]);
  }

  public static class PlaybackControlsRow.OnPlaybackProgressCallback {
    ctor public PlaybackControlsRow.OnPlaybackProgressCallback();
    method public void onBufferedPositionChanged(androidx.leanback.widget.PlaybackControlsRow, long);
    method public void onCurrentPositionChanged(androidx.leanback.widget.PlaybackControlsRow, long);
    method public void onDurationChanged(androidx.leanback.widget.PlaybackControlsRow, long);
  }

  public static class PlaybackControlsRow.PictureInPictureAction extends androidx.leanback.widget.Action {
    ctor public PlaybackControlsRow.PictureInPictureAction(android.content.Context);
  }

  public static class PlaybackControlsRow.PlayPauseAction extends androidx.leanback.widget.PlaybackControlsRow.MultiAction {
    ctor public PlaybackControlsRow.PlayPauseAction(android.content.Context);
    field public static final int INDEX_PAUSE = 1; // 0x1
    field public static final int INDEX_PLAY = 0; // 0x0
    field public static final deprecated int PAUSE = 1; // 0x1
    field public static final deprecated int PLAY = 0; // 0x0
  }

  public static class PlaybackControlsRow.RepeatAction extends androidx.leanback.widget.PlaybackControlsRow.MultiAction {
    ctor public PlaybackControlsRow.RepeatAction(android.content.Context);
    ctor public PlaybackControlsRow.RepeatAction(android.content.Context, int);
    ctor public PlaybackControlsRow.RepeatAction(android.content.Context, int, int);
    field public static final deprecated int ALL = 1; // 0x1
    field public static final int INDEX_ALL = 1; // 0x1
    field public static final int INDEX_NONE = 0; // 0x0
    field public static final int INDEX_ONE = 2; // 0x2
    field public static final deprecated int NONE = 0; // 0x0
    field public static final deprecated int ONE = 2; // 0x2
  }

  public static class PlaybackControlsRow.RewindAction extends androidx.leanback.widget.PlaybackControlsRow.MultiAction {
    ctor public PlaybackControlsRow.RewindAction(android.content.Context);
    ctor public PlaybackControlsRow.RewindAction(android.content.Context, int);
  }

  public static class PlaybackControlsRow.ShuffleAction extends androidx.leanback.widget.PlaybackControlsRow.MultiAction {
    ctor public PlaybackControlsRow.ShuffleAction(android.content.Context);
    ctor public PlaybackControlsRow.ShuffleAction(android.content.Context, int);
    field public static final int INDEX_OFF = 0; // 0x0
    field public static final int INDEX_ON = 1; // 0x1
    field public static final deprecated int OFF = 0; // 0x0
    field public static final deprecated int ON = 1; // 0x1
  }

  public static class PlaybackControlsRow.SkipNextAction extends androidx.leanback.widget.Action {
    ctor public PlaybackControlsRow.SkipNextAction(android.content.Context);
  }

  public static class PlaybackControlsRow.SkipPreviousAction extends androidx.leanback.widget.Action {
    ctor public PlaybackControlsRow.SkipPreviousAction(android.content.Context);
  }

  public static abstract class PlaybackControlsRow.ThumbsAction extends androidx.leanback.widget.PlaybackControlsRow.MultiAction {
    ctor public PlaybackControlsRow.ThumbsAction(int, android.content.Context, int, int);
    field public static final int INDEX_OUTLINE = 1; // 0x1
    field public static final int INDEX_SOLID = 0; // 0x0
    field public static final deprecated int OUTLINE = 1; // 0x1
    field public static final deprecated int SOLID = 0; // 0x0
  }

  public static class PlaybackControlsRow.ThumbsDownAction extends androidx.leanback.widget.PlaybackControlsRow.ThumbsAction {
    ctor public PlaybackControlsRow.ThumbsDownAction(android.content.Context);
  }

  public static class PlaybackControlsRow.ThumbsUpAction extends androidx.leanback.widget.PlaybackControlsRow.ThumbsAction {
    ctor public PlaybackControlsRow.ThumbsUpAction(android.content.Context);
  }

  public class PlaybackControlsRowPresenter extends androidx.leanback.widget.PlaybackRowPresenter {
    ctor public PlaybackControlsRowPresenter(androidx.leanback.widget.Presenter);
    ctor public PlaybackControlsRowPresenter();
    method public boolean areSecondaryActionsHidden();
    method protected androidx.leanback.widget.RowPresenter.ViewHolder createRowViewHolder(android.view.ViewGroup);
    method public int getBackgroundColor();
    method public androidx.leanback.widget.OnActionClickedListener getOnActionClickedListener();
    method public int getProgressColor();
    method public void setBackgroundColor(int);
    method public void setOnActionClickedListener(androidx.leanback.widget.OnActionClickedListener);
    method public void setProgressColor(int);
    method public void setSecondaryActionsHidden(boolean);
    method public void showBottomSpace(androidx.leanback.widget.PlaybackControlsRowPresenter.ViewHolder, boolean);
    method public void showPrimaryActions(androidx.leanback.widget.PlaybackControlsRowPresenter.ViewHolder);
  }

  public class PlaybackControlsRowPresenter.ViewHolder extends androidx.leanback.widget.PlaybackRowPresenter.ViewHolder {
    field public final androidx.leanback.widget.Presenter.ViewHolder mDescriptionViewHolder;
  }

  public abstract class PlaybackRowPresenter extends androidx.leanback.widget.RowPresenter {
    ctor public PlaybackRowPresenter();
    method public void onReappear(androidx.leanback.widget.RowPresenter.ViewHolder);
  }

  public static class PlaybackRowPresenter.ViewHolder extends androidx.leanback.widget.RowPresenter.ViewHolder {
    ctor public PlaybackRowPresenter.ViewHolder(android.view.View);
  }

  public class PlaybackSeekDataProvider {
    ctor public PlaybackSeekDataProvider();
    method public long[] getSeekPositions();
    method public void getThumbnail(int, androidx.leanback.widget.PlaybackSeekDataProvider.ResultCallback);
    method public void reset();
  }

  public static class PlaybackSeekDataProvider.ResultCallback {
    ctor public PlaybackSeekDataProvider.ResultCallback();
    method public void onThumbnailLoaded(android.graphics.Bitmap, int);
  }

  public abstract interface PlaybackSeekUi {
    method public abstract void setPlaybackSeekUiClient(androidx.leanback.widget.PlaybackSeekUi.Client);
  }

  public static class PlaybackSeekUi.Client {
    ctor public PlaybackSeekUi.Client();
    method public androidx.leanback.widget.PlaybackSeekDataProvider getPlaybackSeekDataProvider();
    method public boolean isSeekEnabled();
    method public void onSeekFinished(boolean);
    method public void onSeekPositionChanged(long);
    method public void onSeekStarted();
  }

  public class PlaybackTransportRowPresenter extends androidx.leanback.widget.PlaybackRowPresenter {
    ctor public PlaybackTransportRowPresenter();
    method protected androidx.leanback.widget.RowPresenter.ViewHolder createRowViewHolder(android.view.ViewGroup);
    method public float getDefaultSeekIncrement();
    method public androidx.leanback.widget.OnActionClickedListener getOnActionClickedListener();
    method public int getProgressColor();
    method public int getSecondaryProgressColor();
    method protected void onProgressBarClicked(androidx.leanback.widget.PlaybackTransportRowPresenter.ViewHolder);
    method public void setDefaultSeekIncrement(float);
    method public void setDescriptionPresenter(androidx.leanback.widget.Presenter);
    method public void setOnActionClickedListener(androidx.leanback.widget.OnActionClickedListener);
    method public void setProgressColor(int);
    method public void setSecondaryProgressColor(int);
  }

  public class PlaybackTransportRowPresenter.ViewHolder extends androidx.leanback.widget.PlaybackRowPresenter.ViewHolder implements androidx.leanback.widget.PlaybackSeekUi {
    ctor public PlaybackTransportRowPresenter.ViewHolder(android.view.View, androidx.leanback.widget.Presenter);
    method public final android.widget.TextView getCurrentPositionView();
    method public final androidx.leanback.widget.Presenter.ViewHolder getDescriptionViewHolder();
    method public final android.widget.TextView getDurationView();
    method protected void onSetCurrentPositionLabel(long);
    method protected void onSetDurationLabel(long);
    method public void setPlaybackSeekUiClient(androidx.leanback.widget.PlaybackSeekUi.Client);
  }

  public abstract class Presenter implements androidx.leanback.widget.FacetProvider {
    ctor public Presenter();
    method protected static void cancelAnimationsRecursive(android.view.View);
    method public final java.lang.Object getFacet(java.lang.Class<?>);
    method public abstract void onBindViewHolder(androidx.leanback.widget.Presenter.ViewHolder, java.lang.Object);
    method public void onBindViewHolder(androidx.leanback.widget.Presenter.ViewHolder, java.lang.Object, java.util.List<java.lang.Object>);
    method public abstract androidx.leanback.widget.Presenter.ViewHolder onCreateViewHolder(android.view.ViewGroup);
    method public abstract void onUnbindViewHolder(androidx.leanback.widget.Presenter.ViewHolder);
    method public void onViewAttachedToWindow(androidx.leanback.widget.Presenter.ViewHolder);
    method public void onViewDetachedFromWindow(androidx.leanback.widget.Presenter.ViewHolder);
    method public final void setFacet(java.lang.Class<?>, java.lang.Object);
    method public void setOnClickListener(androidx.leanback.widget.Presenter.ViewHolder, android.view.View.OnClickListener);
  }

  public static class Presenter.ViewHolder implements androidx.leanback.widget.FacetProvider {
    ctor public Presenter.ViewHolder(android.view.View);
    method public final java.lang.Object getFacet(java.lang.Class<?>);
    method public final void setFacet(java.lang.Class<?>, java.lang.Object);
    field public final android.view.View view;
  }

  public static abstract class Presenter.ViewHolderTask {
    ctor public Presenter.ViewHolderTask();
    method public void run(androidx.leanback.widget.Presenter.ViewHolder);
  }

  public abstract class PresenterSelector {
    ctor public PresenterSelector();
    method public abstract androidx.leanback.widget.Presenter getPresenter(java.lang.Object);
    method public androidx.leanback.widget.Presenter[] getPresenters();
  }

  public abstract class PresenterSwitcher {
    ctor public PresenterSwitcher();
    method public void clear();
    method public final android.view.ViewGroup getParentViewGroup();
    method public void init(android.view.ViewGroup, androidx.leanback.widget.PresenterSelector);
    method protected abstract void insertView(android.view.View);
    method protected void onViewSelected(android.view.View);
    method public void select(java.lang.Object);
    method protected void showView(android.view.View, boolean);
    method public void unselect();
  }

  public class RecyclerViewParallax extends androidx.leanback.widget.Parallax {
    ctor public RecyclerViewParallax();
    method public androidx.leanback.widget.RecyclerViewParallax.ChildPositionProperty createProperty(java.lang.String, int);
    method public float getMaxValue();
    method public androidx.recyclerview.widget.RecyclerView getRecyclerView();
    method public void setRecyclerView(androidx.recyclerview.widget.RecyclerView);
  }

  public static final class RecyclerViewParallax.ChildPositionProperty extends androidx.leanback.widget.Parallax.IntProperty {
    method public androidx.leanback.widget.RecyclerViewParallax.ChildPositionProperty adapterPosition(int);
    method public androidx.leanback.widget.RecyclerViewParallax.ChildPositionProperty fraction(float);
    method public int getAdapterPosition();
    method public float getFraction();
    method public int getOffset();
    method public int getViewId();
    method public androidx.leanback.widget.RecyclerViewParallax.ChildPositionProperty offset(int);
    method public androidx.leanback.widget.RecyclerViewParallax.ChildPositionProperty viewId(int);
  }

  public class Row {
    ctor public Row(long, androidx.leanback.widget.HeaderItem);
    ctor public Row(androidx.leanback.widget.HeaderItem);
    ctor public Row();
    method public final androidx.leanback.widget.HeaderItem getHeaderItem();
    method public final long getId();
    method public boolean isRenderedAsRowView();
    method public final void setHeaderItem(androidx.leanback.widget.HeaderItem);
    method public final void setId(long);
  }

  public class RowHeaderPresenter extends androidx.leanback.widget.Presenter {
    ctor public RowHeaderPresenter();
    method protected static float getFontDescent(android.widget.TextView, android.graphics.Paint);
    method public int getSpaceUnderBaseline(androidx.leanback.widget.RowHeaderPresenter.ViewHolder);
    method public boolean isNullItemVisibilityGone();
    method public void onBindViewHolder(androidx.leanback.widget.Presenter.ViewHolder, java.lang.Object);
    method public androidx.leanback.widget.Presenter.ViewHolder onCreateViewHolder(android.view.ViewGroup);
    method protected void onSelectLevelChanged(androidx.leanback.widget.RowHeaderPresenter.ViewHolder);
    method public void onUnbindViewHolder(androidx.leanback.widget.Presenter.ViewHolder);
    method public void setNullItemVisibilityGone(boolean);
    method public final void setSelectLevel(androidx.leanback.widget.RowHeaderPresenter.ViewHolder, float);
  }

  public static class RowHeaderPresenter.ViewHolder extends androidx.leanback.widget.Presenter.ViewHolder {
    ctor public RowHeaderPresenter.ViewHolder(android.view.View);
    method public final float getSelectLevel();
  }

  public final class RowHeaderView extends android.widget.TextView {
    ctor public RowHeaderView(android.content.Context);
    ctor public RowHeaderView(android.content.Context, android.util.AttributeSet);
    ctor public RowHeaderView(android.content.Context, android.util.AttributeSet, int);
  }

  public abstract class RowPresenter extends androidx.leanback.widget.Presenter {
    ctor public RowPresenter();
    method protected abstract androidx.leanback.widget.RowPresenter.ViewHolder createRowViewHolder(android.view.ViewGroup);
    method protected void dispatchItemSelectedListener(androidx.leanback.widget.RowPresenter.ViewHolder, boolean);
    method public void freeze(androidx.leanback.widget.RowPresenter.ViewHolder, boolean);
    method public final androidx.leanback.widget.RowHeaderPresenter getHeaderPresenter();
    method public final androidx.leanback.widget.RowPresenter.ViewHolder getRowViewHolder(androidx.leanback.widget.Presenter.ViewHolder);
    method public final boolean getSelectEffectEnabled();
    method public final float getSelectLevel(androidx.leanback.widget.Presenter.ViewHolder);
    method public final int getSyncActivatePolicy();
    method protected void initializeRowViewHolder(androidx.leanback.widget.RowPresenter.ViewHolder);
    method protected boolean isClippingChildren();
    method public boolean isUsingDefaultSelectEffect();
    method protected void onBindRowViewHolder(androidx.leanback.widget.RowPresenter.ViewHolder, java.lang.Object);
    method public final void onBindViewHolder(androidx.leanback.widget.Presenter.ViewHolder, java.lang.Object);
    method public final androidx.leanback.widget.Presenter.ViewHolder onCreateViewHolder(android.view.ViewGroup);
    method protected void onRowViewAttachedToWindow(androidx.leanback.widget.RowPresenter.ViewHolder);
    method protected void onRowViewDetachedFromWindow(androidx.leanback.widget.RowPresenter.ViewHolder);
    method protected void onRowViewExpanded(androidx.leanback.widget.RowPresenter.ViewHolder, boolean);
    method protected void onRowViewSelected(androidx.leanback.widget.RowPresenter.ViewHolder, boolean);
    method protected void onSelectLevelChanged(androidx.leanback.widget.RowPresenter.ViewHolder);
    method protected void onUnbindRowViewHolder(androidx.leanback.widget.RowPresenter.ViewHolder);
    method public final void onUnbindViewHolder(androidx.leanback.widget.Presenter.ViewHolder);
    method public final void onViewAttachedToWindow(androidx.leanback.widget.Presenter.ViewHolder);
    method public final void onViewDetachedFromWindow(androidx.leanback.widget.Presenter.ViewHolder);
    method public void setEntranceTransitionState(androidx.leanback.widget.RowPresenter.ViewHolder, boolean);
    method public final void setHeaderPresenter(androidx.leanback.widget.RowHeaderPresenter);
    method public final void setRowViewExpanded(androidx.leanback.widget.Presenter.ViewHolder, boolean);
    method public final void setRowViewSelected(androidx.leanback.widget.Presenter.ViewHolder, boolean);
    method public final void setSelectEffectEnabled(boolean);
    method public final void setSelectLevel(androidx.leanback.widget.Presenter.ViewHolder, float);
    method public final void setSyncActivatePolicy(int);
    field public static final int SYNC_ACTIVATED_CUSTOM = 0; // 0x0
    field public static final int SYNC_ACTIVATED_TO_EXPANDED = 1; // 0x1
    field public static final int SYNC_ACTIVATED_TO_EXPANDED_AND_SELECTED = 3; // 0x3
    field public static final int SYNC_ACTIVATED_TO_SELECTED = 2; // 0x2
  }

  public static class RowPresenter.ViewHolder extends androidx.leanback.widget.Presenter.ViewHolder {
    ctor public RowPresenter.ViewHolder(android.view.View);
    method public final androidx.leanback.widget.RowHeaderPresenter.ViewHolder getHeaderViewHolder();
    method public final androidx.leanback.widget.BaseOnItemViewClickedListener getOnItemViewClickedListener();
    method public final androidx.leanback.widget.BaseOnItemViewSelectedListener getOnItemViewSelectedListener();
    method public android.view.View.OnKeyListener getOnKeyListener();
    method public final androidx.leanback.widget.Row getRow();
    method public final java.lang.Object getRowObject();
    method public final float getSelectLevel();
    method public java.lang.Object getSelectedItem();
    method public androidx.leanback.widget.Presenter.ViewHolder getSelectedItemViewHolder();
    method public final boolean isExpanded();
    method public final boolean isSelected();
    method public final void setActivated(boolean);
    method public final void setOnItemViewClickedListener(androidx.leanback.widget.BaseOnItemViewClickedListener);
    method public final void setOnItemViewSelectedListener(androidx.leanback.widget.BaseOnItemViewSelectedListener);
    method public void setOnKeyListener(android.view.View.OnKeyListener);
    method public final void syncActivatedStatus(android.view.View);
    field protected final androidx.leanback.graphics.ColorOverlayDimmer mColorDimmer;
  }

  public class SearchBar extends android.widget.RelativeLayout {
    ctor public SearchBar(android.content.Context);
    ctor public SearchBar(android.content.Context, android.util.AttributeSet);
    ctor public SearchBar(android.content.Context, android.util.AttributeSet, int);
    method public void displayCompletions(java.util.List<java.lang.String>);
    method public void displayCompletions(android.view.inputmethod.CompletionInfo[]);
    method public android.graphics.drawable.Drawable getBadgeDrawable();
    method public java.lang.CharSequence getHint();
    method public java.lang.String getTitle();
    method public boolean isRecognizing();
    method public void setBadgeDrawable(android.graphics.drawable.Drawable);
    method public void setPermissionListener(androidx.leanback.widget.SearchBar.SearchBarPermissionListener);
    method public void setSearchAffordanceColors(androidx.leanback.widget.SearchOrbView.Colors);
    method public void setSearchAffordanceColorsInListening(androidx.leanback.widget.SearchOrbView.Colors);
    method public void setSearchBarListener(androidx.leanback.widget.SearchBar.SearchBarListener);
    method public void setSearchQuery(java.lang.String);
    method public deprecated void setSpeechRecognitionCallback(androidx.leanback.widget.SpeechRecognitionCallback);
    method public void setSpeechRecognizer(android.speech.SpeechRecognizer);
    method public void setTitle(java.lang.String);
    method public void startRecognition();
    method public void stopRecognition();
  }

  public static abstract interface SearchBar.SearchBarListener {
    method public abstract void onKeyboardDismiss(java.lang.String);
    method public abstract void onSearchQueryChange(java.lang.String);
    method public abstract void onSearchQuerySubmit(java.lang.String);
  }

  public static abstract interface SearchBar.SearchBarPermissionListener {
    method public abstract void requestAudioPermission();
  }

  public class SearchEditText extends android.widget.EditText {
    ctor public SearchEditText(android.content.Context);
    ctor public SearchEditText(android.content.Context, android.util.AttributeSet);
    ctor public SearchEditText(android.content.Context, android.util.AttributeSet, int);
    method public void setOnKeyboardDismissListener(androidx.leanback.widget.SearchEditText.OnKeyboardDismissListener);
  }

  public static abstract interface SearchEditText.OnKeyboardDismissListener {
    method public abstract void onKeyboardDismiss();
  }

  public class SearchOrbView extends android.widget.FrameLayout implements android.view.View.OnClickListener {
    ctor public SearchOrbView(android.content.Context);
    ctor public SearchOrbView(android.content.Context, android.util.AttributeSet);
    ctor public SearchOrbView(android.content.Context, android.util.AttributeSet, int);
    method public void enableOrbColorAnimation(boolean);
    method public int getOrbColor();
    method public androidx.leanback.widget.SearchOrbView.Colors getOrbColors();
    method public android.graphics.drawable.Drawable getOrbIcon();
    method public void onClick(android.view.View);
    method public void setOnOrbClickedListener(android.view.View.OnClickListener);
    method public void setOrbColor(int);
    method public deprecated void setOrbColor(int, int);
    method public void setOrbColors(androidx.leanback.widget.SearchOrbView.Colors);
    method public void setOrbIcon(android.graphics.drawable.Drawable);
  }

  public static class SearchOrbView.Colors {
    ctor public SearchOrbView.Colors(int);
    ctor public SearchOrbView.Colors(int, int);
    ctor public SearchOrbView.Colors(int, int, int);
    method public static int getBrightColor(int);
    field public int brightColor;
    field public int color;
    field public int iconColor;
  }

  public class SectionRow extends androidx.leanback.widget.Row {
    ctor public SectionRow(androidx.leanback.widget.HeaderItem);
    ctor public SectionRow(long, java.lang.String);
    ctor public SectionRow(java.lang.String);
    method public final boolean isRenderedAsRowView();
  }

  public class ShadowOverlayContainer extends android.widget.FrameLayout {
    ctor public ShadowOverlayContainer(android.content.Context);
    ctor public ShadowOverlayContainer(android.content.Context, android.util.AttributeSet);
    ctor public ShadowOverlayContainer(android.content.Context, android.util.AttributeSet, int);
    method public int getShadowType();
    method public android.view.View getWrappedView();
    method public deprecated void initialize(boolean, boolean);
    method public deprecated void initialize(boolean, boolean, boolean);
    method public static void prepareParentForShadow(android.view.ViewGroup);
    method public void setOverlayColor(int);
    method public void setShadowFocusLevel(float);
    method public static boolean supportsDynamicShadow();
    method public static boolean supportsShadow();
    method public void useDynamicShadow();
    method public void useDynamicShadow(float, float);
    method public void useStaticShadow();
    method public void wrap(android.view.View);
    field public static final int SHADOW_DYNAMIC = 3; // 0x3
    field public static final int SHADOW_NONE = 1; // 0x1
    field public static final int SHADOW_STATIC = 2; // 0x2
  }

  public final class ShadowOverlayHelper {
    method public androidx.leanback.widget.ShadowOverlayContainer createShadowOverlayContainer(android.content.Context);
    method public int getShadowType();
    method public boolean needsOverlay();
    method public boolean needsRoundedCorner();
    method public boolean needsWrapper();
    method public void onViewCreated(android.view.View);
    method public void prepareParentForShadow(android.view.ViewGroup);
    method public static void setNoneWrapperOverlayColor(android.view.View, int);
    method public static void setNoneWrapperShadowFocusLevel(android.view.View, float);
    method public void setOverlayColor(android.view.View, int);
    method public void setShadowFocusLevel(android.view.View, float);
    method public static boolean supportsDynamicShadow();
    method public static boolean supportsForeground();
    method public static boolean supportsRoundedCorner();
    method public static boolean supportsShadow();
    field public static final int SHADOW_DYNAMIC = 3; // 0x3
    field public static final int SHADOW_NONE = 1; // 0x1
    field public static final int SHADOW_STATIC = 2; // 0x2
  }

  public static final class ShadowOverlayHelper.Builder {
    ctor public ShadowOverlayHelper.Builder();
    method public androidx.leanback.widget.ShadowOverlayHelper build(android.content.Context);
    method public androidx.leanback.widget.ShadowOverlayHelper.Builder keepForegroundDrawable(boolean);
    method public androidx.leanback.widget.ShadowOverlayHelper.Builder needsOverlay(boolean);
    method public androidx.leanback.widget.ShadowOverlayHelper.Builder needsRoundedCorner(boolean);
    method public androidx.leanback.widget.ShadowOverlayHelper.Builder needsShadow(boolean);
    method public androidx.leanback.widget.ShadowOverlayHelper.Builder options(androidx.leanback.widget.ShadowOverlayHelper.Options);
    method public androidx.leanback.widget.ShadowOverlayHelper.Builder preferZOrder(boolean);
  }

  public static final class ShadowOverlayHelper.Options {
    ctor public ShadowOverlayHelper.Options();
    method public androidx.leanback.widget.ShadowOverlayHelper.Options dynamicShadowZ(float, float);
    method public float getDynamicShadowFocusedZ();
    method public float getDynamicShadowUnfocusedZ();
    method public int getRoundedCornerRadius();
    method public androidx.leanback.widget.ShadowOverlayHelper.Options roundedCornerRadius(int);
    field public static final androidx.leanback.widget.ShadowOverlayHelper.Options DEFAULT;
  }

  public final class SinglePresenterSelector extends androidx.leanback.widget.PresenterSelector {
    ctor public SinglePresenterSelector(androidx.leanback.widget.Presenter);
    method public androidx.leanback.widget.Presenter getPresenter(java.lang.Object);
  }

  public class SparseArrayObjectAdapter extends androidx.leanback.widget.ObjectAdapter {
    ctor public SparseArrayObjectAdapter(androidx.leanback.widget.PresenterSelector);
    ctor public SparseArrayObjectAdapter(androidx.leanback.widget.Presenter);
    ctor public SparseArrayObjectAdapter();
    method public void clear(int);
    method public void clear();
    method public java.lang.Object get(int);
    method public int indexOf(java.lang.Object);
    method public int indexOf(int);
    method public java.lang.Object lookup(int);
    method public void notifyArrayItemRangeChanged(int, int);
    method public void set(int, java.lang.Object);
    method public int size();
  }

  public class SpeechOrbView extends androidx.leanback.widget.SearchOrbView {
    ctor public SpeechOrbView(android.content.Context);
    ctor public SpeechOrbView(android.content.Context, android.util.AttributeSet);
    ctor public SpeechOrbView(android.content.Context, android.util.AttributeSet, int);
    method public void setListeningOrbColors(androidx.leanback.widget.SearchOrbView.Colors);
    method public void setNotListeningOrbColors(androidx.leanback.widget.SearchOrbView.Colors);
    method public void setSoundLevel(int);
    method public void showListening();
    method public void showNotListening();
  }

  public abstract deprecated interface SpeechRecognitionCallback {
    method public abstract void recognizeSpeech();
  }

  public class TitleHelper {
    ctor public TitleHelper(android.view.ViewGroup, android.view.View);
    method public androidx.leanback.widget.BrowseFrameLayout.OnFocusSearchListener getOnFocusSearchListener();
    method public android.view.ViewGroup getSceneRoot();
    method public android.view.View getTitleView();
    method public void showTitle(boolean);
  }

  public class TitleView extends android.widget.FrameLayout implements androidx.leanback.widget.TitleViewAdapter.Provider {
    ctor public TitleView(android.content.Context);
    ctor public TitleView(android.content.Context, android.util.AttributeSet);
    ctor public TitleView(android.content.Context, android.util.AttributeSet, int);
    method public void enableAnimation(boolean);
    method public android.graphics.drawable.Drawable getBadgeDrawable();
    method public androidx.leanback.widget.SearchOrbView.Colors getSearchAffordanceColors();
    method public android.view.View getSearchAffordanceView();
    method public java.lang.CharSequence getTitle();
    method public androidx.leanback.widget.TitleViewAdapter getTitleViewAdapter();
    method public void setBadgeDrawable(android.graphics.drawable.Drawable);
    method public void setOnSearchClickedListener(android.view.View.OnClickListener);
    method public void setSearchAffordanceColors(androidx.leanback.widget.SearchOrbView.Colors);
    method public void setTitle(java.lang.CharSequence);
    method public void updateComponentsVisibility(int);
  }

  public abstract class TitleViewAdapter {
    ctor public TitleViewAdapter();
    method public android.graphics.drawable.Drawable getBadgeDrawable();
    method public androidx.leanback.widget.SearchOrbView.Colors getSearchAffordanceColors();
    method public abstract android.view.View getSearchAffordanceView();
    method public java.lang.CharSequence getTitle();
    method public void setAnimationEnabled(boolean);
    method public void setBadgeDrawable(android.graphics.drawable.Drawable);
    method public void setOnSearchClickedListener(android.view.View.OnClickListener);
    method public void setSearchAffordanceColors(androidx.leanback.widget.SearchOrbView.Colors);
    method public void setTitle(java.lang.CharSequence);
    method public void updateComponentsVisibility(int);
    field public static final int BRANDING_VIEW_VISIBLE = 2; // 0x2
    field public static final int FULL_VIEW_VISIBLE = 6; // 0x6
    field public static final int SEARCH_VIEW_VISIBLE = 4; // 0x4
  }

  public static abstract interface TitleViewAdapter.Provider {
    method public abstract androidx.leanback.widget.TitleViewAdapter getTitleViewAdapter();
  }

  public class VerticalGridPresenter extends androidx.leanback.widget.Presenter {
    ctor public VerticalGridPresenter();
    ctor public VerticalGridPresenter(int);
    ctor public VerticalGridPresenter(int, boolean);
    method public final boolean areChildRoundedCornersEnabled();
    method protected androidx.leanback.widget.VerticalGridPresenter.ViewHolder createGridViewHolder(android.view.ViewGroup);
    method protected androidx.leanback.widget.ShadowOverlayHelper.Options createShadowOverlayOptions();
    method public final void enableChildRoundedCorners(boolean);
    method public final int getFocusZoomFactor();
    method public final boolean getKeepChildForeground();
    method public int getNumberOfColumns();
    method public final androidx.leanback.widget.OnItemViewClickedListener getOnItemViewClickedListener();
    method public final androidx.leanback.widget.OnItemViewSelectedListener getOnItemViewSelectedListener();
    method public final boolean getShadowEnabled();
    method protected void initializeGridViewHolder(androidx.leanback.widget.VerticalGridPresenter.ViewHolder);
    method public final boolean isFocusDimmerUsed();
    method public boolean isUsingDefaultShadow();
    method public boolean isUsingZOrder(android.content.Context);
    method public void onBindViewHolder(androidx.leanback.widget.Presenter.ViewHolder, java.lang.Object);
    method public final androidx.leanback.widget.VerticalGridPresenter.ViewHolder onCreateViewHolder(android.view.ViewGroup);
    method public void onUnbindViewHolder(androidx.leanback.widget.Presenter.ViewHolder);
    method public void setEntranceTransitionState(androidx.leanback.widget.VerticalGridPresenter.ViewHolder, boolean);
    method public final void setKeepChildForeground(boolean);
    method public void setNumberOfColumns(int);
    method public final void setOnItemViewClickedListener(androidx.leanback.widget.OnItemViewClickedListener);
    method public final void setOnItemViewSelectedListener(androidx.leanback.widget.OnItemViewSelectedListener);
    method public final void setShadowEnabled(boolean);
  }

  public static class VerticalGridPresenter.ViewHolder extends androidx.leanback.widget.Presenter.ViewHolder {
    ctor public VerticalGridPresenter.ViewHolder(androidx.leanback.widget.VerticalGridView);
    method public androidx.leanback.widget.VerticalGridView getGridView();
  }

  public class VerticalGridView extends androidx.leanback.widget.BaseGridView {
    ctor public VerticalGridView(android.content.Context);
    ctor public VerticalGridView(android.content.Context, android.util.AttributeSet);
    ctor public VerticalGridView(android.content.Context, android.util.AttributeSet, int);
    method protected void initAttributes(android.content.Context, android.util.AttributeSet);
    method public void setColumnWidth(int);
    method public void setNumColumns(int);
  }

  public abstract interface ViewHolderTask {
    method public abstract void run(androidx.recyclerview.widget.RecyclerView.ViewHolder);
  }

}

package androidx.leanback.widget.picker {

  public class DatePicker extends androidx.leanback.widget.picker.Picker {
    ctor public DatePicker(android.content.Context, android.util.AttributeSet);
    ctor public DatePicker(android.content.Context, android.util.AttributeSet, int);
    method public long getDate();
    method public java.lang.String getDatePickerFormat();
    method public long getMaxDate();
    method public long getMinDate();
    method public final void onColumnValueChanged(int, int);
    method public void setDate(long);
    method public void setDate(int, int, int, boolean);
    method public void setDatePickerFormat(java.lang.String);
    method public void setMaxDate(long);
    method public void setMinDate(long);
  }

  public class Picker extends android.widget.FrameLayout {
    ctor public Picker(android.content.Context, android.util.AttributeSet);
    ctor public Picker(android.content.Context, android.util.AttributeSet, int);
    method public void addOnValueChangedListener(androidx.leanback.widget.picker.Picker.PickerValueListener);
    method public float getActivatedVisibleItemCount();
    method public androidx.leanback.widget.picker.PickerColumn getColumnAt(int);
    method public int getColumnsCount();
    method protected int getPickerItemHeightPixels();
    method public final int getPickerItemLayoutId();
    method public final int getPickerItemTextViewId();
    method public int getSelectedColumn();
    method public final deprecated java.lang.CharSequence getSeparator();
    method public final java.util.List<java.lang.CharSequence> getSeparators();
    method public float getVisibleItemCount();
    method public void onColumnValueChanged(int, int);
    method public void removeOnValueChangedListener(androidx.leanback.widget.picker.Picker.PickerValueListener);
    method public void setActivatedVisibleItemCount(float);
    method public void setColumnAt(int, androidx.leanback.widget.picker.PickerColumn);
    method public void setColumnValue(int, int, boolean);
    method public void setColumns(java.util.List<androidx.leanback.widget.picker.PickerColumn>);
    method public final void setPickerItemLayoutId(int);
    method public final void setPickerItemTextViewId(int);
    method public void setSelectedColumn(int);
    method public final void setSeparator(java.lang.CharSequence);
    method public final void setSeparators(java.util.List<java.lang.CharSequence>);
    method public void setVisibleItemCount(float);
  }

  public static abstract interface Picker.PickerValueListener {
    method public abstract void onValueChanged(androidx.leanback.widget.picker.Picker, int);
  }

  public class PickerColumn {
    ctor public PickerColumn();
    method public int getCount();
    method public int getCurrentValue();
    method public java.lang.CharSequence getLabelFor(int);
    method public java.lang.String getLabelFormat();
    method public int getMaxValue();
    method public int getMinValue();
    method public java.lang.CharSequence[] getStaticLabels();
    method public void setCurrentValue(int);
    method public void setLabelFormat(java.lang.String);
    method public void setMaxValue(int);
    method public void setMinValue(int);
    method public void setStaticLabels(java.lang.CharSequence[]);
  }

  public class PinPicker extends androidx.leanback.widget.picker.Picker {
    ctor public PinPicker(android.content.Context, android.util.AttributeSet);
    ctor public PinPicker(android.content.Context, android.util.AttributeSet, int);
    method public java.lang.String getPin();
    method public void resetPin();
    method public void setNumberOfColumns(int);
  }

  public class TimePicker extends androidx.leanback.widget.picker.Picker {
    ctor public TimePicker(android.content.Context, android.util.AttributeSet);
    ctor public TimePicker(android.content.Context, android.util.AttributeSet, int);
    method public int getHour();
    method public int getMinute();
    method public boolean is24Hour();
    method public boolean isPm();
    method public void setHour(int);
    method public void setIs24Hour(boolean);
    method public void setMinute(int);
  }

}
<|MERGE_RESOLUTION|>--- conflicted
+++ resolved
@@ -1,189 +1,97 @@
+// Signature format: 3.0
 package androidx.leanback.app {
 
   public final class BackgroundManager {
-    method public void attach(android.view.Window);
-    method public void attachToView(android.view.View);
+    method public void attach(android.view.Window!);
+    method public void attachToView(android.view.View!);
     method public void clearDrawable();
-    method public int getColor();
-    method public deprecated android.graphics.drawable.Drawable getDefaultDimLayer();
-    method public deprecated android.graphics.drawable.Drawable getDimLayer();
-    method public android.graphics.drawable.Drawable getDrawable();
-    method public static androidx.leanback.app.BackgroundManager getInstance(android.app.Activity);
+    method @ColorInt public int getColor();
+    method @Deprecated public android.graphics.drawable.Drawable! getDefaultDimLayer();
+    method @Deprecated public android.graphics.drawable.Drawable! getDimLayer();
+    method public android.graphics.drawable.Drawable! getDrawable();
+    method public static androidx.leanback.app.BackgroundManager! getInstance(android.app.Activity!);
     method public boolean isAttached();
     method public boolean isAutoReleaseOnStop();
     method public void release();
     method public void setAutoReleaseOnStop(boolean);
-    method public void setBitmap(android.graphics.Bitmap);
-    method public void setColor(int);
-    method public deprecated void setDimLayer(android.graphics.drawable.Drawable);
-    method public void setDrawable(android.graphics.drawable.Drawable);
+    method public void setBitmap(android.graphics.Bitmap!);
+    method public void setColor(@ColorInt int);
+    method @Deprecated public void setDimLayer(android.graphics.drawable.Drawable!);
+    method public void setDrawable(android.graphics.drawable.Drawable!);
     method public void setThemeDrawableResourceId(int);
   }
 
-  public deprecated class BaseFragment extends androidx.leanback.app.BrandedFragment {
-    method protected java.lang.Object createEntranceTransition();
-    method public final androidx.leanback.app.ProgressBarManager getProgressBarManager();
+  @Deprecated public class BaseFragment extends androidx.leanback.app.BrandedFragment {
+    method @Deprecated protected Object! createEntranceTransition();
+    method @Deprecated public final androidx.leanback.app.ProgressBarManager! getProgressBarManager();
+    method @Deprecated public void onCreate(android.os.Bundle!);
+    method @Deprecated protected void onEntranceTransitionEnd();
+    method @Deprecated protected void onEntranceTransitionPrepare();
+    method @Deprecated protected void onEntranceTransitionStart();
+    method @Deprecated public void prepareEntranceTransition();
+    method @Deprecated protected void runEntranceTransition(Object!);
+    method @Deprecated public void startEntranceTransition();
+  }
+
+  public class BaseSupportFragment extends androidx.leanback.app.BrandedSupportFragment {
+    method protected Object! createEntranceTransition();
+    method public final androidx.leanback.app.ProgressBarManager! getProgressBarManager();
     method protected void onEntranceTransitionEnd();
     method protected void onEntranceTransitionPrepare();
     method protected void onEntranceTransitionStart();
     method public void prepareEntranceTransition();
-    method protected void runEntranceTransition(java.lang.Object);
+    method protected void runEntranceTransition(Object!);
     method public void startEntranceTransition();
   }
 
-  public class BaseSupportFragment extends androidx.leanback.app.BrandedSupportFragment {
-    method protected java.lang.Object createEntranceTransition();
-    method public final androidx.leanback.app.ProgressBarManager getProgressBarManager();
-    method protected void onEntranceTransitionEnd();
-    method protected void onEntranceTransitionPrepare();
-    method protected void onEntranceTransitionStart();
-    method public void prepareEntranceTransition();
-    method protected void runEntranceTransition(java.lang.Object);
-    method public void startEntranceTransition();
-  }
-
-  public deprecated class BrandedFragment extends android.app.Fragment {
-    ctor public BrandedFragment();
-    method public android.graphics.drawable.Drawable getBadgeDrawable();
+  @Deprecated public class BrandedFragment extends android.app.Fragment {
+    ctor @Deprecated public BrandedFragment();
+    method @Deprecated public android.graphics.drawable.Drawable! getBadgeDrawable();
+    method @Deprecated public int getSearchAffordanceColor();
+    method @Deprecated public androidx.leanback.widget.SearchOrbView.Colors! getSearchAffordanceColors();
+    method @Deprecated public CharSequence! getTitle();
+    method @Deprecated public android.view.View! getTitleView();
+    method @Deprecated public androidx.leanback.widget.TitleViewAdapter! getTitleViewAdapter();
+    method @Deprecated public void installTitleView(android.view.LayoutInflater!, android.view.ViewGroup!, android.os.Bundle!);
+    method @Deprecated public final boolean isShowingTitle();
+    method @Deprecated public void onDestroyView();
+    method @Deprecated public android.view.View! onInflateTitleView(android.view.LayoutInflater!, android.view.ViewGroup!, android.os.Bundle!);
+    method @Deprecated public void onPause();
+    method @Deprecated public void onResume();
+    method @Deprecated public void onSaveInstanceState(android.os.Bundle!);
+    method @Deprecated public void onStart();
+    method @Deprecated public void onViewCreated(android.view.View, android.os.Bundle?);
+    method @Deprecated public void setBadgeDrawable(android.graphics.drawable.Drawable!);
+    method @Deprecated public void setOnSearchClickedListener(android.view.View.OnClickListener!);
+    method @Deprecated public void setSearchAffordanceColor(int);
+    method @Deprecated public void setSearchAffordanceColors(androidx.leanback.widget.SearchOrbView.Colors!);
+    method @Deprecated public void setTitle(CharSequence!);
+    method @Deprecated public void setTitleView(android.view.View!);
+    method @Deprecated public void showTitle(boolean);
+    method @Deprecated public void showTitle(int);
+  }
+
+  public class BrandedSupportFragment extends androidx.fragment.app.Fragment {
+    ctor public BrandedSupportFragment();
+    method public android.graphics.drawable.Drawable! getBadgeDrawable();
     method public int getSearchAffordanceColor();
-    method public androidx.leanback.widget.SearchOrbView.Colors getSearchAffordanceColors();
-    method public java.lang.CharSequence getTitle();
-    method public android.view.View getTitleView();
-    method public androidx.leanback.widget.TitleViewAdapter getTitleViewAdapter();
-    method public void installTitleView(android.view.LayoutInflater, android.view.ViewGroup, android.os.Bundle);
+    method public androidx.leanback.widget.SearchOrbView.Colors! getSearchAffordanceColors();
+    method public CharSequence! getTitle();
+    method public android.view.View! getTitleView();
+    method public androidx.leanback.widget.TitleViewAdapter! getTitleViewAdapter();
+    method public void installTitleView(android.view.LayoutInflater!, android.view.ViewGroup!, android.os.Bundle!);
     method public final boolean isShowingTitle();
-    method public android.view.View onInflateTitleView(android.view.LayoutInflater, android.view.ViewGroup, android.os.Bundle);
-    method public void setBadgeDrawable(android.graphics.drawable.Drawable);
-    method public void setOnSearchClickedListener(android.view.View.OnClickListener);
+    method public android.view.View! onInflateTitleView(android.view.LayoutInflater!, android.view.ViewGroup!, android.os.Bundle!);
+    method public void setBadgeDrawable(android.graphics.drawable.Drawable!);
+    method public void setOnSearchClickedListener(android.view.View.OnClickListener!);
     method public void setSearchAffordanceColor(int);
-    method public void setSearchAffordanceColors(androidx.leanback.widget.SearchOrbView.Colors);
-    method public void setTitle(java.lang.CharSequence);
-    method public void setTitleView(android.view.View);
+    method public void setSearchAffordanceColors(androidx.leanback.widget.SearchOrbView.Colors!);
+    method public void setTitle(CharSequence!);
+    method public void setTitleView(android.view.View!);
     method public void showTitle(boolean);
     method public void showTitle(int);
   }
 
-  public class BrandedSupportFragment extends androidx.fragment.app.Fragment {
-    ctor public BrandedSupportFragment();
-    method public android.graphics.drawable.Drawable getBadgeDrawable();
-    method public int getSearchAffordanceColor();
-    method public androidx.leanback.widget.SearchOrbView.Colors getSearchAffordanceColors();
-    method public java.lang.CharSequence getTitle();
-    method public android.view.View getTitleView();
-    method public androidx.leanback.widget.TitleViewAdapter getTitleViewAdapter();
-    method public void installTitleView(android.view.LayoutInflater, android.view.ViewGroup, android.os.Bundle);
-    method public final boolean isShowingTitle();
-    method public android.view.View onInflateTitleView(android.view.LayoutInflater, android.view.ViewGroup, android.os.Bundle);
-    method public void setBadgeDrawable(android.graphics.drawable.Drawable);
-    method public void setOnSearchClickedListener(android.view.View.OnClickListener);
-    method public void setSearchAffordanceColor(int);
-    method public void setSearchAffordanceColors(androidx.leanback.widget.SearchOrbView.Colors);
-    method public void setTitle(java.lang.CharSequence);
-    method public void setTitleView(android.view.View);
-    method public void showTitle(boolean);
-    method public void showTitle(int);
-  }
-
-<<<<<<< HEAD
-  public deprecated class BrowseFragment extends androidx.leanback.app.BaseFragment {
-    ctor public BrowseFragment();
-    method public static android.os.Bundle createArgs(android.os.Bundle, java.lang.String, int);
-    method public void enableMainFragmentScaling(boolean);
-    method public deprecated void enableRowScaling(boolean);
-    method public androidx.leanback.widget.ObjectAdapter getAdapter();
-    method public int getBrandColor();
-    method public androidx.leanback.app.HeadersFragment getHeadersFragment();
-    method public int getHeadersState();
-    method public android.app.Fragment getMainFragment();
-    method public final androidx.leanback.app.BrowseFragment.MainFragmentAdapterRegistry getMainFragmentRegistry();
-    method public androidx.leanback.widget.OnItemViewClickedListener getOnItemViewClickedListener();
-    method public androidx.leanback.widget.OnItemViewSelectedListener getOnItemViewSelectedListener();
-    method public androidx.leanback.app.RowsFragment getRowsFragment();
-    method public int getSelectedPosition();
-    method public androidx.leanback.widget.RowPresenter.ViewHolder getSelectedRowViewHolder();
-    method public final boolean isHeadersTransitionOnBackEnabled();
-    method public boolean isInHeadersTransition();
-    method public boolean isShowingHeaders();
-    method public androidx.leanback.app.HeadersFragment onCreateHeadersFragment();
-    method public void setAdapter(androidx.leanback.widget.ObjectAdapter);
-    method public void setBrandColor(int);
-    method public void setBrowseTransitionListener(androidx.leanback.app.BrowseFragment.BrowseTransitionListener);
-    method public void setHeaderPresenterSelector(androidx.leanback.widget.PresenterSelector);
-    method public void setHeadersState(int);
-    method public final void setHeadersTransitionOnBackEnabled(boolean);
-    method public void setOnItemViewClickedListener(androidx.leanback.widget.OnItemViewClickedListener);
-    method public void setOnItemViewSelectedListener(androidx.leanback.widget.OnItemViewSelectedListener);
-    method public void setSelectedPosition(int);
-    method public void setSelectedPosition(int, boolean);
-    method public void setSelectedPosition(int, boolean, androidx.leanback.widget.Presenter.ViewHolderTask);
-    method public void startHeadersTransition(boolean);
-    field public static final int HEADERS_DISABLED = 3; // 0x3
-    field public static final int HEADERS_ENABLED = 1; // 0x1
-    field public static final int HEADERS_HIDDEN = 2; // 0x2
-  }
-
-  public static deprecated class BrowseFragment.BrowseTransitionListener {
-    ctor public BrowseFragment.BrowseTransitionListener();
-    method public void onHeadersTransitionStart(boolean);
-    method public void onHeadersTransitionStop(boolean);
-  }
-
-  public static abstract deprecated class BrowseFragment.FragmentFactory<T extends android.app.Fragment> {
-    ctor public BrowseFragment.FragmentFactory();
-    method public abstract T createFragment(java.lang.Object);
-  }
-
-  public static abstract deprecated interface BrowseFragment.FragmentHost {
-    method public abstract void notifyDataReady(androidx.leanback.app.BrowseFragment.MainFragmentAdapter);
-    method public abstract void notifyViewCreated(androidx.leanback.app.BrowseFragment.MainFragmentAdapter);
-    method public abstract void showTitleView(boolean);
-  }
-
-  public static deprecated class BrowseFragment.ListRowFragmentFactory extends androidx.leanback.app.BrowseFragment.FragmentFactory {
-    ctor public BrowseFragment.ListRowFragmentFactory();
-    method public androidx.leanback.app.RowsFragment createFragment(java.lang.Object);
-  }
-
-  public static deprecated class BrowseFragment.MainFragmentAdapter<T extends android.app.Fragment> {
-    ctor public BrowseFragment.MainFragmentAdapter(T);
-    method public final T getFragment();
-    method public final androidx.leanback.app.BrowseFragment.FragmentHost getFragmentHost();
-    method public boolean isScalingEnabled();
-    method public boolean isScrolling();
-    method public void onTransitionEnd();
-    method public boolean onTransitionPrepare();
-    method public void onTransitionStart();
-    method public void setAlignment(int);
-    method public void setEntranceTransitionState(boolean);
-    method public void setExpand(boolean);
-    method public void setScalingEnabled(boolean);
-  }
-
-  public static abstract deprecated interface BrowseFragment.MainFragmentAdapterProvider {
-    method public abstract androidx.leanback.app.BrowseFragment.MainFragmentAdapter getMainFragmentAdapter();
-  }
-
-  public static final deprecated class BrowseFragment.MainFragmentAdapterRegistry {
-    ctor public BrowseFragment.MainFragmentAdapterRegistry();
-    method public android.app.Fragment createFragment(java.lang.Object);
-    method public void registerFragment(java.lang.Class, androidx.leanback.app.BrowseFragment.FragmentFactory);
-  }
-
-  public static deprecated class BrowseFragment.MainFragmentRowsAdapter<T extends android.app.Fragment> {
-    ctor public BrowseFragment.MainFragmentRowsAdapter(T);
-    method public androidx.leanback.widget.RowPresenter.ViewHolder findRowViewHolderByPosition(int);
-    method public final T getFragment();
-    method public int getSelectedPosition();
-    method public void setAdapter(androidx.leanback.widget.ObjectAdapter);
-    method public void setOnItemViewClickedListener(androidx.leanback.widget.OnItemViewClickedListener);
-    method public void setOnItemViewSelectedListener(androidx.leanback.widget.OnItemViewSelectedListener);
-    method public void setSelectedPosition(int, boolean, androidx.leanback.widget.Presenter.ViewHolderTask);
-    method public void setSelectedPosition(int, boolean);
-  }
-
-  public static abstract deprecated interface BrowseFragment.MainFragmentRowsAdapterProvider {
-    method public abstract androidx.leanback.app.BrowseFragment.MainFragmentRowsAdapter getMainFragmentRowsAdapter();
-=======
   @Deprecated public class BrowseFragment extends androidx.leanback.app.BaseFragment {
     method @Deprecated public static android.os.Bundle! createArgs(android.os.Bundle!, String!, int);
     method @Deprecated public void enableMainFragmentScaling(boolean);
@@ -284,40 +192,38 @@
 
   @Deprecated public static interface BrowseFragment.MainFragmentRowsAdapterProvider {
     method @Deprecated public androidx.leanback.app.BrowseFragment.MainFragmentRowsAdapter! getMainFragmentRowsAdapter();
->>>>>>> d55bc89b
   }
 
   public class BrowseSupportFragment extends androidx.leanback.app.BaseSupportFragment {
-    ctor public BrowseSupportFragment();
-    method public static android.os.Bundle createArgs(android.os.Bundle, java.lang.String, int);
+    method public static android.os.Bundle! createArgs(android.os.Bundle!, String!, int);
     method public void enableMainFragmentScaling(boolean);
-    method public deprecated void enableRowScaling(boolean);
-    method public androidx.leanback.widget.ObjectAdapter getAdapter();
-    method public int getBrandColor();
+    method @Deprecated public void enableRowScaling(boolean);
+    method public androidx.leanback.widget.ObjectAdapter! getAdapter();
+    method @ColorInt public int getBrandColor();
     method public int getHeadersState();
-    method public androidx.leanback.app.HeadersSupportFragment getHeadersSupportFragment();
-    method public androidx.fragment.app.Fragment getMainFragment();
-    method public final androidx.leanback.app.BrowseSupportFragment.MainFragmentAdapterRegistry getMainFragmentRegistry();
-    method public androidx.leanback.widget.OnItemViewClickedListener getOnItemViewClickedListener();
-    method public androidx.leanback.widget.OnItemViewSelectedListener getOnItemViewSelectedListener();
-    method public androidx.leanback.app.RowsSupportFragment getRowsSupportFragment();
+    method public androidx.leanback.app.HeadersSupportFragment! getHeadersSupportFragment();
+    method public androidx.fragment.app.Fragment! getMainFragment();
+    method public final androidx.leanback.app.BrowseSupportFragment.MainFragmentAdapterRegistry! getMainFragmentRegistry();
+    method public androidx.leanback.widget.OnItemViewClickedListener! getOnItemViewClickedListener();
+    method public androidx.leanback.widget.OnItemViewSelectedListener! getOnItemViewSelectedListener();
+    method public androidx.leanback.app.RowsSupportFragment! getRowsSupportFragment();
     method public int getSelectedPosition();
-    method public androidx.leanback.widget.RowPresenter.ViewHolder getSelectedRowViewHolder();
+    method public androidx.leanback.widget.RowPresenter.ViewHolder! getSelectedRowViewHolder();
     method public final boolean isHeadersTransitionOnBackEnabled();
     method public boolean isInHeadersTransition();
     method public boolean isShowingHeaders();
-    method public androidx.leanback.app.HeadersSupportFragment onCreateHeadersSupportFragment();
-    method public void setAdapter(androidx.leanback.widget.ObjectAdapter);
-    method public void setBrandColor(int);
-    method public void setBrowseTransitionListener(androidx.leanback.app.BrowseSupportFragment.BrowseTransitionListener);
-    method public void setHeaderPresenterSelector(androidx.leanback.widget.PresenterSelector);
+    method public androidx.leanback.app.HeadersSupportFragment! onCreateHeadersSupportFragment();
+    method public void setAdapter(androidx.leanback.widget.ObjectAdapter!);
+    method public void setBrandColor(@ColorInt int);
+    method public void setBrowseTransitionListener(androidx.leanback.app.BrowseSupportFragment.BrowseTransitionListener!);
+    method public void setHeaderPresenterSelector(androidx.leanback.widget.PresenterSelector!);
     method public void setHeadersState(int);
     method public final void setHeadersTransitionOnBackEnabled(boolean);
-    method public void setOnItemViewClickedListener(androidx.leanback.widget.OnItemViewClickedListener);
-    method public void setOnItemViewSelectedListener(androidx.leanback.widget.OnItemViewSelectedListener);
+    method public void setOnItemViewClickedListener(androidx.leanback.widget.OnItemViewClickedListener!);
+    method public void setOnItemViewSelectedListener(androidx.leanback.widget.OnItemViewSelectedListener!);
     method public void setSelectedPosition(int);
     method public void setSelectedPosition(int, boolean);
-    method public void setSelectedPosition(int, boolean, androidx.leanback.widget.Presenter.ViewHolderTask);
+    method public void setSelectedPosition(int, boolean, androidx.leanback.widget.Presenter.ViewHolderTask!);
     method public void startHeadersTransition(boolean);
     field public static final int HEADERS_DISABLED = 3; // 0x3
     field public static final int HEADERS_ENABLED = 1; // 0x1
@@ -330,26 +236,26 @@
     method public void onHeadersTransitionStop(boolean);
   }
 
-  public static abstract class BrowseSupportFragment.FragmentFactory<T extends androidx.fragment.app.Fragment> {
+  public abstract static class BrowseSupportFragment.FragmentFactory<T extends androidx.fragment.app.Fragment> {
     ctor public BrowseSupportFragment.FragmentFactory();
-    method public abstract T createFragment(java.lang.Object);
-  }
-
-  public static abstract interface BrowseSupportFragment.FragmentHost {
-    method public abstract void notifyDataReady(androidx.leanback.app.BrowseSupportFragment.MainFragmentAdapter);
-    method public abstract void notifyViewCreated(androidx.leanback.app.BrowseSupportFragment.MainFragmentAdapter);
-    method public abstract void showTitleView(boolean);
-  }
-
-  public static class BrowseSupportFragment.ListRowFragmentFactory extends androidx.leanback.app.BrowseSupportFragment.FragmentFactory {
+    method public abstract T! createFragment(Object!);
+  }
+
+  public static interface BrowseSupportFragment.FragmentHost {
+    method public void notifyDataReady(androidx.leanback.app.BrowseSupportFragment.MainFragmentAdapter!);
+    method public void notifyViewCreated(androidx.leanback.app.BrowseSupportFragment.MainFragmentAdapter!);
+    method public void showTitleView(boolean);
+  }
+
+  public static class BrowseSupportFragment.ListRowFragmentFactory extends androidx.leanback.app.BrowseSupportFragment.FragmentFactory<androidx.leanback.app.RowsSupportFragment> {
     ctor public BrowseSupportFragment.ListRowFragmentFactory();
-    method public androidx.leanback.app.RowsSupportFragment createFragment(java.lang.Object);
+    method public androidx.leanback.app.RowsSupportFragment! createFragment(Object!);
   }
 
   public static class BrowseSupportFragment.MainFragmentAdapter<T extends androidx.fragment.app.Fragment> {
-    ctor public BrowseSupportFragment.MainFragmentAdapter(T);
-    method public final T getFragment();
-    method public final androidx.leanback.app.BrowseSupportFragment.FragmentHost getFragmentHost();
+    ctor public BrowseSupportFragment.MainFragmentAdapter(T!);
+    method public final T! getFragment();
+    method public final androidx.leanback.app.BrowseSupportFragment.FragmentHost! getFragmentHost();
     method public boolean isScalingEnabled();
     method public boolean isScrolling();
     method public void onTransitionEnd();
@@ -361,211 +267,141 @@
     method public void setScalingEnabled(boolean);
   }
 
-  public static abstract interface BrowseSupportFragment.MainFragmentAdapterProvider {
-    method public abstract androidx.leanback.app.BrowseSupportFragment.MainFragmentAdapter getMainFragmentAdapter();
+  public static interface BrowseSupportFragment.MainFragmentAdapterProvider {
+    method public androidx.leanback.app.BrowseSupportFragment.MainFragmentAdapter! getMainFragmentAdapter();
   }
 
   public static final class BrowseSupportFragment.MainFragmentAdapterRegistry {
     ctor public BrowseSupportFragment.MainFragmentAdapterRegistry();
-<<<<<<< HEAD
-    method public androidx.fragment.app.Fragment createFragment(java.lang.Object);
-    method public void registerFragment(java.lang.Class, androidx.leanback.app.BrowseSupportFragment.FragmentFactory);
-=======
     method public androidx.fragment.app.Fragment! createFragment(Object!);
     method public void registerFragment(Class<?>!, androidx.leanback.app.BrowseSupportFragment.FragmentFactory!);
->>>>>>> d55bc89b
   }
 
   public static class BrowseSupportFragment.MainFragmentRowsAdapter<T extends androidx.fragment.app.Fragment> {
-    ctor public BrowseSupportFragment.MainFragmentRowsAdapter(T);
-    method public androidx.leanback.widget.RowPresenter.ViewHolder findRowViewHolderByPosition(int);
-    method public final T getFragment();
+    ctor public BrowseSupportFragment.MainFragmentRowsAdapter(T!);
+    method public androidx.leanback.widget.RowPresenter.ViewHolder! findRowViewHolderByPosition(int);
+    method public final T! getFragment();
     method public int getSelectedPosition();
-    method public void setAdapter(androidx.leanback.widget.ObjectAdapter);
-    method public void setOnItemViewClickedListener(androidx.leanback.widget.OnItemViewClickedListener);
-    method public void setOnItemViewSelectedListener(androidx.leanback.widget.OnItemViewSelectedListener);
-    method public void setSelectedPosition(int, boolean, androidx.leanback.widget.Presenter.ViewHolderTask);
+    method public void setAdapter(androidx.leanback.widget.ObjectAdapter!);
+    method public void setOnItemViewClickedListener(androidx.leanback.widget.OnItemViewClickedListener!);
+    method public void setOnItemViewSelectedListener(androidx.leanback.widget.OnItemViewSelectedListener!);
+    method public void setSelectedPosition(int, boolean, androidx.leanback.widget.Presenter.ViewHolderTask!);
     method public void setSelectedPosition(int, boolean);
   }
 
-  public static abstract interface BrowseSupportFragment.MainFragmentRowsAdapterProvider {
-    method public abstract androidx.leanback.app.BrowseSupportFragment.MainFragmentRowsAdapter getMainFragmentRowsAdapter();
-  }
-
-  public deprecated class DetailsFragment extends androidx.leanback.app.BaseFragment {
-    ctor public DetailsFragment();
-    method public androidx.leanback.widget.ObjectAdapter getAdapter();
-    method public androidx.leanback.widget.BaseOnItemViewClickedListener getOnItemViewClickedListener();
-    method public androidx.leanback.widget.DetailsParallax getParallax();
-    method public androidx.leanback.app.RowsFragment getRowsFragment();
-    method protected deprecated android.view.View inflateTitle(android.view.LayoutInflater, android.view.ViewGroup, android.os.Bundle);
-    method protected void onSetDetailsOverviewRowStatus(androidx.leanback.widget.FullWidthDetailsOverviewRowPresenter, androidx.leanback.widget.FullWidthDetailsOverviewRowPresenter.ViewHolder, int, int, int);
-    method protected void onSetRowStatus(androidx.leanback.widget.RowPresenter, androidx.leanback.widget.RowPresenter.ViewHolder, int, int, int);
-    method public void setAdapter(androidx.leanback.widget.ObjectAdapter);
-    method public void setOnItemViewClickedListener(androidx.leanback.widget.BaseOnItemViewClickedListener);
-    method public void setOnItemViewSelectedListener(androidx.leanback.widget.BaseOnItemViewSelectedListener);
+  public static interface BrowseSupportFragment.MainFragmentRowsAdapterProvider {
+    method public androidx.leanback.app.BrowseSupportFragment.MainFragmentRowsAdapter! getMainFragmentRowsAdapter();
+  }
+
+  @Deprecated public class DetailsFragment extends androidx.leanback.app.BaseFragment {
+    method @Deprecated public androidx.leanback.widget.ObjectAdapter! getAdapter();
+    method @Deprecated public androidx.leanback.widget.BaseOnItemViewClickedListener! getOnItemViewClickedListener();
+    method @Deprecated public androidx.leanback.widget.DetailsParallax! getParallax();
+    method @Deprecated public androidx.leanback.app.RowsFragment! getRowsFragment();
+    method @Deprecated protected android.view.View! inflateTitle(android.view.LayoutInflater!, android.view.ViewGroup!, android.os.Bundle!);
+    method @Deprecated public android.view.View! onCreateView(android.view.LayoutInflater!, android.view.ViewGroup!, android.os.Bundle!);
+    method @Deprecated protected void onSetDetailsOverviewRowStatus(androidx.leanback.widget.FullWidthDetailsOverviewRowPresenter!, androidx.leanback.widget.FullWidthDetailsOverviewRowPresenter.ViewHolder!, int, int, int);
+    method @Deprecated protected void onSetRowStatus(androidx.leanback.widget.RowPresenter!, androidx.leanback.widget.RowPresenter.ViewHolder!, int, int, int);
+    method @Deprecated public void onStop();
+    method @Deprecated public void setAdapter(androidx.leanback.widget.ObjectAdapter!);
+    method @Deprecated public void setOnItemViewClickedListener(androidx.leanback.widget.BaseOnItemViewClickedListener!);
+    method @Deprecated public void setOnItemViewSelectedListener(androidx.leanback.widget.BaseOnItemViewSelectedListener!);
+    method @Deprecated public void setSelectedPosition(int);
+    method @Deprecated public void setSelectedPosition(int, boolean);
+    method @Deprecated protected void setupDetailsOverviewRowPresenter(androidx.leanback.widget.FullWidthDetailsOverviewRowPresenter!);
+    method @Deprecated protected void setupPresenter(androidx.leanback.widget.Presenter!);
+  }
+
+  @Deprecated public class DetailsFragmentBackgroundController {
+    ctor @Deprecated public DetailsFragmentBackgroundController(androidx.leanback.app.DetailsFragment!);
+    method @Deprecated public boolean canNavigateToVideoFragment();
+    method @Deprecated public void enableParallax();
+    method @Deprecated public void enableParallax(android.graphics.drawable.Drawable, android.graphics.drawable.Drawable, androidx.leanback.widget.ParallaxTarget.PropertyValuesHolderTarget?);
+    method @Deprecated public final android.app.Fragment! findOrCreateVideoFragment();
+    method @Deprecated public final android.graphics.drawable.Drawable! getBottomDrawable();
+    method @Deprecated public final android.graphics.Bitmap! getCoverBitmap();
+    method @Deprecated public final android.graphics.drawable.Drawable! getCoverDrawable();
+    method @Deprecated public final int getParallaxDrawableMaxOffset();
+    method @Deprecated public final androidx.leanback.media.PlaybackGlue! getPlaybackGlue();
+    method @Deprecated @ColorInt public final int getSolidColor();
+    method @Deprecated public androidx.leanback.media.PlaybackGlueHost! onCreateGlueHost();
+    method @Deprecated public android.app.Fragment! onCreateVideoFragment();
+    method @Deprecated public final void setCoverBitmap(android.graphics.Bitmap!);
+    method @Deprecated public final void setParallaxDrawableMaxOffset(int);
+    method @Deprecated public final void setSolidColor(@ColorInt int);
+    method @Deprecated public void setupVideoPlayback(androidx.leanback.media.PlaybackGlue);
+    method @Deprecated public final void switchToRows();
+    method @Deprecated public final void switchToVideo();
+  }
+
+  public class DetailsSupportFragment extends androidx.leanback.app.BaseSupportFragment {
+    method public androidx.leanback.widget.ObjectAdapter! getAdapter();
+    method public androidx.leanback.widget.BaseOnItemViewClickedListener! getOnItemViewClickedListener();
+    method public androidx.leanback.widget.DetailsParallax! getParallax();
+    method public androidx.leanback.app.RowsSupportFragment! getRowsSupportFragment();
+    method @Deprecated protected android.view.View! inflateTitle(android.view.LayoutInflater!, android.view.ViewGroup!, android.os.Bundle!);
+    method protected void onSetDetailsOverviewRowStatus(androidx.leanback.widget.FullWidthDetailsOverviewRowPresenter!, androidx.leanback.widget.FullWidthDetailsOverviewRowPresenter.ViewHolder!, int, int, int);
+    method protected void onSetRowStatus(androidx.leanback.widget.RowPresenter!, androidx.leanback.widget.RowPresenter.ViewHolder!, int, int, int);
+    method public void setAdapter(androidx.leanback.widget.ObjectAdapter!);
+    method public void setOnItemViewClickedListener(androidx.leanback.widget.BaseOnItemViewClickedListener!);
+    method public void setOnItemViewSelectedListener(androidx.leanback.widget.BaseOnItemViewSelectedListener!);
     method public void setSelectedPosition(int);
     method public void setSelectedPosition(int, boolean);
-    method protected void setupDetailsOverviewRowPresenter(androidx.leanback.widget.FullWidthDetailsOverviewRowPresenter);
-    method protected void setupPresenter(androidx.leanback.widget.Presenter);
-  }
-
-  public deprecated class DetailsFragmentBackgroundController {
-    ctor public DetailsFragmentBackgroundController(androidx.leanback.app.DetailsFragment);
-    method public boolean canNavigateToVideoFragment();
+    method protected void setupDetailsOverviewRowPresenter(androidx.leanback.widget.FullWidthDetailsOverviewRowPresenter!);
+    method protected void setupPresenter(androidx.leanback.widget.Presenter!);
+  }
+
+  public class DetailsSupportFragmentBackgroundController {
+    ctor public DetailsSupportFragmentBackgroundController(androidx.leanback.app.DetailsSupportFragment!);
+    method public boolean canNavigateToVideoSupportFragment();
     method public void enableParallax();
-    method public void enableParallax(android.graphics.drawable.Drawable, android.graphics.drawable.Drawable, androidx.leanback.widget.ParallaxTarget.PropertyValuesHolderTarget);
-    method public final android.app.Fragment findOrCreateVideoFragment();
-    method public final android.graphics.drawable.Drawable getBottomDrawable();
-    method public final android.graphics.Bitmap getCoverBitmap();
-    method public final android.graphics.drawable.Drawable getCoverDrawable();
+    method public void enableParallax(android.graphics.drawable.Drawable, android.graphics.drawable.Drawable, androidx.leanback.widget.ParallaxTarget.PropertyValuesHolderTarget?);
+    method public final androidx.fragment.app.Fragment! findOrCreateVideoSupportFragment();
+    method public final android.graphics.drawable.Drawable! getBottomDrawable();
+    method public final android.graphics.Bitmap! getCoverBitmap();
+    method public final android.graphics.drawable.Drawable! getCoverDrawable();
     method public final int getParallaxDrawableMaxOffset();
-    method public final androidx.leanback.media.PlaybackGlue getPlaybackGlue();
-    method public final int getSolidColor();
-    method public androidx.leanback.media.PlaybackGlueHost onCreateGlueHost();
-    method public android.app.Fragment onCreateVideoFragment();
-    method public final void setCoverBitmap(android.graphics.Bitmap);
+    method public final androidx.leanback.media.PlaybackGlue! getPlaybackGlue();
+    method @ColorInt public final int getSolidColor();
+    method public androidx.leanback.media.PlaybackGlueHost! onCreateGlueHost();
+    method public androidx.fragment.app.Fragment! onCreateVideoSupportFragment();
+    method public final void setCoverBitmap(android.graphics.Bitmap!);
     method public final void setParallaxDrawableMaxOffset(int);
-    method public final void setSolidColor(int);
+    method public final void setSolidColor(@ColorInt int);
     method public void setupVideoPlayback(androidx.leanback.media.PlaybackGlue);
     method public final void switchToRows();
     method public final void switchToVideo();
   }
 
-  public class DetailsSupportFragment extends androidx.leanback.app.BaseSupportFragment {
-    ctor public DetailsSupportFragment();
-    method public androidx.leanback.widget.ObjectAdapter getAdapter();
-    method public androidx.leanback.widget.BaseOnItemViewClickedListener getOnItemViewClickedListener();
-    method public androidx.leanback.widget.DetailsParallax getParallax();
-    method public androidx.leanback.app.RowsSupportFragment getRowsSupportFragment();
-    method protected deprecated android.view.View inflateTitle(android.view.LayoutInflater, android.view.ViewGroup, android.os.Bundle);
-    method protected void onSetDetailsOverviewRowStatus(androidx.leanback.widget.FullWidthDetailsOverviewRowPresenter, androidx.leanback.widget.FullWidthDetailsOverviewRowPresenter.ViewHolder, int, int, int);
-    method protected void onSetRowStatus(androidx.leanback.widget.RowPresenter, androidx.leanback.widget.RowPresenter.ViewHolder, int, int, int);
-    method public void setAdapter(androidx.leanback.widget.ObjectAdapter);
-    method public void setOnItemViewClickedListener(androidx.leanback.widget.BaseOnItemViewClickedListener);
-    method public void setOnItemViewSelectedListener(androidx.leanback.widget.BaseOnItemViewSelectedListener);
-    method public void setSelectedPosition(int);
-    method public void setSelectedPosition(int, boolean);
-    method protected void setupDetailsOverviewRowPresenter(androidx.leanback.widget.FullWidthDetailsOverviewRowPresenter);
-    method protected void setupPresenter(androidx.leanback.widget.Presenter);
-  }
-
-  public class DetailsSupportFragmentBackgroundController {
-    ctor public DetailsSupportFragmentBackgroundController(androidx.leanback.app.DetailsSupportFragment);
-    method public boolean canNavigateToVideoSupportFragment();
-    method public void enableParallax();
-    method public void enableParallax(android.graphics.drawable.Drawable, android.graphics.drawable.Drawable, androidx.leanback.widget.ParallaxTarget.PropertyValuesHolderTarget);
-    method public final androidx.fragment.app.Fragment findOrCreateVideoSupportFragment();
-    method public final android.graphics.drawable.Drawable getBottomDrawable();
-    method public final android.graphics.Bitmap getCoverBitmap();
-    method public final android.graphics.drawable.Drawable getCoverDrawable();
-    method public final int getParallaxDrawableMaxOffset();
-    method public final androidx.leanback.media.PlaybackGlue getPlaybackGlue();
-    method public final int getSolidColor();
-    method public androidx.leanback.media.PlaybackGlueHost onCreateGlueHost();
-    method public androidx.fragment.app.Fragment onCreateVideoSupportFragment();
-    method public final void setCoverBitmap(android.graphics.Bitmap);
-    method public final void setParallaxDrawableMaxOffset(int);
-    method public final void setSolidColor(int);
-    method public void setupVideoPlayback(androidx.leanback.media.PlaybackGlue);
-    method public final void switchToRows();
-    method public final void switchToVideo();
-  }
-
-  public deprecated class ErrorFragment extends androidx.leanback.app.BrandedFragment {
-    ctor public ErrorFragment();
-    method public android.graphics.drawable.Drawable getBackgroundDrawable();
-    method public android.view.View.OnClickListener getButtonClickListener();
-    method public java.lang.String getButtonText();
-    method public android.graphics.drawable.Drawable getImageDrawable();
-    method public java.lang.CharSequence getMessage();
-    method public boolean isBackgroundTranslucent();
-    method public void setBackgroundDrawable(android.graphics.drawable.Drawable);
-    method public void setButtonClickListener(android.view.View.OnClickListener);
-    method public void setButtonText(java.lang.String);
-    method public void setDefaultBackground(boolean);
-    method public void setImageDrawable(android.graphics.drawable.Drawable);
-    method public void setMessage(java.lang.CharSequence);
+  @Deprecated public class ErrorFragment extends androidx.leanback.app.BrandedFragment {
+    ctor @Deprecated public ErrorFragment();
+    method @Deprecated public android.graphics.drawable.Drawable! getBackgroundDrawable();
+    method @Deprecated public android.view.View.OnClickListener! getButtonClickListener();
+    method @Deprecated public String! getButtonText();
+    method @Deprecated public android.graphics.drawable.Drawable! getImageDrawable();
+    method @Deprecated public CharSequence! getMessage();
+    method @Deprecated public boolean isBackgroundTranslucent();
+    method @Deprecated public android.view.View! onCreateView(android.view.LayoutInflater!, android.view.ViewGroup!, android.os.Bundle!);
+    method @Deprecated public void setBackgroundDrawable(android.graphics.drawable.Drawable!);
+    method @Deprecated public void setButtonClickListener(android.view.View.OnClickListener!);
+    method @Deprecated public void setButtonText(String!);
+    method @Deprecated public void setDefaultBackground(boolean);
+    method @Deprecated public void setImageDrawable(android.graphics.drawable.Drawable!);
+    method @Deprecated public void setMessage(CharSequence!);
   }
 
   public class ErrorSupportFragment extends androidx.leanback.app.BrandedSupportFragment {
     ctor public ErrorSupportFragment();
-    method public android.graphics.drawable.Drawable getBackgroundDrawable();
-    method public android.view.View.OnClickListener getButtonClickListener();
-    method public java.lang.String getButtonText();
-    method public android.graphics.drawable.Drawable getImageDrawable();
-    method public java.lang.CharSequence getMessage();
+    method public android.graphics.drawable.Drawable! getBackgroundDrawable();
+    method public android.view.View.OnClickListener! getButtonClickListener();
+    method public String! getButtonText();
+    method public android.graphics.drawable.Drawable! getImageDrawable();
+    method public CharSequence! getMessage();
     method public boolean isBackgroundTranslucent();
-    method public void setBackgroundDrawable(android.graphics.drawable.Drawable);
-    method public void setButtonClickListener(android.view.View.OnClickListener);
-    method public void setButtonText(java.lang.String);
+    method public void setBackgroundDrawable(android.graphics.drawable.Drawable!);
+    method public void setButtonClickListener(android.view.View.OnClickListener!);
+    method public void setButtonText(String!);
     method public void setDefaultBackground(boolean);
-<<<<<<< HEAD
-    method public void setImageDrawable(android.graphics.drawable.Drawable);
-    method public void setMessage(java.lang.CharSequence);
-  }
-
-  public deprecated class GuidedStepFragment extends android.app.Fragment {
-    ctor public GuidedStepFragment();
-    method public static int add(android.app.FragmentManager, androidx.leanback.app.GuidedStepFragment);
-    method public static int add(android.app.FragmentManager, androidx.leanback.app.GuidedStepFragment, int);
-    method public static int addAsRoot(android.app.Activity, androidx.leanback.app.GuidedStepFragment, int);
-    method public void collapseAction(boolean);
-    method public void collapseSubActions();
-    method public void expandAction(androidx.leanback.widget.GuidedAction, boolean);
-    method public void expandSubActions(androidx.leanback.widget.GuidedAction);
-    method public androidx.leanback.widget.GuidedAction findActionById(long);
-    method public int findActionPositionById(long);
-    method public androidx.leanback.widget.GuidedAction findButtonActionById(long);
-    method public int findButtonActionPositionById(long);
-    method public void finishGuidedStepFragments();
-    method public android.view.View getActionItemView(int);
-    method public java.util.List<androidx.leanback.widget.GuidedAction> getActions();
-    method public android.view.View getButtonActionItemView(int);
-    method public java.util.List<androidx.leanback.widget.GuidedAction> getButtonActions();
-    method public static androidx.leanback.app.GuidedStepFragment getCurrentGuidedStepFragment(android.app.FragmentManager);
-    method public androidx.leanback.widget.GuidanceStylist getGuidanceStylist();
-    method public androidx.leanback.widget.GuidedActionsStylist getGuidedActionsStylist();
-    method public androidx.leanback.widget.GuidedActionsStylist getGuidedButtonActionsStylist();
-    method public int getSelectedActionPosition();
-    method public int getSelectedButtonActionPosition();
-    method public int getUiStyle();
-    method public boolean isExpanded();
-    method public boolean isFocusOutEndAllowed();
-    method public boolean isFocusOutStartAllowed();
-    method public boolean isSubActionsExpanded();
-    method public void notifyActionChanged(int);
-    method public void notifyButtonActionChanged(int);
-    method protected void onAddSharedElementTransition(android.app.FragmentTransaction, androidx.leanback.app.GuidedStepFragment);
-    method public void onCreateActions(java.util.List<androidx.leanback.widget.GuidedAction>, android.os.Bundle);
-    method public androidx.leanback.widget.GuidedActionsStylist onCreateActionsStylist();
-    method public android.view.View onCreateBackgroundView(android.view.LayoutInflater, android.view.ViewGroup, android.os.Bundle);
-    method public void onCreateButtonActions(java.util.List<androidx.leanback.widget.GuidedAction>, android.os.Bundle);
-    method public androidx.leanback.widget.GuidedActionsStylist onCreateButtonActionsStylist();
-    method public androidx.leanback.widget.GuidanceStylist.Guidance onCreateGuidance(android.os.Bundle);
-    method public androidx.leanback.widget.GuidanceStylist onCreateGuidanceStylist();
-    method public void onGuidedActionClicked(androidx.leanback.widget.GuidedAction);
-    method public void onGuidedActionEditCanceled(androidx.leanback.widget.GuidedAction);
-    method public deprecated void onGuidedActionEdited(androidx.leanback.widget.GuidedAction);
-    method public long onGuidedActionEditedAndProceed(androidx.leanback.widget.GuidedAction);
-    method public void onGuidedActionFocused(androidx.leanback.widget.GuidedAction);
-    method protected void onProvideFragmentTransitions();
-    method public int onProvideTheme();
-    method public boolean onSubGuidedActionClicked(androidx.leanback.widget.GuidedAction);
-    method public void openInEditMode(androidx.leanback.widget.GuidedAction);
-    method public void popBackStackToGuidedStepFragment(java.lang.Class, int);
-    method public void setActions(java.util.List<androidx.leanback.widget.GuidedAction>);
-    method public void setActionsDiffCallback(androidx.leanback.widget.DiffCallback<androidx.leanback.widget.GuidedAction>);
-    method public void setButtonActions(java.util.List<androidx.leanback.widget.GuidedAction>);
-    method public void setSelectedActionPosition(int);
-    method public void setSelectedButtonActionPosition(int);
-    method public void setUiStyle(int);
-    field public static final java.lang.String EXTRA_UI_STYLE = "uiStyle";
-    field public static final int UI_STYLE_ACTIVITY_ROOT = 2; // 0x2
-    field public static final deprecated int UI_STYLE_DEFAULT = 0; // 0x0
-    field public static final int UI_STYLE_ENTRANCE = 1; // 0x1
-    field public static final int UI_STYLE_REPLACE = 0; // 0x0
-=======
     method public void setImageDrawable(android.graphics.drawable.Drawable!);
     method public void setMessage(CharSequence!);
   }
@@ -635,31 +471,30 @@
     field @Deprecated public static final int UI_STYLE_DEFAULT = 0; // 0x0
     field @Deprecated public static final int UI_STYLE_ENTRANCE = 1; // 0x1
     field @Deprecated public static final int UI_STYLE_REPLACE = 0; // 0x0
->>>>>>> d55bc89b
   }
 
   public class GuidedStepSupportFragment extends androidx.fragment.app.Fragment {
     ctor public GuidedStepSupportFragment();
-    method public static int add(androidx.fragment.app.FragmentManager, androidx.leanback.app.GuidedStepSupportFragment);
-    method public static int add(androidx.fragment.app.FragmentManager, androidx.leanback.app.GuidedStepSupportFragment, int);
-    method public static int addAsRoot(androidx.fragment.app.FragmentActivity, androidx.leanback.app.GuidedStepSupportFragment, int);
+    method public static int add(androidx.fragment.app.FragmentManager!, androidx.leanback.app.GuidedStepSupportFragment!);
+    method public static int add(androidx.fragment.app.FragmentManager!, androidx.leanback.app.GuidedStepSupportFragment!, int);
+    method public static int addAsRoot(androidx.fragment.app.FragmentActivity!, androidx.leanback.app.GuidedStepSupportFragment!, int);
     method public void collapseAction(boolean);
     method public void collapseSubActions();
-    method public void expandAction(androidx.leanback.widget.GuidedAction, boolean);
-    method public void expandSubActions(androidx.leanback.widget.GuidedAction);
-    method public androidx.leanback.widget.GuidedAction findActionById(long);
+    method public void expandAction(androidx.leanback.widget.GuidedAction!, boolean);
+    method public void expandSubActions(androidx.leanback.widget.GuidedAction!);
+    method public androidx.leanback.widget.GuidedAction! findActionById(long);
     method public int findActionPositionById(long);
-    method public androidx.leanback.widget.GuidedAction findButtonActionById(long);
+    method public androidx.leanback.widget.GuidedAction! findButtonActionById(long);
     method public int findButtonActionPositionById(long);
     method public void finishGuidedStepSupportFragments();
-    method public android.view.View getActionItemView(int);
-    method public java.util.List<androidx.leanback.widget.GuidedAction> getActions();
-    method public android.view.View getButtonActionItemView(int);
-    method public java.util.List<androidx.leanback.widget.GuidedAction> getButtonActions();
-    method public static androidx.leanback.app.GuidedStepSupportFragment getCurrentGuidedStepSupportFragment(androidx.fragment.app.FragmentManager);
-    method public androidx.leanback.widget.GuidanceStylist getGuidanceStylist();
-    method public androidx.leanback.widget.GuidedActionsStylist getGuidedActionsStylist();
-    method public androidx.leanback.widget.GuidedActionsStylist getGuidedButtonActionsStylist();
+    method public android.view.View! getActionItemView(int);
+    method public java.util.List<androidx.leanback.widget.GuidedAction!>! getActions();
+    method public android.view.View! getButtonActionItemView(int);
+    method public java.util.List<androidx.leanback.widget.GuidedAction!>! getButtonActions();
+    method public static androidx.leanback.app.GuidedStepSupportFragment! getCurrentGuidedStepSupportFragment(androidx.fragment.app.FragmentManager!);
+    method public androidx.leanback.widget.GuidanceStylist! getGuidanceStylist();
+    method public androidx.leanback.widget.GuidedActionsStylist! getGuidedActionsStylist();
+    method public androidx.leanback.widget.GuidedActionsStylist! getGuidedButtonActionsStylist();
     method public int getSelectedActionPosition();
     method public int getSelectedButtonActionPosition();
     method public int getUiStyle();
@@ -669,186 +504,260 @@
     method public boolean isSubActionsExpanded();
     method public void notifyActionChanged(int);
     method public void notifyButtonActionChanged(int);
-    method protected void onAddSharedElementTransition(androidx.fragment.app.FragmentTransaction, androidx.leanback.app.GuidedStepSupportFragment);
-    method public void onCreateActions(java.util.List<androidx.leanback.widget.GuidedAction>, android.os.Bundle);
-    method public androidx.leanback.widget.GuidedActionsStylist onCreateActionsStylist();
-    method public android.view.View onCreateBackgroundView(android.view.LayoutInflater, android.view.ViewGroup, android.os.Bundle);
-    method public void onCreateButtonActions(java.util.List<androidx.leanback.widget.GuidedAction>, android.os.Bundle);
-    method public androidx.leanback.widget.GuidedActionsStylist onCreateButtonActionsStylist();
-    method public androidx.leanback.widget.GuidanceStylist.Guidance onCreateGuidance(android.os.Bundle);
-    method public androidx.leanback.widget.GuidanceStylist onCreateGuidanceStylist();
-    method public void onGuidedActionClicked(androidx.leanback.widget.GuidedAction);
-    method public void onGuidedActionEditCanceled(androidx.leanback.widget.GuidedAction);
-    method public deprecated void onGuidedActionEdited(androidx.leanback.widget.GuidedAction);
-    method public long onGuidedActionEditedAndProceed(androidx.leanback.widget.GuidedAction);
-    method public void onGuidedActionFocused(androidx.leanback.widget.GuidedAction);
+    method protected void onAddSharedElementTransition(androidx.fragment.app.FragmentTransaction!, androidx.leanback.app.GuidedStepSupportFragment!);
+    method public void onCreateActions(java.util.List<androidx.leanback.widget.GuidedAction!>, android.os.Bundle!);
+    method public androidx.leanback.widget.GuidedActionsStylist! onCreateActionsStylist();
+    method public android.view.View! onCreateBackgroundView(android.view.LayoutInflater!, android.view.ViewGroup!, android.os.Bundle!);
+    method public void onCreateButtonActions(java.util.List<androidx.leanback.widget.GuidedAction!>, android.os.Bundle!);
+    method public androidx.leanback.widget.GuidedActionsStylist! onCreateButtonActionsStylist();
+    method public androidx.leanback.widget.GuidanceStylist.Guidance onCreateGuidance(android.os.Bundle!);
+    method public androidx.leanback.widget.GuidanceStylist! onCreateGuidanceStylist();
+    method public void onGuidedActionClicked(androidx.leanback.widget.GuidedAction!);
+    method public void onGuidedActionEditCanceled(androidx.leanback.widget.GuidedAction!);
+    method @Deprecated public void onGuidedActionEdited(androidx.leanback.widget.GuidedAction!);
+    method public long onGuidedActionEditedAndProceed(androidx.leanback.widget.GuidedAction!);
+    method public void onGuidedActionFocused(androidx.leanback.widget.GuidedAction!);
     method protected void onProvideFragmentTransitions();
     method public int onProvideTheme();
-<<<<<<< HEAD
-    method public boolean onSubGuidedActionClicked(androidx.leanback.widget.GuidedAction);
-    method public void openInEditMode(androidx.leanback.widget.GuidedAction);
-    method public void popBackStackToGuidedStepSupportFragment(java.lang.Class, int);
-    method public void setActions(java.util.List<androidx.leanback.widget.GuidedAction>);
-    method public void setActionsDiffCallback(androidx.leanback.widget.DiffCallback<androidx.leanback.widget.GuidedAction>);
-    method public void setButtonActions(java.util.List<androidx.leanback.widget.GuidedAction>);
-=======
     method public boolean onSubGuidedActionClicked(androidx.leanback.widget.GuidedAction!);
     method public void openInEditMode(androidx.leanback.widget.GuidedAction!);
     method public void popBackStackToGuidedStepSupportFragment(Class<?>!, int);
     method public void setActions(java.util.List<androidx.leanback.widget.GuidedAction!>!);
     method public void setActionsDiffCallback(androidx.leanback.widget.DiffCallback<androidx.leanback.widget.GuidedAction!>!);
     method public void setButtonActions(java.util.List<androidx.leanback.widget.GuidedAction!>!);
->>>>>>> d55bc89b
     method public void setSelectedActionPosition(int);
     method public void setSelectedButtonActionPosition(int);
     method public void setUiStyle(int);
-    field public static final java.lang.String EXTRA_UI_STYLE = "uiStyle";
+    field public static final String EXTRA_UI_STYLE = "uiStyle";
     field public static final int UI_STYLE_ACTIVITY_ROOT = 2; // 0x2
-    field public static final deprecated int UI_STYLE_DEFAULT = 0; // 0x0
+    field @Deprecated public static final int UI_STYLE_DEFAULT = 0; // 0x0
     field public static final int UI_STYLE_ENTRANCE = 1; // 0x1
     field public static final int UI_STYLE_REPLACE = 0; // 0x0
   }
 
-  public deprecated class HeadersFragment extends android.app.Fragment {
-    ctor public HeadersFragment();
+  @Deprecated public class HeadersFragment extends android.app.Fragment {
+    ctor @Deprecated public HeadersFragment();
+    method @Deprecated public final androidx.leanback.widget.ObjectAdapter! getAdapter();
+    method @Deprecated public final androidx.leanback.widget.ItemBridgeAdapter! getBridgeAdapter();
+    method @Deprecated public final androidx.leanback.widget.PresenterSelector! getPresenterSelector();
+    method @Deprecated public int getSelectedPosition();
+    method @Deprecated public final androidx.leanback.widget.VerticalGridView! getVerticalGridView();
+    method @Deprecated public boolean isScrolling();
+    method @Deprecated public android.view.View! onCreateView(android.view.LayoutInflater!, android.view.ViewGroup!, android.os.Bundle!);
+    method @Deprecated public void onDestroyView();
+    method @Deprecated public void onSaveInstanceState(android.os.Bundle!);
+    method @Deprecated public void onTransitionEnd();
+    method @Deprecated public boolean onTransitionPrepare();
+    method @Deprecated public void onTransitionStart();
+    method @Deprecated public void onViewCreated(android.view.View, android.os.Bundle?);
+    method @Deprecated public final void setAdapter(androidx.leanback.widget.ObjectAdapter!);
+    method @Deprecated public void setAlignment(int);
+    method @Deprecated public void setOnHeaderClickedListener(androidx.leanback.app.HeadersFragment.OnHeaderClickedListener!);
+    method @Deprecated public void setOnHeaderViewSelectedListener(androidx.leanback.app.HeadersFragment.OnHeaderViewSelectedListener!);
+    method @Deprecated public final void setPresenterSelector(androidx.leanback.widget.PresenterSelector!);
+    method @Deprecated public void setSelectedPosition(int);
+    method @Deprecated public void setSelectedPosition(int, boolean);
+  }
+
+  @Deprecated public static interface HeadersFragment.OnHeaderClickedListener {
+    method @Deprecated public void onHeaderClicked(androidx.leanback.widget.RowHeaderPresenter.ViewHolder!, androidx.leanback.widget.Row!);
+  }
+
+  @Deprecated public static interface HeadersFragment.OnHeaderViewSelectedListener {
+    method @Deprecated public void onHeaderSelected(androidx.leanback.widget.RowHeaderPresenter.ViewHolder!, androidx.leanback.widget.Row!);
+  }
+
+  public class HeadersSupportFragment extends androidx.fragment.app.Fragment {
+    ctor public HeadersSupportFragment();
+    method public final androidx.leanback.widget.ObjectAdapter! getAdapter();
+    method public final androidx.leanback.widget.ItemBridgeAdapter! getBridgeAdapter();
+    method public final androidx.leanback.widget.PresenterSelector! getPresenterSelector();
+    method public int getSelectedPosition();
+    method public final androidx.leanback.widget.VerticalGridView! getVerticalGridView();
     method public boolean isScrolling();
     method public void onTransitionEnd();
+    method public boolean onTransitionPrepare();
     method public void onTransitionStart();
-    method public void setOnHeaderClickedListener(androidx.leanback.app.HeadersFragment.OnHeaderClickedListener);
-    method public void setOnHeaderViewSelectedListener(androidx.leanback.app.HeadersFragment.OnHeaderViewSelectedListener);
-  }
-
-  public static abstract deprecated interface HeadersFragment.OnHeaderClickedListener {
-    method public abstract void onHeaderClicked(androidx.leanback.widget.RowHeaderPresenter.ViewHolder, androidx.leanback.widget.Row);
-  }
-
-  public static abstract deprecated interface HeadersFragment.OnHeaderViewSelectedListener {
-    method public abstract void onHeaderSelected(androidx.leanback.widget.RowHeaderPresenter.ViewHolder, androidx.leanback.widget.Row);
-  }
-
-  public class HeadersSupportFragment extends androidx.fragment.app.Fragment {
-    ctor public HeadersSupportFragment();
-    method public boolean isScrolling();
-    method public void onTransitionEnd();
-    method public void onTransitionStart();
-    method public void setOnHeaderClickedListener(androidx.leanback.app.HeadersSupportFragment.OnHeaderClickedListener);
-    method public void setOnHeaderViewSelectedListener(androidx.leanback.app.HeadersSupportFragment.OnHeaderViewSelectedListener);
-  }
-
-  public static abstract interface HeadersSupportFragment.OnHeaderClickedListener {
-    method public abstract void onHeaderClicked(androidx.leanback.widget.RowHeaderPresenter.ViewHolder, androidx.leanback.widget.Row);
-  }
-
-  public static abstract interface HeadersSupportFragment.OnHeaderViewSelectedListener {
-    method public abstract void onHeaderSelected(androidx.leanback.widget.RowHeaderPresenter.ViewHolder, androidx.leanback.widget.Row);
-  }
-
-  public abstract deprecated class OnboardingFragment extends android.app.Fragment {
-    ctor public OnboardingFragment();
-    method public final int getArrowBackgroundColor();
-    method public final int getArrowColor();
+    method public final void setAdapter(androidx.leanback.widget.ObjectAdapter!);
+    method public void setAlignment(int);
+    method public void setOnHeaderClickedListener(androidx.leanback.app.HeadersSupportFragment.OnHeaderClickedListener!);
+    method public void setOnHeaderViewSelectedListener(androidx.leanback.app.HeadersSupportFragment.OnHeaderViewSelectedListener!);
+    method public final void setPresenterSelector(androidx.leanback.widget.PresenterSelector!);
+    method public void setSelectedPosition(int);
+    method public void setSelectedPosition(int, boolean);
+  }
+
+  public static interface HeadersSupportFragment.OnHeaderClickedListener {
+    method public void onHeaderClicked(androidx.leanback.widget.RowHeaderPresenter.ViewHolder!, androidx.leanback.widget.Row!);
+  }
+
+  public static interface HeadersSupportFragment.OnHeaderViewSelectedListener {
+    method public void onHeaderSelected(androidx.leanback.widget.RowHeaderPresenter.ViewHolder!, androidx.leanback.widget.Row!);
+  }
+
+  @Deprecated public abstract class OnboardingFragment extends android.app.Fragment {
+    ctor @Deprecated public OnboardingFragment();
+    method @Deprecated @ColorInt public final int getArrowBackgroundColor();
+    method @Deprecated @ColorInt public final int getArrowColor();
+    method @Deprecated protected final int getCurrentPageIndex();
+    method @Deprecated @ColorInt public final int getDescriptionViewTextColor();
+    method @Deprecated @ColorInt public final int getDotBackgroundColor();
+    method @Deprecated public final int getIconResourceId();
+    method @Deprecated public final int getLogoResourceId();
+    method @Deprecated protected abstract int getPageCount();
+    method @Deprecated protected abstract CharSequence! getPageDescription(int);
+    method @Deprecated protected abstract CharSequence! getPageTitle(int);
+    method @Deprecated public final CharSequence! getStartButtonText();
+    method @Deprecated @ColorInt public final int getTitleViewTextColor();
+    method @Deprecated protected final boolean isLogoAnimationFinished();
+    method @Deprecated protected void moveToNextPage();
+    method @Deprecated protected void moveToPreviousPage();
+    method @Deprecated protected abstract android.view.View? onCreateBackgroundView(android.view.LayoutInflater!, android.view.ViewGroup!);
+    method @Deprecated protected abstract android.view.View? onCreateContentView(android.view.LayoutInflater!, android.view.ViewGroup!);
+    method @Deprecated protected android.animation.Animator! onCreateDescriptionAnimator();
+    method @Deprecated protected android.animation.Animator? onCreateEnterAnimation();
+    method @Deprecated protected abstract android.view.View? onCreateForegroundView(android.view.LayoutInflater!, android.view.ViewGroup!);
+    method @Deprecated protected android.animation.Animator? onCreateLogoAnimation();
+    method @Deprecated protected android.animation.Animator! onCreateTitleAnimator();
+    method @Deprecated public android.view.View? onCreateView(android.view.LayoutInflater!, android.view.ViewGroup!, android.os.Bundle!);
+    method @Deprecated protected void onFinishFragment();
+    method @Deprecated protected void onLogoAnimationFinished();
+    method @Deprecated protected void onPageChanged(int, int);
+    method @Deprecated public int onProvideTheme();
+    method @Deprecated public void onSaveInstanceState(android.os.Bundle!);
+    method @Deprecated public void onViewCreated(android.view.View, android.os.Bundle?);
+    method @Deprecated public void setArrowBackgroundColor(@ColorInt int);
+    method @Deprecated public void setArrowColor(@ColorInt int);
+    method @Deprecated public void setDescriptionViewTextColor(@ColorInt int);
+    method @Deprecated public void setDotBackgroundColor(@ColorInt int);
+    method @Deprecated public final void setIconResouceId(int);
+    method @Deprecated public final void setLogoResourceId(int);
+    method @Deprecated public void setStartButtonText(CharSequence!);
+    method @Deprecated public void setTitleViewTextColor(@ColorInt int);
+    method @Deprecated protected final void startEnterAnimation(boolean);
+  }
+
+  public abstract class OnboardingSupportFragment extends androidx.fragment.app.Fragment {
+    ctor public OnboardingSupportFragment();
+    method @ColorInt public final int getArrowBackgroundColor();
+    method @ColorInt public final int getArrowColor();
     method protected final int getCurrentPageIndex();
-    method public final int getDescriptionViewTextColor();
-    method public final int getDotBackgroundColor();
+    method @ColorInt public final int getDescriptionViewTextColor();
+    method @ColorInt public final int getDotBackgroundColor();
     method public final int getIconResourceId();
     method public final int getLogoResourceId();
     method protected abstract int getPageCount();
-    method protected abstract java.lang.CharSequence getPageDescription(int);
-    method protected abstract java.lang.CharSequence getPageTitle(int);
-    method public final java.lang.CharSequence getStartButtonText();
-    method public final int getTitleViewTextColor();
+    method protected abstract CharSequence! getPageDescription(int);
+    method protected abstract CharSequence! getPageTitle(int);
+    method public final CharSequence! getStartButtonText();
+    method @ColorInt public final int getTitleViewTextColor();
     method protected final boolean isLogoAnimationFinished();
     method protected void moveToNextPage();
     method protected void moveToPreviousPage();
-    method protected abstract android.view.View onCreateBackgroundView(android.view.LayoutInflater, android.view.ViewGroup);
-    method protected abstract android.view.View onCreateContentView(android.view.LayoutInflater, android.view.ViewGroup);
-    method protected android.animation.Animator onCreateDescriptionAnimator();
-    method protected android.animation.Animator onCreateEnterAnimation();
-    method protected abstract android.view.View onCreateForegroundView(android.view.LayoutInflater, android.view.ViewGroup);
-    method protected android.animation.Animator onCreateLogoAnimation();
-    method protected android.animation.Animator onCreateTitleAnimator();
+    method protected abstract android.view.View? onCreateBackgroundView(android.view.LayoutInflater!, android.view.ViewGroup!);
+    method protected abstract android.view.View? onCreateContentView(android.view.LayoutInflater!, android.view.ViewGroup!);
+    method protected android.animation.Animator! onCreateDescriptionAnimator();
+    method protected android.animation.Animator? onCreateEnterAnimation();
+    method protected abstract android.view.View? onCreateForegroundView(android.view.LayoutInflater!, android.view.ViewGroup!);
+    method protected android.animation.Animator? onCreateLogoAnimation();
+    method protected android.animation.Animator! onCreateTitleAnimator();
     method protected void onFinishFragment();
     method protected void onLogoAnimationFinished();
     method protected void onPageChanged(int, int);
     method public int onProvideTheme();
-    method public void setArrowBackgroundColor(int);
-    method public void setArrowColor(int);
-    method public void setDescriptionViewTextColor(int);
-    method public void setDotBackgroundColor(int);
+    method public void setArrowBackgroundColor(@ColorInt int);
+    method public void setArrowColor(@ColorInt int);
+    method public void setDescriptionViewTextColor(@ColorInt int);
+    method public void setDotBackgroundColor(@ColorInt int);
     method public final void setIconResouceId(int);
     method public final void setLogoResourceId(int);
-    method public void setStartButtonText(java.lang.CharSequence);
-    method public void setTitleViewTextColor(int);
+    method public void setStartButtonText(CharSequence!);
+    method public void setTitleViewTextColor(@ColorInt int);
     method protected final void startEnterAnimation(boolean);
   }
 
-  public abstract class OnboardingSupportFragment extends androidx.fragment.app.Fragment {
-    ctor public OnboardingSupportFragment();
-    method public final int getArrowBackgroundColor();
-    method public final int getArrowColor();
-    method protected final int getCurrentPageIndex();
-    method public final int getDescriptionViewTextColor();
-    method public final int getDotBackgroundColor();
-    method public final int getIconResourceId();
-    method public final int getLogoResourceId();
-    method protected abstract int getPageCount();
-    method protected abstract java.lang.CharSequence getPageDescription(int);
-    method protected abstract java.lang.CharSequence getPageTitle(int);
-    method public final java.lang.CharSequence getStartButtonText();
-    method public final int getTitleViewTextColor();
-    method protected final boolean isLogoAnimationFinished();
-    method protected void moveToNextPage();
-    method protected void moveToPreviousPage();
-    method protected abstract android.view.View onCreateBackgroundView(android.view.LayoutInflater, android.view.ViewGroup);
-    method protected abstract android.view.View onCreateContentView(android.view.LayoutInflater, android.view.ViewGroup);
-    method protected android.animation.Animator onCreateDescriptionAnimator();
-    method protected android.animation.Animator onCreateEnterAnimation();
-    method protected abstract android.view.View onCreateForegroundView(android.view.LayoutInflater, android.view.ViewGroup);
-    method protected android.animation.Animator onCreateLogoAnimation();
-    method protected android.animation.Animator onCreateTitleAnimator();
-    method protected void onFinishFragment();
-    method protected void onLogoAnimationFinished();
-    method protected void onPageChanged(int, int);
-    method public int onProvideTheme();
-    method public void setArrowBackgroundColor(int);
-    method public void setArrowColor(int);
-    method public void setDescriptionViewTextColor(int);
-    method public void setDotBackgroundColor(int);
-    method public final void setIconResouceId(int);
-    method public final void setLogoResourceId(int);
-    method public void setStartButtonText(java.lang.CharSequence);
-    method public void setTitleViewTextColor(int);
-    method protected final void startEnterAnimation(boolean);
-  }
-
-  public deprecated class PlaybackFragment extends android.app.Fragment {
-    ctor public PlaybackFragment();
-    method public deprecated void fadeOut();
-    method public androidx.leanback.widget.ObjectAdapter getAdapter();
+  @Deprecated public class PlaybackFragment extends android.app.Fragment {
+    ctor @Deprecated public PlaybackFragment();
+    method @Deprecated public void fadeOut();
+    method @Deprecated public androidx.leanback.widget.ObjectAdapter! getAdapter();
+    method @Deprecated public int getBackgroundType();
+    method @Deprecated public androidx.leanback.app.ProgressBarManager! getProgressBarManager();
+    method @Deprecated public void hideControlsOverlay(boolean);
+    method @Deprecated public boolean isControlsOverlayAutoHideEnabled();
+    method @Deprecated public boolean isControlsOverlayVisible();
+    method @Deprecated public boolean isFadingEnabled();
+    method @Deprecated public boolean isShowOrHideControlsOverlayOnUserInteraction();
+    method @Deprecated public void notifyPlaybackRowChanged();
+    method @Deprecated protected void onBufferingStateChanged(boolean);
+    method @Deprecated public void onCreate(android.os.Bundle!);
+    method @Deprecated public android.view.View! onCreateView(android.view.LayoutInflater!, android.view.ViewGroup!, android.os.Bundle!);
+    method @Deprecated public void onDestroy();
+    method @Deprecated public void onDestroyView();
+    method @Deprecated protected void onError(int, CharSequence!);
+    method @Deprecated public void onPause();
+    method @Deprecated public void onResume();
+    method @Deprecated public void onStart();
+    method @Deprecated public void onStop();
+    method @Deprecated protected void onVideoSizeChanged(int, int);
+    method @Deprecated public void onViewCreated(android.view.View, android.os.Bundle?);
+    method @Deprecated public void setAdapter(androidx.leanback.widget.ObjectAdapter!);
+    method @Deprecated public void setBackgroundType(int);
+    method @Deprecated public void setControlsOverlayAutoHideEnabled(boolean);
+    method @Deprecated public void setFadingEnabled(boolean);
+    method @Deprecated public void setHostCallback(androidx.leanback.media.PlaybackGlueHost.HostCallback!);
+    method @Deprecated public void setOnItemViewClickedListener(androidx.leanback.widget.BaseOnItemViewClickedListener!);
+    method @Deprecated public void setOnItemViewSelectedListener(androidx.leanback.widget.BaseOnItemViewSelectedListener!);
+    method @Deprecated public final void setOnKeyInterceptListener(android.view.View.OnKeyListener!);
+    method @Deprecated public void setOnPlaybackItemViewClickedListener(androidx.leanback.widget.BaseOnItemViewClickedListener!);
+    method @Deprecated public void setPlaybackRow(androidx.leanback.widget.Row!);
+    method @Deprecated public void setPlaybackRowPresenter(androidx.leanback.widget.PlaybackRowPresenter!);
+    method @Deprecated public void setPlaybackSeekUiClient(androidx.leanback.widget.PlaybackSeekUi.Client!);
+    method @Deprecated public void setSelectedPosition(int);
+    method @Deprecated public void setSelectedPosition(int, boolean);
+    method @Deprecated public void setShowOrHideControlsOverlayOnUserInteraction(boolean);
+    method @Deprecated public void showControlsOverlay(boolean);
+    method @Deprecated public void tickle();
+    field @Deprecated public static final int BG_DARK = 1; // 0x1
+    field @Deprecated public static final int BG_LIGHT = 2; // 0x2
+    field @Deprecated public static final int BG_NONE = 0; // 0x0
+  }
+
+  @Deprecated public class PlaybackFragmentGlueHost extends androidx.leanback.media.PlaybackGlueHost implements androidx.leanback.widget.PlaybackSeekUi {
+    ctor @Deprecated public PlaybackFragmentGlueHost(androidx.leanback.app.PlaybackFragment!);
+    method @Deprecated public void fadeOut();
+    method @Deprecated public void setPlaybackSeekUiClient(androidx.leanback.widget.PlaybackSeekUi.Client!);
+  }
+
+  public class PlaybackSupportFragment extends androidx.fragment.app.Fragment {
+    ctor public PlaybackSupportFragment();
+    method @Deprecated public void fadeOut();
+    method public androidx.leanback.widget.ObjectAdapter! getAdapter();
     method public int getBackgroundType();
-    method public androidx.leanback.app.ProgressBarManager getProgressBarManager();
+    method public androidx.leanback.app.ProgressBarManager! getProgressBarManager();
     method public void hideControlsOverlay(boolean);
     method public boolean isControlsOverlayAutoHideEnabled();
     method public boolean isControlsOverlayVisible();
-    method public deprecated boolean isFadingEnabled();
+    method @Deprecated public boolean isFadingEnabled();
+    method public boolean isShowOrHideControlsOverlayOnUserInteraction();
     method public void notifyPlaybackRowChanged();
     method protected void onBufferingStateChanged(boolean);
-    method protected void onError(int, java.lang.CharSequence);
+    method protected void onError(int, CharSequence!);
     method protected void onVideoSizeChanged(int, int);
-    method public void setAdapter(androidx.leanback.widget.ObjectAdapter);
+    method public void setAdapter(androidx.leanback.widget.ObjectAdapter!);
     method public void setBackgroundType(int);
     method public void setControlsOverlayAutoHideEnabled(boolean);
-    method public deprecated void setFadingEnabled(boolean);
-    method public void setHostCallback(androidx.leanback.media.PlaybackGlueHost.HostCallback);
-    method public void setOnItemViewClickedListener(androidx.leanback.widget.BaseOnItemViewClickedListener);
-    method public void setOnItemViewSelectedListener(androidx.leanback.widget.BaseOnItemViewSelectedListener);
-    method public final void setOnKeyInterceptListener(android.view.View.OnKeyListener);
-    method public void setOnPlaybackItemViewClickedListener(androidx.leanback.widget.BaseOnItemViewClickedListener);
-    method public void setPlaybackRow(androidx.leanback.widget.Row);
-    method public void setPlaybackRowPresenter(androidx.leanback.widget.PlaybackRowPresenter);
-    method public void setPlaybackSeekUiClient(androidx.leanback.widget.PlaybackSeekUi.Client);
+    method @Deprecated public void setFadingEnabled(boolean);
+    method public void setHostCallback(androidx.leanback.media.PlaybackGlueHost.HostCallback!);
+    method public void setOnItemViewClickedListener(androidx.leanback.widget.BaseOnItemViewClickedListener!);
+    method public void setOnItemViewSelectedListener(androidx.leanback.widget.BaseOnItemViewSelectedListener!);
+    method public final void setOnKeyInterceptListener(android.view.View.OnKeyListener!);
+    method public void setOnPlaybackItemViewClickedListener(androidx.leanback.widget.BaseOnItemViewClickedListener!);
+    method public void setPlaybackRow(androidx.leanback.widget.Row!);
+    method public void setPlaybackRowPresenter(androidx.leanback.widget.PlaybackRowPresenter!);
+    method public void setPlaybackSeekUiClient(androidx.leanback.widget.PlaybackSeekUi.Client!);
     method public void setSelectedPosition(int);
     method public void setSelectedPosition(int, boolean);
+    method public void setShowOrHideControlsOverlayOnUserInteraction(boolean);
     method public void showControlsOverlay(boolean);
     method public void tickle();
     field public static final int BG_DARK = 1; // 0x1
@@ -856,51 +765,10 @@
     field public static final int BG_NONE = 0; // 0x0
   }
 
-  public deprecated class PlaybackFragmentGlueHost extends androidx.leanback.media.PlaybackGlueHost implements androidx.leanback.widget.PlaybackSeekUi {
-    ctor public PlaybackFragmentGlueHost(androidx.leanback.app.PlaybackFragment);
+  public class PlaybackSupportFragmentGlueHost extends androidx.leanback.media.PlaybackGlueHost implements androidx.leanback.widget.PlaybackSeekUi {
+    ctor public PlaybackSupportFragmentGlueHost(androidx.leanback.app.PlaybackSupportFragment!);
     method public void fadeOut();
-    method public void setPlaybackSeekUiClient(androidx.leanback.widget.PlaybackSeekUi.Client);
-  }
-
-  public class PlaybackSupportFragment extends androidx.fragment.app.Fragment {
-    ctor public PlaybackSupportFragment();
-    method public deprecated void fadeOut();
-    method public androidx.leanback.widget.ObjectAdapter getAdapter();
-    method public int getBackgroundType();
-    method public androidx.leanback.app.ProgressBarManager getProgressBarManager();
-    method public void hideControlsOverlay(boolean);
-    method public boolean isControlsOverlayAutoHideEnabled();
-    method public boolean isControlsOverlayVisible();
-    method public deprecated boolean isFadingEnabled();
-    method public void notifyPlaybackRowChanged();
-    method protected void onBufferingStateChanged(boolean);
-    method protected void onError(int, java.lang.CharSequence);
-    method protected void onVideoSizeChanged(int, int);
-    method public void setAdapter(androidx.leanback.widget.ObjectAdapter);
-    method public void setBackgroundType(int);
-    method public void setControlsOverlayAutoHideEnabled(boolean);
-    method public deprecated void setFadingEnabled(boolean);
-    method public void setHostCallback(androidx.leanback.media.PlaybackGlueHost.HostCallback);
-    method public void setOnItemViewClickedListener(androidx.leanback.widget.BaseOnItemViewClickedListener);
-    method public void setOnItemViewSelectedListener(androidx.leanback.widget.BaseOnItemViewSelectedListener);
-    method public final void setOnKeyInterceptListener(android.view.View.OnKeyListener);
-    method public void setOnPlaybackItemViewClickedListener(androidx.leanback.widget.BaseOnItemViewClickedListener);
-    method public void setPlaybackRow(androidx.leanback.widget.Row);
-    method public void setPlaybackRowPresenter(androidx.leanback.widget.PlaybackRowPresenter);
-    method public void setPlaybackSeekUiClient(androidx.leanback.widget.PlaybackSeekUi.Client);
-    method public void setSelectedPosition(int);
-    method public void setSelectedPosition(int, boolean);
-    method public void showControlsOverlay(boolean);
-    method public void tickle();
-    field public static final int BG_DARK = 1; // 0x1
-    field public static final int BG_LIGHT = 2; // 0x2
-    field public static final int BG_NONE = 0; // 0x0
-  }
-
-  public class PlaybackSupportFragmentGlueHost extends androidx.leanback.media.PlaybackGlueHost implements androidx.leanback.widget.PlaybackSeekUi {
-    ctor public PlaybackSupportFragmentGlueHost(androidx.leanback.app.PlaybackSupportFragment);
-    method public void fadeOut();
-    method public void setPlaybackSeekUiClient(androidx.leanback.widget.PlaybackSeekUi.Client);
+    method public void setPlaybackSeekUiClient(androidx.leanback.widget.PlaybackSeekUi.Client!);
   }
 
   public final class ProgressBarManager {
@@ -910,173 +778,203 @@
     method public long getInitialDelay();
     method public void hide();
     method public void setInitialDelay(long);
-    method public void setProgressBarView(android.view.View);
-    method public void setRootView(android.view.ViewGroup);
+    method public void setProgressBarView(android.view.View!);
+    method public void setRootView(android.view.ViewGroup!);
     method public void show();
   }
 
-  public deprecated class RowsFragment extends android.app.Fragment implements androidx.leanback.app.BrowseFragment.MainFragmentAdapterProvider androidx.leanback.app.BrowseFragment.MainFragmentRowsAdapterProvider {
-    ctor public RowsFragment();
-    method public deprecated void enableRowScaling(boolean);
-    method protected androidx.leanback.widget.VerticalGridView findGridViewFromRoot(android.view.View);
-    method public androidx.leanback.widget.RowPresenter.ViewHolder findRowViewHolderByPosition(int);
-    method public androidx.leanback.app.BrowseFragment.MainFragmentAdapter getMainFragmentAdapter();
-    method public androidx.leanback.app.BrowseFragment.MainFragmentRowsAdapter getMainFragmentRowsAdapter();
-    method public androidx.leanback.widget.BaseOnItemViewClickedListener getOnItemViewClickedListener();
-    method public androidx.leanback.widget.BaseOnItemViewSelectedListener getOnItemViewSelectedListener();
-    method public androidx.leanback.widget.RowPresenter.ViewHolder getRowViewHolder(int);
+  @Deprecated public class RowsFragment extends android.app.Fragment implements androidx.leanback.app.BrowseFragment.MainFragmentAdapterProvider androidx.leanback.app.BrowseFragment.MainFragmentRowsAdapterProvider {
+    ctor @Deprecated public RowsFragment();
+    method @Deprecated public void enableRowScaling(boolean);
+    method @Deprecated protected androidx.leanback.widget.VerticalGridView! findGridViewFromRoot(android.view.View!);
+    method @Deprecated public androidx.leanback.widget.RowPresenter.ViewHolder! findRowViewHolderByPosition(int);
+    method @Deprecated public final androidx.leanback.widget.ObjectAdapter! getAdapter();
+    method @Deprecated public final androidx.leanback.widget.ItemBridgeAdapter! getBridgeAdapter();
+    method @Deprecated public androidx.leanback.app.BrowseFragment.MainFragmentAdapter! getMainFragmentAdapter();
+    method @Deprecated public androidx.leanback.app.BrowseFragment.MainFragmentRowsAdapter! getMainFragmentRowsAdapter();
+    method @Deprecated public androidx.leanback.widget.BaseOnItemViewClickedListener! getOnItemViewClickedListener();
+    method @Deprecated public androidx.leanback.widget.BaseOnItemViewSelectedListener! getOnItemViewSelectedListener();
+    method @Deprecated public final androidx.leanback.widget.PresenterSelector! getPresenterSelector();
+    method @Deprecated public androidx.leanback.widget.RowPresenter.ViewHolder! getRowViewHolder(int);
+    method @Deprecated public int getSelectedPosition();
+    method @Deprecated public final androidx.leanback.widget.VerticalGridView! getVerticalGridView();
+    method @Deprecated public boolean isScrolling();
+    method @Deprecated public android.view.View! onCreateView(android.view.LayoutInflater!, android.view.ViewGroup!, android.os.Bundle!);
+    method @Deprecated public void onDestroyView();
+    method @Deprecated public void onSaveInstanceState(android.os.Bundle!);
+    method @Deprecated public void onTransitionEnd();
+    method @Deprecated public boolean onTransitionPrepare();
+    method @Deprecated public void onTransitionStart();
+    method @Deprecated public void onViewCreated(android.view.View, android.os.Bundle?);
+    method @Deprecated public final void setAdapter(androidx.leanback.widget.ObjectAdapter!);
+    method @Deprecated public void setAlignment(int);
+    method @Deprecated public void setEntranceTransitionState(boolean);
+    method @Deprecated public void setExpand(boolean);
+    method @Deprecated public void setOnItemViewClickedListener(androidx.leanback.widget.BaseOnItemViewClickedListener!);
+    method @Deprecated public void setOnItemViewSelectedListener(androidx.leanback.widget.BaseOnItemViewSelectedListener!);
+    method @Deprecated public final void setPresenterSelector(androidx.leanback.widget.PresenterSelector!);
+    method @Deprecated public void setSelectedPosition(int, boolean, androidx.leanback.widget.Presenter.ViewHolderTask!);
+    method @Deprecated public void setSelectedPosition(int);
+    method @Deprecated public void setSelectedPosition(int, boolean);
+  }
+
+  @Deprecated public static class RowsFragment.MainFragmentAdapter extends androidx.leanback.app.BrowseFragment.MainFragmentAdapter<androidx.leanback.app.RowsFragment> {
+    ctor @Deprecated public RowsFragment.MainFragmentAdapter(androidx.leanback.app.RowsFragment!);
+  }
+
+  @Deprecated public static class RowsFragment.MainFragmentRowsAdapter extends androidx.leanback.app.BrowseFragment.MainFragmentRowsAdapter<androidx.leanback.app.RowsFragment> {
+    ctor @Deprecated public RowsFragment.MainFragmentRowsAdapter(androidx.leanback.app.RowsFragment!);
+  }
+
+  public class RowsSupportFragment extends androidx.fragment.app.Fragment implements androidx.leanback.app.BrowseSupportFragment.MainFragmentAdapterProvider androidx.leanback.app.BrowseSupportFragment.MainFragmentRowsAdapterProvider {
+    ctor public RowsSupportFragment();
+    method @Deprecated public void enableRowScaling(boolean);
+    method protected androidx.leanback.widget.VerticalGridView! findGridViewFromRoot(android.view.View!);
+    method public androidx.leanback.widget.RowPresenter.ViewHolder! findRowViewHolderByPosition(int);
+    method public final androidx.leanback.widget.ObjectAdapter! getAdapter();
+    method public final androidx.leanback.widget.ItemBridgeAdapter! getBridgeAdapter();
+    method public androidx.leanback.app.BrowseSupportFragment.MainFragmentAdapter! getMainFragmentAdapter();
+    method public androidx.leanback.app.BrowseSupportFragment.MainFragmentRowsAdapter! getMainFragmentRowsAdapter();
+    method public androidx.leanback.widget.BaseOnItemViewClickedListener! getOnItemViewClickedListener();
+    method public androidx.leanback.widget.BaseOnItemViewSelectedListener! getOnItemViewSelectedListener();
+    method public final androidx.leanback.widget.PresenterSelector! getPresenterSelector();
+    method public androidx.leanback.widget.RowPresenter.ViewHolder! getRowViewHolder(int);
+    method public int getSelectedPosition();
+    method public final androidx.leanback.widget.VerticalGridView! getVerticalGridView();
     method public boolean isScrolling();
     method public void onTransitionEnd();
     method public boolean onTransitionPrepare();
+    method public void onTransitionStart();
+    method public final void setAdapter(androidx.leanback.widget.ObjectAdapter!);
     method public void setAlignment(int);
     method public void setEntranceTransitionState(boolean);
     method public void setExpand(boolean);
-    method public void setOnItemViewClickedListener(androidx.leanback.widget.BaseOnItemViewClickedListener);
-    method public void setOnItemViewSelectedListener(androidx.leanback.widget.BaseOnItemViewSelectedListener);
-    method public void setSelectedPosition(int, boolean, androidx.leanback.widget.Presenter.ViewHolderTask);
-  }
-
-  public static class RowsFragment.MainFragmentAdapter extends androidx.leanback.app.BrowseFragment.MainFragmentAdapter {
-    ctor public RowsFragment.MainFragmentAdapter(androidx.leanback.app.RowsFragment);
-  }
-
-  public static deprecated class RowsFragment.MainFragmentRowsAdapter extends androidx.leanback.app.BrowseFragment.MainFragmentRowsAdapter {
-    ctor public RowsFragment.MainFragmentRowsAdapter(androidx.leanback.app.RowsFragment);
-  }
-
-  public class RowsSupportFragment extends androidx.fragment.app.Fragment implements androidx.leanback.app.BrowseSupportFragment.MainFragmentAdapterProvider androidx.leanback.app.BrowseSupportFragment.MainFragmentRowsAdapterProvider {
-    ctor public RowsSupportFragment();
-    method public deprecated void enableRowScaling(boolean);
-    method protected androidx.leanback.widget.VerticalGridView findGridViewFromRoot(android.view.View);
-    method public androidx.leanback.widget.RowPresenter.ViewHolder findRowViewHolderByPosition(int);
-    method public androidx.leanback.app.BrowseSupportFragment.MainFragmentAdapter getMainFragmentAdapter();
-    method public androidx.leanback.app.BrowseSupportFragment.MainFragmentRowsAdapter getMainFragmentRowsAdapter();
-    method public androidx.leanback.widget.BaseOnItemViewClickedListener getOnItemViewClickedListener();
-    method public androidx.leanback.widget.BaseOnItemViewSelectedListener getOnItemViewSelectedListener();
-    method public androidx.leanback.widget.RowPresenter.ViewHolder getRowViewHolder(int);
-    method public boolean isScrolling();
-    method public void onTransitionEnd();
-    method public boolean onTransitionPrepare();
-    method public void setAlignment(int);
-    method public void setEntranceTransitionState(boolean);
-    method public void setExpand(boolean);
-    method public void setOnItemViewClickedListener(androidx.leanback.widget.BaseOnItemViewClickedListener);
-    method public void setOnItemViewSelectedListener(androidx.leanback.widget.BaseOnItemViewSelectedListener);
-    method public void setSelectedPosition(int, boolean, androidx.leanback.widget.Presenter.ViewHolderTask);
-  }
-
-  public static class RowsSupportFragment.MainFragmentAdapter extends androidx.leanback.app.BrowseSupportFragment.MainFragmentAdapter {
-    ctor public RowsSupportFragment.MainFragmentAdapter(androidx.leanback.app.RowsSupportFragment);
-  }
-
-  public static class RowsSupportFragment.MainFragmentRowsAdapter extends androidx.leanback.app.BrowseSupportFragment.MainFragmentRowsAdapter {
-    ctor public RowsSupportFragment.MainFragmentRowsAdapter(androidx.leanback.app.RowsSupportFragment);
-  }
-
-  public deprecated class SearchFragment extends android.app.Fragment {
-    ctor public SearchFragment();
-    method public static android.os.Bundle createArgs(android.os.Bundle, java.lang.String);
-    method public static android.os.Bundle createArgs(android.os.Bundle, java.lang.String, java.lang.String);
-    method public void displayCompletions(java.util.List<java.lang.String>);
-    method public void displayCompletions(android.view.inputmethod.CompletionInfo[]);
-    method public android.graphics.drawable.Drawable getBadgeDrawable();
-    method public android.content.Intent getRecognizerIntent();
-    method public androidx.leanback.app.RowsFragment getRowsFragment();
-    method public java.lang.String getTitle();
-    method public static androidx.leanback.app.SearchFragment newInstance(java.lang.String);
-    method public void setBadgeDrawable(android.graphics.drawable.Drawable);
-    method public void setOnItemViewClickedListener(androidx.leanback.widget.OnItemViewClickedListener);
-    method public void setOnItemViewSelectedListener(androidx.leanback.widget.OnItemViewSelectedListener);
-    method public void setSearchAffordanceColors(androidx.leanback.widget.SearchOrbView.Colors);
-    method public void setSearchAffordanceColorsInListening(androidx.leanback.widget.SearchOrbView.Colors);
-    method public void setSearchQuery(java.lang.String, boolean);
-    method public void setSearchQuery(android.content.Intent, boolean);
-    method public void setSearchResultProvider(androidx.leanback.app.SearchFragment.SearchResultProvider);
-    method public deprecated void setSpeechRecognitionCallback(androidx.leanback.widget.SpeechRecognitionCallback);
-    method public void setTitle(java.lang.String);
-    method public void startRecognition();
-  }
-
-  public static abstract interface SearchFragment.SearchResultProvider {
-    method public abstract androidx.leanback.widget.ObjectAdapter getResultsAdapter();
-    method public abstract boolean onQueryTextChange(java.lang.String);
-    method public abstract boolean onQueryTextSubmit(java.lang.String);
+    method public void setOnItemViewClickedListener(androidx.leanback.widget.BaseOnItemViewClickedListener!);
+    method public void setOnItemViewSelectedListener(androidx.leanback.widget.BaseOnItemViewSelectedListener!);
+    method public final void setPresenterSelector(androidx.leanback.widget.PresenterSelector!);
+    method public void setSelectedPosition(int, boolean, androidx.leanback.widget.Presenter.ViewHolderTask!);
+    method public void setSelectedPosition(int);
+    method public void setSelectedPosition(int, boolean);
+  }
+
+  public static class RowsSupportFragment.MainFragmentAdapter extends androidx.leanback.app.BrowseSupportFragment.MainFragmentAdapter<androidx.leanback.app.RowsSupportFragment> {
+    ctor public RowsSupportFragment.MainFragmentAdapter(androidx.leanback.app.RowsSupportFragment!);
+  }
+
+  public static class RowsSupportFragment.MainFragmentRowsAdapter extends androidx.leanback.app.BrowseSupportFragment.MainFragmentRowsAdapter<androidx.leanback.app.RowsSupportFragment> {
+    ctor public RowsSupportFragment.MainFragmentRowsAdapter(androidx.leanback.app.RowsSupportFragment!);
+  }
+
+  @Deprecated public class SearchFragment extends android.app.Fragment {
+    ctor @Deprecated public SearchFragment();
+    method @Deprecated public static android.os.Bundle! createArgs(android.os.Bundle!, String!);
+    method @Deprecated public static android.os.Bundle! createArgs(android.os.Bundle!, String!, String!);
+    method @Deprecated public void displayCompletions(java.util.List<java.lang.String!>!);
+    method @Deprecated public void displayCompletions(android.view.inputmethod.CompletionInfo![]!);
+    method @Deprecated public android.graphics.drawable.Drawable! getBadgeDrawable();
+    method @Deprecated public android.content.Intent! getRecognizerIntent();
+    method @Deprecated public androidx.leanback.app.RowsFragment! getRowsFragment();
+    method @Deprecated public String! getTitle();
+    method @Deprecated public static androidx.leanback.app.SearchFragment! newInstance(String!);
+    method @Deprecated public void onCreate(android.os.Bundle!);
+    method @Deprecated public android.view.View! onCreateView(android.view.LayoutInflater!, android.view.ViewGroup!, android.os.Bundle!);
+    method @Deprecated public void onDestroy();
+    method @Deprecated public void onPause();
+    method @Deprecated public void onRequestPermissionsResult(int, String![]!, int[]!);
+    method @Deprecated public void onResume();
+    method @Deprecated public void onStart();
+    method @Deprecated public void setBadgeDrawable(android.graphics.drawable.Drawable!);
+    method @Deprecated public void setOnItemViewClickedListener(androidx.leanback.widget.OnItemViewClickedListener!);
+    method @Deprecated public void setOnItemViewSelectedListener(androidx.leanback.widget.OnItemViewSelectedListener!);
+    method @Deprecated public void setSearchAffordanceColors(androidx.leanback.widget.SearchOrbView.Colors!);
+    method @Deprecated public void setSearchAffordanceColorsInListening(androidx.leanback.widget.SearchOrbView.Colors!);
+    method @Deprecated public void setSearchQuery(String!, boolean);
+    method @Deprecated public void setSearchQuery(android.content.Intent!, boolean);
+    method @Deprecated public void setSearchResultProvider(androidx.leanback.app.SearchFragment.SearchResultProvider!);
+    method @Deprecated public void setSpeechRecognitionCallback(androidx.leanback.widget.SpeechRecognitionCallback!);
+    method @Deprecated public void setTitle(String!);
+    method @Deprecated public void startRecognition();
+  }
+
+  @Deprecated public static interface SearchFragment.SearchResultProvider {
+    method @Deprecated public androidx.leanback.widget.ObjectAdapter! getResultsAdapter();
+    method @Deprecated public boolean onQueryTextChange(String!);
+    method @Deprecated public boolean onQueryTextSubmit(String!);
   }
 
   public class SearchSupportFragment extends androidx.fragment.app.Fragment {
     ctor public SearchSupportFragment();
-    method public static android.os.Bundle createArgs(android.os.Bundle, java.lang.String);
-    method public static android.os.Bundle createArgs(android.os.Bundle, java.lang.String, java.lang.String);
-    method public void displayCompletions(java.util.List<java.lang.String>);
-    method public void displayCompletions(android.view.inputmethod.CompletionInfo[]);
-    method public android.graphics.drawable.Drawable getBadgeDrawable();
-    method public android.content.Intent getRecognizerIntent();
-    method public androidx.leanback.app.RowsSupportFragment getRowsSupportFragment();
-    method public java.lang.String getTitle();
-    method public static androidx.leanback.app.SearchSupportFragment newInstance(java.lang.String);
-    method public void setBadgeDrawable(android.graphics.drawable.Drawable);
-    method public void setOnItemViewClickedListener(androidx.leanback.widget.OnItemViewClickedListener);
-    method public void setOnItemViewSelectedListener(androidx.leanback.widget.OnItemViewSelectedListener);
-    method public void setSearchAffordanceColors(androidx.leanback.widget.SearchOrbView.Colors);
-    method public void setSearchAffordanceColorsInListening(androidx.leanback.widget.SearchOrbView.Colors);
-    method public void setSearchQuery(java.lang.String, boolean);
-    method public void setSearchQuery(android.content.Intent, boolean);
-    method public void setSearchResultProvider(androidx.leanback.app.SearchSupportFragment.SearchResultProvider);
-    method public deprecated void setSpeechRecognitionCallback(androidx.leanback.widget.SpeechRecognitionCallback);
-    method public void setTitle(java.lang.String);
+    method public static android.os.Bundle! createArgs(android.os.Bundle!, String!);
+    method public static android.os.Bundle! createArgs(android.os.Bundle!, String!, String!);
+    method public void displayCompletions(java.util.List<java.lang.String!>!);
+    method public void displayCompletions(android.view.inputmethod.CompletionInfo![]!);
+    method public android.graphics.drawable.Drawable! getBadgeDrawable();
+    method public android.content.Intent! getRecognizerIntent();
+    method public androidx.leanback.app.RowsSupportFragment! getRowsSupportFragment();
+    method public String! getTitle();
+    method public static androidx.leanback.app.SearchSupportFragment! newInstance(String!);
+    method public void setBadgeDrawable(android.graphics.drawable.Drawable!);
+    method public void setOnItemViewClickedListener(androidx.leanback.widget.OnItemViewClickedListener!);
+    method public void setOnItemViewSelectedListener(androidx.leanback.widget.OnItemViewSelectedListener!);
+    method public void setSearchAffordanceColors(androidx.leanback.widget.SearchOrbView.Colors!);
+    method public void setSearchAffordanceColorsInListening(androidx.leanback.widget.SearchOrbView.Colors!);
+    method public void setSearchQuery(String!, boolean);
+    method public void setSearchQuery(android.content.Intent!, boolean);
+    method public void setSearchResultProvider(androidx.leanback.app.SearchSupportFragment.SearchResultProvider!);
+    method @Deprecated public void setSpeechRecognitionCallback(androidx.leanback.widget.SpeechRecognitionCallback!);
+    method public void setTitle(String!);
     method public void startRecognition();
   }
 
-  public static abstract interface SearchSupportFragment.SearchResultProvider {
-    method public abstract androidx.leanback.widget.ObjectAdapter getResultsAdapter();
-    method public abstract boolean onQueryTextChange(java.lang.String);
-    method public abstract boolean onQueryTextSubmit(java.lang.String);
-  }
-
-  public deprecated class VerticalGridFragment extends androidx.leanback.app.BaseFragment {
-    ctor public VerticalGridFragment();
-    method public androidx.leanback.widget.ObjectAdapter getAdapter();
-    method public androidx.leanback.widget.VerticalGridPresenter getGridPresenter();
-    method public androidx.leanback.widget.OnItemViewClickedListener getOnItemViewClickedListener();
-    method public void setAdapter(androidx.leanback.widget.ObjectAdapter);
-    method public void setGridPresenter(androidx.leanback.widget.VerticalGridPresenter);
-    method public void setOnItemViewClickedListener(androidx.leanback.widget.OnItemViewClickedListener);
-    method public void setOnItemViewSelectedListener(androidx.leanback.widget.OnItemViewSelectedListener);
+  public static interface SearchSupportFragment.SearchResultProvider {
+    method public androidx.leanback.widget.ObjectAdapter! getResultsAdapter();
+    method public boolean onQueryTextChange(String!);
+    method public boolean onQueryTextSubmit(String!);
+  }
+
+  @Deprecated public class VerticalGridFragment extends androidx.leanback.app.BaseFragment {
+    method @Deprecated public androidx.leanback.widget.ObjectAdapter! getAdapter();
+    method @Deprecated public androidx.leanback.widget.VerticalGridPresenter! getGridPresenter();
+    method @Deprecated public androidx.leanback.widget.OnItemViewClickedListener! getOnItemViewClickedListener();
+    method @Deprecated public android.view.View! onCreateView(android.view.LayoutInflater!, android.view.ViewGroup!, android.os.Bundle!);
+    method @Deprecated public void setAdapter(androidx.leanback.widget.ObjectAdapter!);
+    method @Deprecated public void setGridPresenter(androidx.leanback.widget.VerticalGridPresenter!);
+    method @Deprecated public void setOnItemViewClickedListener(androidx.leanback.widget.OnItemViewClickedListener!);
+    method @Deprecated public void setOnItemViewSelectedListener(androidx.leanback.widget.OnItemViewSelectedListener!);
+    method @Deprecated public void setSelectedPosition(int);
+  }
+
+  public class VerticalGridSupportFragment extends androidx.leanback.app.BaseSupportFragment {
+    method public androidx.leanback.widget.ObjectAdapter! getAdapter();
+    method public androidx.leanback.widget.VerticalGridPresenter! getGridPresenter();
+    method public androidx.leanback.widget.OnItemViewClickedListener! getOnItemViewClickedListener();
+    method public void setAdapter(androidx.leanback.widget.ObjectAdapter!);
+    method public void setGridPresenter(androidx.leanback.widget.VerticalGridPresenter!);
+    method public void setOnItemViewClickedListener(androidx.leanback.widget.OnItemViewClickedListener!);
+    method public void setOnItemViewSelectedListener(androidx.leanback.widget.OnItemViewSelectedListener!);
     method public void setSelectedPosition(int);
   }
 
-  public class VerticalGridSupportFragment extends androidx.leanback.app.BaseSupportFragment {
-    ctor public VerticalGridSupportFragment();
-    method public androidx.leanback.widget.ObjectAdapter getAdapter();
-    method public androidx.leanback.widget.VerticalGridPresenter getGridPresenter();
-    method public androidx.leanback.widget.OnItemViewClickedListener getOnItemViewClickedListener();
-    method public void setAdapter(androidx.leanback.widget.ObjectAdapter);
-    method public void setGridPresenter(androidx.leanback.widget.VerticalGridPresenter);
-    method public void setOnItemViewClickedListener(androidx.leanback.widget.OnItemViewClickedListener);
-    method public void setOnItemViewSelectedListener(androidx.leanback.widget.OnItemViewSelectedListener);
-    method public void setSelectedPosition(int);
-  }
-
-  public deprecated class VideoFragment extends androidx.leanback.app.PlaybackFragment {
-    ctor public VideoFragment();
-    method public android.view.SurfaceView getSurfaceView();
-    method public void setSurfaceHolderCallback(android.view.SurfaceHolder.Callback);
-  }
-
-  public deprecated class VideoFragmentGlueHost extends androidx.leanback.app.PlaybackFragmentGlueHost implements androidx.leanback.media.SurfaceHolderGlueHost {
-    ctor public VideoFragmentGlueHost(androidx.leanback.app.VideoFragment);
-    method public void setSurfaceHolderCallback(android.view.SurfaceHolder.Callback);
+  @Deprecated public class VideoFragment extends androidx.leanback.app.PlaybackFragment {
+    ctor @Deprecated public VideoFragment();
+    method @Deprecated public android.view.SurfaceView! getSurfaceView();
+    method @Deprecated public void setSurfaceHolderCallback(android.view.SurfaceHolder.Callback!);
+  }
+
+  @Deprecated public class VideoFragmentGlueHost extends androidx.leanback.app.PlaybackFragmentGlueHost implements androidx.leanback.media.SurfaceHolderGlueHost {
+    ctor @Deprecated public VideoFragmentGlueHost(androidx.leanback.app.VideoFragment!);
+    method @Deprecated public void setSurfaceHolderCallback(android.view.SurfaceHolder.Callback!);
   }
 
   public class VideoSupportFragment extends androidx.leanback.app.PlaybackSupportFragment {
     ctor public VideoSupportFragment();
-    method public android.view.SurfaceView getSurfaceView();
-    method public void setSurfaceHolderCallback(android.view.SurfaceHolder.Callback);
+    method public android.view.SurfaceView! getSurfaceView();
+    method public void setSurfaceHolderCallback(android.view.SurfaceHolder.Callback!);
   }
 
   public class VideoSupportFragmentGlueHost extends androidx.leanback.app.PlaybackSupportFragmentGlueHost implements androidx.leanback.media.SurfaceHolderGlueHost {
-    ctor public VideoSupportFragmentGlueHost(androidx.leanback.app.VideoSupportFragment);
-    method public void setSurfaceHolderCallback(android.view.SurfaceHolder.Callback);
+    ctor public VideoSupportFragmentGlueHost(androidx.leanback.app.VideoSupportFragment!);
+    method public void setSurfaceHolderCallback(android.view.SurfaceHolder.Callback!);
   }
 
 }
@@ -1085,9 +983,9 @@
 
   public abstract class CursorMapper {
     ctor public CursorMapper();
-    method protected abstract java.lang.Object bind(android.database.Cursor);
-    method protected abstract void bindColumns(android.database.Cursor);
-    method public java.lang.Object convert(android.database.Cursor);
+    method protected abstract Object! bind(android.database.Cursor!);
+    method protected abstract void bindColumns(android.database.Cursor!);
+    method public Object! convert(android.database.Cursor!);
   }
 
 }
@@ -1096,96 +994,96 @@
 
   public class BoundsRule {
     ctor public BoundsRule();
-    ctor public BoundsRule(androidx.leanback.graphics.BoundsRule);
-    method public void calculateBounds(android.graphics.Rect, android.graphics.Rect);
-    field public androidx.leanback.graphics.BoundsRule.ValueRule bottom;
-    field public androidx.leanback.graphics.BoundsRule.ValueRule left;
-    field public androidx.leanback.graphics.BoundsRule.ValueRule right;
-    field public androidx.leanback.graphics.BoundsRule.ValueRule top;
+    ctor public BoundsRule(androidx.leanback.graphics.BoundsRule!);
+    method public void calculateBounds(android.graphics.Rect!, android.graphics.Rect!);
+    field public androidx.leanback.graphics.BoundsRule.ValueRule! bottom;
+    field public androidx.leanback.graphics.BoundsRule.ValueRule! left;
+    field public androidx.leanback.graphics.BoundsRule.ValueRule! right;
+    field public androidx.leanback.graphics.BoundsRule.ValueRule! top;
   }
 
   public static final class BoundsRule.ValueRule {
-    method public static androidx.leanback.graphics.BoundsRule.ValueRule absoluteValue(int);
+    method public static androidx.leanback.graphics.BoundsRule.ValueRule! absoluteValue(int);
     method public int getAbsoluteValue();
     method public float getFraction();
-    method public static androidx.leanback.graphics.BoundsRule.ValueRule inheritFromParent(float);
-    method public static androidx.leanback.graphics.BoundsRule.ValueRule inheritFromParentWithOffset(float, int);
+    method public static androidx.leanback.graphics.BoundsRule.ValueRule! inheritFromParent(float);
+    method public static androidx.leanback.graphics.BoundsRule.ValueRule! inheritFromParentWithOffset(float, int);
     method public void setAbsoluteValue(int);
     method public void setFraction(float);
   }
 
   public final class ColorFilterCache {
-    method public static androidx.leanback.graphics.ColorFilterCache getColorFilterCache(int);
-    method public android.graphics.ColorFilter getFilterForLevel(float);
+    method public static androidx.leanback.graphics.ColorFilterCache! getColorFilterCache(int);
+    method public android.graphics.ColorFilter! getFilterForLevel(float);
   }
 
   public final class ColorFilterDimmer {
-    method public void applyFilterToView(android.view.View);
-    method public static androidx.leanback.graphics.ColorFilterDimmer create(androidx.leanback.graphics.ColorFilterCache, float, float);
-    method public static androidx.leanback.graphics.ColorFilterDimmer createDefault(android.content.Context);
-    method public android.graphics.ColorFilter getColorFilter();
-    method public android.graphics.Paint getPaint();
+    method public void applyFilterToView(android.view.View!);
+    method public static androidx.leanback.graphics.ColorFilterDimmer! create(androidx.leanback.graphics.ColorFilterCache!, float, float);
+    method public static androidx.leanback.graphics.ColorFilterDimmer! createDefault(android.content.Context!);
+    method public android.graphics.ColorFilter! getColorFilter();
+    method public android.graphics.Paint! getPaint();
     method public void setActiveLevel(float);
   }
 
   public final class ColorOverlayDimmer {
     method public int applyToColor(int);
-    method public static androidx.leanback.graphics.ColorOverlayDimmer createColorOverlayDimmer(int, float, float);
-    method public static androidx.leanback.graphics.ColorOverlayDimmer createDefault(android.content.Context);
-    method public void drawColorOverlay(android.graphics.Canvas, android.view.View, boolean);
+    method public static androidx.leanback.graphics.ColorOverlayDimmer! createColorOverlayDimmer(int, float, float);
+    method public static androidx.leanback.graphics.ColorOverlayDimmer! createDefault(android.content.Context!);
+    method public void drawColorOverlay(android.graphics.Canvas!, android.view.View!, boolean);
     method public int getAlpha();
     method public float getAlphaFloat();
-    method public android.graphics.Paint getPaint();
+    method public android.graphics.Paint! getPaint();
     method public boolean needsDraw();
     method public void setActiveLevel(float);
   }
 
   public class CompositeDrawable extends android.graphics.drawable.Drawable implements android.graphics.drawable.Drawable.Callback {
     ctor public CompositeDrawable();
-    method public void addChildDrawable(android.graphics.drawable.Drawable);
-    method public void draw(android.graphics.Canvas);
-    method public androidx.leanback.graphics.CompositeDrawable.ChildDrawable getChildAt(int);
+    method public void addChildDrawable(android.graphics.drawable.Drawable!);
+    method public void draw(android.graphics.Canvas!);
+    method public androidx.leanback.graphics.CompositeDrawable.ChildDrawable! getChildAt(int);
     method public int getChildCount();
-    method public android.graphics.drawable.Drawable getDrawable(int);
+    method public android.graphics.drawable.Drawable! getDrawable(int);
     method public int getOpacity();
-    method public void invalidateDrawable(android.graphics.drawable.Drawable);
+    method public void invalidateDrawable(android.graphics.drawable.Drawable!);
     method public void removeChild(int);
-    method public void removeDrawable(android.graphics.drawable.Drawable);
-    method public void scheduleDrawable(android.graphics.drawable.Drawable, java.lang.Runnable, long);
+    method public void removeDrawable(android.graphics.drawable.Drawable!);
+    method public void scheduleDrawable(android.graphics.drawable.Drawable!, Runnable!, long);
     method public void setAlpha(int);
-    method public void setChildDrawableAt(int, android.graphics.drawable.Drawable);
-    method public void setColorFilter(android.graphics.ColorFilter);
-    method public void unscheduleDrawable(android.graphics.drawable.Drawable, java.lang.Runnable);
+    method public void setChildDrawableAt(int, android.graphics.drawable.Drawable!);
+    method public void setColorFilter(android.graphics.ColorFilter!);
+    method public void unscheduleDrawable(android.graphics.drawable.Drawable!, Runnable!);
   }
 
   public static final class CompositeDrawable.ChildDrawable {
-    ctor public CompositeDrawable.ChildDrawable(android.graphics.drawable.Drawable, androidx.leanback.graphics.CompositeDrawable);
-    method public androidx.leanback.graphics.BoundsRule getBoundsRule();
-    method public android.graphics.drawable.Drawable getDrawable();
+    ctor public CompositeDrawable.ChildDrawable(android.graphics.drawable.Drawable!, androidx.leanback.graphics.CompositeDrawable!);
+    method public androidx.leanback.graphics.BoundsRule! getBoundsRule();
+    method public android.graphics.drawable.Drawable! getDrawable();
     method public void recomputeBounds();
-    field public static final android.util.Property<androidx.leanback.graphics.CompositeDrawable.ChildDrawable, java.lang.Integer> BOTTOM_ABSOLUTE;
-    field public static final android.util.Property<androidx.leanback.graphics.CompositeDrawable.ChildDrawable, java.lang.Float> BOTTOM_FRACTION;
-    field public static final android.util.Property<androidx.leanback.graphics.CompositeDrawable.ChildDrawable, java.lang.Integer> LEFT_ABSOLUTE;
-    field public static final android.util.Property<androidx.leanback.graphics.CompositeDrawable.ChildDrawable, java.lang.Float> LEFT_FRACTION;
-    field public static final android.util.Property<androidx.leanback.graphics.CompositeDrawable.ChildDrawable, java.lang.Integer> RIGHT_ABSOLUTE;
-    field public static final android.util.Property<androidx.leanback.graphics.CompositeDrawable.ChildDrawable, java.lang.Float> RIGHT_FRACTION;
-    field public static final android.util.Property<androidx.leanback.graphics.CompositeDrawable.ChildDrawable, java.lang.Integer> TOP_ABSOLUTE;
-    field public static final android.util.Property<androidx.leanback.graphics.CompositeDrawable.ChildDrawable, java.lang.Float> TOP_FRACTION;
+    field public static final android.util.Property<androidx.leanback.graphics.CompositeDrawable.ChildDrawable!,java.lang.Integer!>! BOTTOM_ABSOLUTE;
+    field public static final android.util.Property<androidx.leanback.graphics.CompositeDrawable.ChildDrawable!,java.lang.Float!>! BOTTOM_FRACTION;
+    field public static final android.util.Property<androidx.leanback.graphics.CompositeDrawable.ChildDrawable!,java.lang.Integer!>! LEFT_ABSOLUTE;
+    field public static final android.util.Property<androidx.leanback.graphics.CompositeDrawable.ChildDrawable!,java.lang.Float!>! LEFT_FRACTION;
+    field public static final android.util.Property<androidx.leanback.graphics.CompositeDrawable.ChildDrawable!,java.lang.Integer!>! RIGHT_ABSOLUTE;
+    field public static final android.util.Property<androidx.leanback.graphics.CompositeDrawable.ChildDrawable!,java.lang.Float!>! RIGHT_FRACTION;
+    field public static final android.util.Property<androidx.leanback.graphics.CompositeDrawable.ChildDrawable!,java.lang.Integer!>! TOP_ABSOLUTE;
+    field public static final android.util.Property<androidx.leanback.graphics.CompositeDrawable.ChildDrawable!,java.lang.Float!>! TOP_FRACTION;
   }
 
   public class FitWidthBitmapDrawable extends android.graphics.drawable.Drawable {
     ctor public FitWidthBitmapDrawable();
-    method public void draw(android.graphics.Canvas);
-    method public android.graphics.Bitmap getBitmap();
+    method public void draw(android.graphics.Canvas!);
+    method public android.graphics.Bitmap! getBitmap();
     method public int getOpacity();
-    method public android.graphics.Rect getSource();
+    method public android.graphics.Rect! getSource();
     method public int getVerticalOffset();
     method public void setAlpha(int);
-    method public void setBitmap(android.graphics.Bitmap);
-    method public void setColorFilter(android.graphics.ColorFilter);
-    method public void setSource(android.graphics.Rect);
+    method public void setBitmap(android.graphics.Bitmap!);
+    method public void setColorFilter(android.graphics.ColorFilter!);
+    method public void setSource(android.graphics.Rect!);
     method public void setVerticalOffset(int);
-    field public static final android.util.Property<androidx.leanback.graphics.FitWidthBitmapDrawable, java.lang.Integer> PROPERTY_VERTICAL_OFFSET;
+    field public static final android.util.Property<androidx.leanback.graphics.FitWidthBitmapDrawable!,java.lang.Integer!>! PROPERTY_VERTICAL_OFFSET;
   }
 
 }
@@ -1193,34 +1091,34 @@
 package androidx.leanback.media {
 
   public class MediaControllerAdapter extends androidx.leanback.media.PlayerAdapter {
-    ctor public MediaControllerAdapter(android.support.v4.media.session.MediaControllerCompat);
-    method public android.graphics.drawable.Drawable getMediaArt(android.content.Context);
-    method public android.support.v4.media.session.MediaControllerCompat getMediaController();
-    method public java.lang.CharSequence getMediaSubtitle();
-    method public java.lang.CharSequence getMediaTitle();
+    ctor public MediaControllerAdapter(android.support.v4.media.session.MediaControllerCompat!);
+    method public android.graphics.drawable.Drawable! getMediaArt(android.content.Context!);
+    method public android.support.v4.media.session.MediaControllerCompat! getMediaController();
+    method public CharSequence! getMediaSubtitle();
+    method public CharSequence! getMediaTitle();
     method public void pause();
     method public void play();
   }
 
-  public abstract deprecated class MediaControllerGlue extends androidx.leanback.media.PlaybackControlGlue {
-    ctor public MediaControllerGlue(android.content.Context, int[], int[]);
-    method public void attachToMediaController(android.support.v4.media.session.MediaControllerCompat);
-    method public void detach();
-    method public int getCurrentPosition();
-    method public int getCurrentSpeedId();
-    method public android.graphics.drawable.Drawable getMediaArt();
-    method public final android.support.v4.media.session.MediaControllerCompat getMediaController();
-    method public int getMediaDuration();
-    method public java.lang.CharSequence getMediaSubtitle();
-    method public java.lang.CharSequence getMediaTitle();
-    method public long getSupportedActions();
-    method public boolean hasValidMedia();
-    method public boolean isMediaPlaying();
+  @Deprecated public abstract class MediaControllerGlue extends androidx.leanback.media.PlaybackControlGlue {
+    ctor @Deprecated public MediaControllerGlue(android.content.Context!, int[]!, int[]!);
+    method @Deprecated public void attachToMediaController(android.support.v4.media.session.MediaControllerCompat!);
+    method @Deprecated public void detach();
+    method @Deprecated public int getCurrentPosition();
+    method @Deprecated public int getCurrentSpeedId();
+    method @Deprecated public android.graphics.drawable.Drawable! getMediaArt();
+    method @Deprecated public final android.support.v4.media.session.MediaControllerCompat! getMediaController();
+    method @Deprecated public int getMediaDuration();
+    method @Deprecated public CharSequence! getMediaSubtitle();
+    method @Deprecated public CharSequence! getMediaTitle();
+    method @Deprecated public long getSupportedActions();
+    method @Deprecated public boolean hasValidMedia();
+    method @Deprecated public boolean isMediaPlaying();
   }
 
   public class MediaPlayerAdapter extends androidx.leanback.media.PlayerAdapter {
-    ctor public MediaPlayerAdapter(android.content.Context);
-    method public final android.media.MediaPlayer getMediaPlayer();
+    ctor public MediaPlayerAdapter(android.content.Context!);
+    method public final android.media.MediaPlayer! getMediaPlayer();
     method public int getProgressUpdatingInterval();
     method protected boolean onError(int, int);
     method protected boolean onInfo(int, int);
@@ -1229,17 +1127,17 @@
     method public void play();
     method public void release();
     method public void reset();
-    method public boolean setDataSource(android.net.Uri);
-  }
-
-  public class PlaybackBannerControlGlue<T extends androidx.leanback.media.PlayerAdapter> extends androidx.leanback.media.PlaybackBaseControlGlue {
-    ctor public PlaybackBannerControlGlue(android.content.Context, int[], T);
-    ctor public PlaybackBannerControlGlue(android.content.Context, int[], int[], T);
+    method public boolean setDataSource(android.net.Uri!);
+  }
+
+  public class PlaybackBannerControlGlue<T extends androidx.leanback.media.PlayerAdapter> extends androidx.leanback.media.PlaybackBaseControlGlue<T> {
+    ctor public PlaybackBannerControlGlue(android.content.Context!, int[]!, T!);
+    ctor public PlaybackBannerControlGlue(android.content.Context!, int[]!, int[]!, T!);
     method public int[] getFastForwardSpeeds();
     method public int[] getRewindSpeeds();
-    method public void onActionClicked(androidx.leanback.widget.Action);
-    method protected androidx.leanback.widget.PlaybackRowPresenter onCreateRowPresenter();
-    method public boolean onKey(android.view.View, int, android.view.KeyEvent);
+    method public void onActionClicked(androidx.leanback.widget.Action!);
+    method protected androidx.leanback.widget.PlaybackRowPresenter! onCreateRowPresenter();
+    method public boolean onKey(android.view.View!, int, android.view.KeyEvent!);
     field public static final int ACTION_CUSTOM_LEFT_FIRST = 1; // 0x1
     field public static final int ACTION_CUSTOM_RIGHT_FIRST = 4096; // 0x1000
     field public static final int ACTION_FAST_FORWARD = 128; // 0x80
@@ -1258,38 +1156,38 @@
   }
 
   public abstract class PlaybackBaseControlGlue<T extends androidx.leanback.media.PlayerAdapter> extends androidx.leanback.media.PlaybackGlue implements androidx.leanback.widget.OnActionClickedListener android.view.View.OnKeyListener {
-    ctor public PlaybackBaseControlGlue(android.content.Context, T);
-    method public android.graphics.drawable.Drawable getArt();
+    ctor public PlaybackBaseControlGlue(android.content.Context!, T!);
+    method public android.graphics.drawable.Drawable! getArt();
     method public final long getBufferedPosition();
-    method public androidx.leanback.widget.PlaybackControlsRow getControlsRow();
+    method public androidx.leanback.widget.PlaybackControlsRow! getControlsRow();
     method public long getCurrentPosition();
     method public final long getDuration();
-    method public androidx.leanback.widget.PlaybackRowPresenter getPlaybackRowPresenter();
-    method public final T getPlayerAdapter();
-    method public java.lang.CharSequence getSubtitle();
+    method public androidx.leanback.widget.PlaybackRowPresenter! getPlaybackRowPresenter();
+    method public final T! getPlayerAdapter();
+    method public CharSequence! getSubtitle();
     method public long getSupportedActions();
-    method public java.lang.CharSequence getTitle();
+    method public CharSequence! getTitle();
     method public boolean isControlsOverlayAutoHideEnabled();
     method public final boolean isPlaying();
     method public final boolean isPrepared();
-    method protected static void notifyItemChanged(androidx.leanback.widget.ArrayObjectAdapter, java.lang.Object);
-    method protected void onCreatePrimaryActions(androidx.leanback.widget.ArrayObjectAdapter);
-    method protected abstract androidx.leanback.widget.PlaybackRowPresenter onCreateRowPresenter();
-    method protected void onCreateSecondaryActions(androidx.leanback.widget.ArrayObjectAdapter);
+    method protected static void notifyItemChanged(androidx.leanback.widget.ArrayObjectAdapter!, Object!);
+    method protected void onCreatePrimaryActions(androidx.leanback.widget.ArrayObjectAdapter!);
+    method protected abstract androidx.leanback.widget.PlaybackRowPresenter! onCreateRowPresenter();
+    method protected void onCreateSecondaryActions(androidx.leanback.widget.ArrayObjectAdapter!);
     method protected void onMetadataChanged();
-    method protected void onPlayCompleted();
-    method protected void onPlayStateChanged();
-    method protected void onPreparedStateChanged();
-    method protected void onUpdateBufferedProgress();
-    method protected void onUpdateDuration();
-    method protected void onUpdateProgress();
+    method @CallSuper protected void onPlayCompleted();
+    method @CallSuper protected void onPlayStateChanged();
+    method @CallSuper protected void onPreparedStateChanged();
+    method @CallSuper protected void onUpdateBufferedProgress();
+    method @CallSuper protected void onUpdateDuration();
+    method @CallSuper protected void onUpdateProgress();
     method public final void seekTo(long);
-    method public void setArt(android.graphics.drawable.Drawable);
+    method public void setArt(android.graphics.drawable.Drawable!);
     method public void setControlsOverlayAutoHideEnabled(boolean);
-    method public void setControlsRow(androidx.leanback.widget.PlaybackControlsRow);
-    method public void setPlaybackRowPresenter(androidx.leanback.widget.PlaybackRowPresenter);
-    method public void setSubtitle(java.lang.CharSequence);
-    method public void setTitle(java.lang.CharSequence);
+    method public void setControlsRow(androidx.leanback.widget.PlaybackControlsRow!);
+    method public void setPlaybackRowPresenter(androidx.leanback.widget.PlaybackRowPresenter!);
+    method public void setSubtitle(CharSequence!);
+    method public void setTitle(CharSequence!);
     field public static final int ACTION_CUSTOM_LEFT_FIRST = 1; // 0x1
     field public static final int ACTION_CUSTOM_RIGHT_FIRST = 4096; // 0x1000
     field public static final int ACTION_FAST_FORWARD = 128; // 0x80
@@ -1302,38 +1200,38 @@
   }
 
   public abstract class PlaybackControlGlue extends androidx.leanback.media.PlaybackGlue implements androidx.leanback.widget.OnActionClickedListener android.view.View.OnKeyListener {
-    ctor public PlaybackControlGlue(android.content.Context, int[]);
-    ctor public PlaybackControlGlue(android.content.Context, int[], int[]);
+    ctor public PlaybackControlGlue(android.content.Context!, int[]!);
+    ctor public PlaybackControlGlue(android.content.Context!, int[]!, int[]!);
     method public void enableProgressUpdating(boolean);
-    method public androidx.leanback.widget.PlaybackControlsRow getControlsRow();
-    method public deprecated androidx.leanback.widget.PlaybackControlsRowPresenter getControlsRowPresenter();
+    method public androidx.leanback.widget.PlaybackControlsRow! getControlsRow();
+    method @Deprecated public androidx.leanback.widget.PlaybackControlsRowPresenter! getControlsRowPresenter();
     method public abstract int getCurrentPosition();
     method public abstract int getCurrentSpeedId();
-    method public int[] getFastForwardSpeeds();
-    method public abstract android.graphics.drawable.Drawable getMediaArt();
+    method public int[]! getFastForwardSpeeds();
+    method public abstract android.graphics.drawable.Drawable! getMediaArt();
     method public abstract int getMediaDuration();
-    method public abstract java.lang.CharSequence getMediaSubtitle();
-    method public abstract java.lang.CharSequence getMediaTitle();
-    method public androidx.leanback.widget.PlaybackRowPresenter getPlaybackRowPresenter();
-    method public int[] getRewindSpeeds();
+    method public abstract CharSequence! getMediaSubtitle();
+    method public abstract CharSequence! getMediaTitle();
+    method public androidx.leanback.widget.PlaybackRowPresenter! getPlaybackRowPresenter();
+    method public int[]! getRewindSpeeds();
     method public abstract long getSupportedActions();
     method public int getUpdatePeriod();
     method public abstract boolean hasValidMedia();
     method public boolean isFadingEnabled();
     method public abstract boolean isMediaPlaying();
-    method public void onActionClicked(androidx.leanback.widget.Action);
+    method public void onActionClicked(androidx.leanback.widget.Action!);
     method protected void onCreateControlsRowAndPresenter();
-    method protected void onCreatePrimaryActions(androidx.leanback.widget.SparseArrayObjectAdapter);
-    method protected void onCreateSecondaryActions(androidx.leanback.widget.ArrayObjectAdapter);
-    method public boolean onKey(android.view.View, int, android.view.KeyEvent);
+    method protected void onCreatePrimaryActions(androidx.leanback.widget.SparseArrayObjectAdapter!);
+    method protected void onCreateSecondaryActions(androidx.leanback.widget.ArrayObjectAdapter!);
+    method public boolean onKey(android.view.View!, int, android.view.KeyEvent!);
     method protected void onMetadataChanged();
     method protected void onStateChanged();
     method public void play(int);
     method public final void play();
-    method public void setControlsRow(androidx.leanback.widget.PlaybackControlsRow);
-    method public deprecated void setControlsRowPresenter(androidx.leanback.widget.PlaybackControlsRowPresenter);
+    method public void setControlsRow(androidx.leanback.widget.PlaybackControlsRow!);
+    method @Deprecated public void setControlsRowPresenter(androidx.leanback.widget.PlaybackControlsRowPresenter!);
     method public void setFadingEnabled(boolean);
-    method public void setPlaybackRowPresenter(androidx.leanback.widget.PlaybackRowPresenter);
+    method public void setPlaybackRowPresenter(androidx.leanback.widget.PlaybackRowPresenter!);
     method public void updateProgress();
     field public static final int ACTION_CUSTOM_LEFT_FIRST = 1; // 0x1
     field public static final int ACTION_CUSTOM_RIGHT_FIRST = 4096; // 0x1000
@@ -1353,16 +1251,16 @@
   }
 
   public abstract class PlaybackGlue {
-    ctor public PlaybackGlue(android.content.Context);
-    method public void addPlayerCallback(androidx.leanback.media.PlaybackGlue.PlayerCallback);
-    method public android.content.Context getContext();
-    method public androidx.leanback.media.PlaybackGlueHost getHost();
-    method protected java.util.List<androidx.leanback.media.PlaybackGlue.PlayerCallback> getPlayerCallbacks();
+    ctor public PlaybackGlue(android.content.Context!);
+    method public void addPlayerCallback(androidx.leanback.media.PlaybackGlue.PlayerCallback!);
+    method public android.content.Context! getContext();
+    method public androidx.leanback.media.PlaybackGlueHost! getHost();
+    method protected java.util.List<androidx.leanback.media.PlaybackGlue.PlayerCallback!>! getPlayerCallbacks();
     method public boolean isPlaying();
     method public boolean isPrepared();
     method public void next();
-    method protected void onAttachedToHost(androidx.leanback.media.PlaybackGlueHost);
-    method protected void onDetachedFromHost();
+    method @CallSuper protected void onAttachedToHost(androidx.leanback.media.PlaybackGlueHost!);
+    method @CallSuper protected void onDetachedFromHost();
     method protected void onHostPause();
     method protected void onHostResume();
     method protected void onHostStart();
@@ -1371,36 +1269,36 @@
     method public void play();
     method public void playWhenPrepared();
     method public void previous();
-    method public void removePlayerCallback(androidx.leanback.media.PlaybackGlue.PlayerCallback);
-    method public final void setHost(androidx.leanback.media.PlaybackGlueHost);
-  }
-
-  public static abstract class PlaybackGlue.PlayerCallback {
+    method public void removePlayerCallback(androidx.leanback.media.PlaybackGlue.PlayerCallback!);
+    method public final void setHost(androidx.leanback.media.PlaybackGlueHost!);
+  }
+
+  public abstract static class PlaybackGlue.PlayerCallback {
     ctor public PlaybackGlue.PlayerCallback();
-    method public void onPlayCompleted(androidx.leanback.media.PlaybackGlue);
-    method public void onPlayStateChanged(androidx.leanback.media.PlaybackGlue);
-    method public void onPreparedStateChanged(androidx.leanback.media.PlaybackGlue);
+    method public void onPlayCompleted(androidx.leanback.media.PlaybackGlue!);
+    method public void onPlayStateChanged(androidx.leanback.media.PlaybackGlue!);
+    method public void onPreparedStateChanged(androidx.leanback.media.PlaybackGlue!);
   }
 
   public abstract class PlaybackGlueHost {
     ctor public PlaybackGlueHost();
-    method public deprecated void fadeOut();
-    method public androidx.leanback.media.PlaybackGlueHost.PlayerCallback getPlayerCallback();
+    method @Deprecated public void fadeOut();
+    method public androidx.leanback.media.PlaybackGlueHost.PlayerCallback! getPlayerCallback();
     method public void hideControlsOverlay(boolean);
     method public boolean isControlsOverlayAutoHideEnabled();
     method public boolean isControlsOverlayVisible();
     method public void notifyPlaybackRowChanged();
     method public void setControlsOverlayAutoHideEnabled(boolean);
-    method public deprecated void setFadingEnabled(boolean);
-    method public void setHostCallback(androidx.leanback.media.PlaybackGlueHost.HostCallback);
-    method public void setOnActionClickedListener(androidx.leanback.widget.OnActionClickedListener);
-    method public void setOnKeyInterceptListener(android.view.View.OnKeyListener);
-    method public void setPlaybackRow(androidx.leanback.widget.Row);
-    method public void setPlaybackRowPresenter(androidx.leanback.widget.PlaybackRowPresenter);
+    method @Deprecated public void setFadingEnabled(boolean);
+    method public void setHostCallback(androidx.leanback.media.PlaybackGlueHost.HostCallback!);
+    method public void setOnActionClickedListener(androidx.leanback.widget.OnActionClickedListener!);
+    method public void setOnKeyInterceptListener(android.view.View.OnKeyListener!);
+    method public void setPlaybackRow(androidx.leanback.widget.Row!);
+    method public void setPlaybackRowPresenter(androidx.leanback.widget.PlaybackRowPresenter!);
     method public void showControlsOverlay(boolean);
   }
 
-  public static abstract class PlaybackGlueHost.HostCallback {
+  public abstract static class PlaybackGlueHost.HostCallback {
     ctor public PlaybackGlueHost.HostCallback();
     method public void onHostDestroy();
     method public void onHostPause();
@@ -1412,40 +1310,40 @@
   public static class PlaybackGlueHost.PlayerCallback {
     ctor public PlaybackGlueHost.PlayerCallback();
     method public void onBufferingStateChanged(boolean);
-    method public void onError(int, java.lang.CharSequence);
+    method public void onError(int, CharSequence!);
     method public void onVideoSizeChanged(int, int);
   }
 
-  public class PlaybackTransportControlGlue<T extends androidx.leanback.media.PlayerAdapter> extends androidx.leanback.media.PlaybackBaseControlGlue {
-    ctor public PlaybackTransportControlGlue(android.content.Context, T);
-    method public final androidx.leanback.widget.PlaybackSeekDataProvider getSeekProvider();
+  public class PlaybackTransportControlGlue<T extends androidx.leanback.media.PlayerAdapter> extends androidx.leanback.media.PlaybackBaseControlGlue<T> {
+    ctor public PlaybackTransportControlGlue(android.content.Context!, T!);
+    method public final androidx.leanback.widget.PlaybackSeekDataProvider! getSeekProvider();
     method public final boolean isSeekEnabled();
-    method public void onActionClicked(androidx.leanback.widget.Action);
-    method protected androidx.leanback.widget.PlaybackRowPresenter onCreateRowPresenter();
-    method public boolean onKey(android.view.View, int, android.view.KeyEvent);
+    method public void onActionClicked(androidx.leanback.widget.Action!);
+    method protected androidx.leanback.widget.PlaybackRowPresenter! onCreateRowPresenter();
+    method public boolean onKey(android.view.View!, int, android.view.KeyEvent!);
     method public final void setSeekEnabled(boolean);
-    method public final void setSeekProvider(androidx.leanback.widget.PlaybackSeekDataProvider);
+    method public final void setSeekProvider(androidx.leanback.widget.PlaybackSeekDataProvider!);
   }
 
   public abstract class PlayerAdapter {
     ctor public PlayerAdapter();
     method public void fastForward();
     method public long getBufferedPosition();
-    method public final androidx.leanback.media.PlayerAdapter.Callback getCallback();
+    method public final androidx.leanback.media.PlayerAdapter.Callback! getCallback();
     method public long getCurrentPosition();
     method public long getDuration();
     method public long getSupportedActions();
     method public boolean isPlaying();
     method public boolean isPrepared();
     method public void next();
-    method public void onAttachedToHost(androidx.leanback.media.PlaybackGlueHost);
+    method public void onAttachedToHost(androidx.leanback.media.PlaybackGlueHost!);
     method public void onDetachedFromHost();
     method public abstract void pause();
     method public abstract void play();
     method public void previous();
     method public void rewind();
     method public void seekTo(long);
-    method public final void setCallback(androidx.leanback.media.PlayerAdapter.Callback);
+    method public final void setCallback(androidx.leanback.media.PlayerAdapter.Callback!);
     method public void setProgressUpdatingEnabled(boolean);
     method public void setRepeatAction(int);
     method public void setShuffleAction(int);
@@ -1453,20 +1351,20 @@
 
   public static class PlayerAdapter.Callback {
     ctor public PlayerAdapter.Callback();
-    method public void onBufferedPositionChanged(androidx.leanback.media.PlayerAdapter);
-    method public void onBufferingStateChanged(androidx.leanback.media.PlayerAdapter, boolean);
-    method public void onCurrentPositionChanged(androidx.leanback.media.PlayerAdapter);
-    method public void onDurationChanged(androidx.leanback.media.PlayerAdapter);
-    method public void onError(androidx.leanback.media.PlayerAdapter, int, java.lang.String);
-    method public void onMetadataChanged(androidx.leanback.media.PlayerAdapter);
-    method public void onPlayCompleted(androidx.leanback.media.PlayerAdapter);
-    method public void onPlayStateChanged(androidx.leanback.media.PlayerAdapter);
-    method public void onPreparedStateChanged(androidx.leanback.media.PlayerAdapter);
-    method public void onVideoSizeChanged(androidx.leanback.media.PlayerAdapter, int, int);
-  }
-
-  public abstract interface SurfaceHolderGlueHost {
-    method public abstract void setSurfaceHolderCallback(android.view.SurfaceHolder.Callback);
+    method public void onBufferedPositionChanged(androidx.leanback.media.PlayerAdapter!);
+    method public void onBufferingStateChanged(androidx.leanback.media.PlayerAdapter!, boolean);
+    method public void onCurrentPositionChanged(androidx.leanback.media.PlayerAdapter!);
+    method public void onDurationChanged(androidx.leanback.media.PlayerAdapter!);
+    method public void onError(androidx.leanback.media.PlayerAdapter!, int, String!);
+    method public void onMetadataChanged(androidx.leanback.media.PlayerAdapter!);
+    method public void onPlayCompleted(androidx.leanback.media.PlayerAdapter!);
+    method public void onPlayStateChanged(androidx.leanback.media.PlayerAdapter!);
+    method public void onPreparedStateChanged(androidx.leanback.media.PlayerAdapter!);
+    method public void onVideoSizeChanged(androidx.leanback.media.PlayerAdapter!, int, int);
+  }
+
+  public interface SurfaceHolderGlueHost {
+    method public void setSurfaceHolderCallback(android.view.SurfaceHolder.Callback!);
   }
 
 }
@@ -1474,11 +1372,11 @@
 package androidx.leanback.system {
 
   public class Settings {
-    method public boolean getBoolean(java.lang.String);
-    method public static androidx.leanback.system.Settings getInstance(android.content.Context);
-    method public void setBoolean(java.lang.String, boolean);
-    field public static final java.lang.String OUTLINE_CLIPPING_DISABLED = "OUTLINE_CLIPPING_DISABLED";
-    field public static final java.lang.String PREFER_STATIC_SHADOWS = "PREFER_STATIC_SHADOWS";
+    method public boolean getBoolean(String!);
+    method public static androidx.leanback.system.Settings! getInstance(android.content.Context!);
+    method public void setBoolean(String!, boolean);
+    field public static final String OUTLINE_CLIPPING_DISABLED = "OUTLINE_CLIPPING_DISABLED";
+    field public static final String PREFER_STATIC_SHADOWS = "PREFER_STATIC_SHADOWS";
   }
 
 }
@@ -1487,33 +1385,33 @@
 
   public abstract class AbstractDetailsDescriptionPresenter extends androidx.leanback.widget.Presenter {
     ctor public AbstractDetailsDescriptionPresenter();
-    method protected abstract void onBindDescription(androidx.leanback.widget.AbstractDetailsDescriptionPresenter.ViewHolder, java.lang.Object);
-    method public final void onBindViewHolder(androidx.leanback.widget.Presenter.ViewHolder, java.lang.Object);
-    method public final androidx.leanback.widget.AbstractDetailsDescriptionPresenter.ViewHolder onCreateViewHolder(android.view.ViewGroup);
-    method public void onUnbindViewHolder(androidx.leanback.widget.Presenter.ViewHolder);
+    method protected abstract void onBindDescription(androidx.leanback.widget.AbstractDetailsDescriptionPresenter.ViewHolder!, Object!);
+    method public final void onBindViewHolder(androidx.leanback.widget.Presenter.ViewHolder!, Object!);
+    method public final androidx.leanback.widget.AbstractDetailsDescriptionPresenter.ViewHolder! onCreateViewHolder(android.view.ViewGroup!);
+    method public void onUnbindViewHolder(androidx.leanback.widget.Presenter.ViewHolder!);
   }
 
   public static class AbstractDetailsDescriptionPresenter.ViewHolder extends androidx.leanback.widget.Presenter.ViewHolder {
-    ctor public AbstractDetailsDescriptionPresenter.ViewHolder(android.view.View);
-    method public android.widget.TextView getBody();
-    method public android.widget.TextView getSubtitle();
-    method public android.widget.TextView getTitle();
+    ctor public AbstractDetailsDescriptionPresenter.ViewHolder(android.view.View!);
+    method public android.widget.TextView! getBody();
+    method public android.widget.TextView! getSubtitle();
+    method public android.widget.TextView! getTitle();
   }
 
   public abstract class AbstractMediaItemPresenter extends androidx.leanback.widget.RowPresenter {
     ctor public AbstractMediaItemPresenter();
     ctor public AbstractMediaItemPresenter(int);
-    method protected androidx.leanback.widget.RowPresenter.ViewHolder createRowViewHolder(android.view.ViewGroup);
-    method public androidx.leanback.widget.Presenter getActionPresenter();
-    method protected int getMediaPlayState(java.lang.Object);
+    method protected androidx.leanback.widget.RowPresenter.ViewHolder! createRowViewHolder(android.view.ViewGroup!);
+    method public androidx.leanback.widget.Presenter! getActionPresenter();
+    method protected int getMediaPlayState(Object!);
     method public int getThemeId();
     method public boolean hasMediaRowSeparator();
-    method protected abstract void onBindMediaDetails(androidx.leanback.widget.AbstractMediaItemPresenter.ViewHolder, java.lang.Object);
-    method public void onBindMediaPlayState(androidx.leanback.widget.AbstractMediaItemPresenter.ViewHolder);
-    method protected void onBindRowActions(androidx.leanback.widget.AbstractMediaItemPresenter.ViewHolder);
-    method protected void onUnbindMediaDetails(androidx.leanback.widget.AbstractMediaItemPresenter.ViewHolder);
-    method public void onUnbindMediaPlayState(androidx.leanback.widget.AbstractMediaItemPresenter.ViewHolder);
-    method public void setActionPresenter(androidx.leanback.widget.Presenter);
+    method protected abstract void onBindMediaDetails(androidx.leanback.widget.AbstractMediaItemPresenter.ViewHolder!, Object!);
+    method public void onBindMediaPlayState(androidx.leanback.widget.AbstractMediaItemPresenter.ViewHolder!);
+    method protected void onBindRowActions(androidx.leanback.widget.AbstractMediaItemPresenter.ViewHolder!);
+    method protected void onUnbindMediaDetails(androidx.leanback.widget.AbstractMediaItemPresenter.ViewHolder!);
+    method public void onUnbindMediaPlayState(androidx.leanback.widget.AbstractMediaItemPresenter.ViewHolder!);
+    method public void setActionPresenter(androidx.leanback.widget.Presenter!);
     method public void setBackgroundColor(int);
     method public void setHasMediaRowSeparator(boolean);
     method public void setThemeId(int);
@@ -1523,19 +1421,19 @@
   }
 
   public static class AbstractMediaItemPresenter.ViewHolder extends androidx.leanback.widget.RowPresenter.ViewHolder {
-    ctor public AbstractMediaItemPresenter.ViewHolder(android.view.View);
-    method public android.view.ViewGroup getMediaItemActionsContainer();
-    method public android.view.View getMediaItemDetailsView();
-    method public android.widget.TextView getMediaItemDurationView();
-    method public android.widget.TextView getMediaItemNameView();
-    method public android.widget.TextView getMediaItemNumberView();
-    method public android.widget.ViewFlipper getMediaItemNumberViewFlipper();
-    method public android.view.View getMediaItemPausedView();
-    method public android.view.View getMediaItemPlayingView();
-    method public androidx.leanback.widget.MultiActionsProvider.MultiAction[] getMediaItemRowActions();
-    method public android.view.View getMediaItemRowSeparator();
-    method public android.view.View getSelectorView();
-    method public void notifyActionChanged(androidx.leanback.widget.MultiActionsProvider.MultiAction);
+    ctor public AbstractMediaItemPresenter.ViewHolder(android.view.View!);
+    method public android.view.ViewGroup! getMediaItemActionsContainer();
+    method public android.view.View! getMediaItemDetailsView();
+    method public android.widget.TextView! getMediaItemDurationView();
+    method public android.widget.TextView! getMediaItemNameView();
+    method public android.widget.TextView! getMediaItemNumberView();
+    method public android.widget.ViewFlipper! getMediaItemNumberViewFlipper();
+    method public android.view.View! getMediaItemPausedView();
+    method public android.view.View! getMediaItemPlayingView();
+    method public androidx.leanback.widget.MultiActionsProvider.MultiAction![]! getMediaItemRowActions();
+    method public android.view.View! getMediaItemRowSeparator();
+    method public android.view.View! getSelectorView();
+    method public void notifyActionChanged(androidx.leanback.widget.MultiActionsProvider.MultiAction!);
     method public void notifyDetailsChanged();
     method public void notifyPlayStateChanged();
     method public void onBindRowActions();
@@ -1543,70 +1441,70 @@
   }
 
   public abstract class AbstractMediaListHeaderPresenter extends androidx.leanback.widget.RowPresenter {
-    ctor public AbstractMediaListHeaderPresenter(android.content.Context, int);
+    ctor public AbstractMediaListHeaderPresenter(android.content.Context!, int);
     ctor public AbstractMediaListHeaderPresenter();
-    method protected androidx.leanback.widget.RowPresenter.ViewHolder createRowViewHolder(android.view.ViewGroup);
-    method protected abstract void onBindMediaListHeaderViewHolder(androidx.leanback.widget.AbstractMediaListHeaderPresenter.ViewHolder, java.lang.Object);
+    method protected androidx.leanback.widget.RowPresenter.ViewHolder! createRowViewHolder(android.view.ViewGroup!);
+    method protected abstract void onBindMediaListHeaderViewHolder(androidx.leanback.widget.AbstractMediaListHeaderPresenter.ViewHolder!, Object!);
     method public void setBackgroundColor(int);
   }
 
   public static class AbstractMediaListHeaderPresenter.ViewHolder extends androidx.leanback.widget.RowPresenter.ViewHolder {
-    ctor public AbstractMediaListHeaderPresenter.ViewHolder(android.view.View);
-    method public android.widget.TextView getHeaderView();
+    ctor public AbstractMediaListHeaderPresenter.ViewHolder(android.view.View!);
+    method public android.widget.TextView! getHeaderView();
   }
 
   public class Action {
     ctor public Action(long);
-    ctor public Action(long, java.lang.CharSequence);
-    ctor public Action(long, java.lang.CharSequence, java.lang.CharSequence);
-    ctor public Action(long, java.lang.CharSequence, java.lang.CharSequence, android.graphics.drawable.Drawable);
+    ctor public Action(long, CharSequence!);
+    ctor public Action(long, CharSequence!, CharSequence!);
+    ctor public Action(long, CharSequence!, CharSequence!, android.graphics.drawable.Drawable!);
     method public final void addKeyCode(int);
-    method public final android.graphics.drawable.Drawable getIcon();
+    method public final android.graphics.drawable.Drawable! getIcon();
     method public final long getId();
-    method public final java.lang.CharSequence getLabel1();
-    method public final java.lang.CharSequence getLabel2();
+    method public final CharSequence! getLabel1();
+    method public final CharSequence! getLabel2();
     method public final void removeKeyCode(int);
     method public final boolean respondsToKeyCode(int);
-    method public final void setIcon(android.graphics.drawable.Drawable);
+    method public final void setIcon(android.graphics.drawable.Drawable!);
     method public final void setId(long);
-    method public final void setLabel1(java.lang.CharSequence);
-    method public final void setLabel2(java.lang.CharSequence);
+    method public final void setLabel1(CharSequence!);
+    method public final void setLabel2(CharSequence!);
     field public static final long NO_ID = -1L; // 0xffffffffffffffffL
   }
 
   public class ArrayObjectAdapter extends androidx.leanback.widget.ObjectAdapter {
-    ctor public ArrayObjectAdapter(androidx.leanback.widget.PresenterSelector);
-    ctor public ArrayObjectAdapter(androidx.leanback.widget.Presenter);
+    ctor public ArrayObjectAdapter(androidx.leanback.widget.PresenterSelector!);
+    ctor public ArrayObjectAdapter(androidx.leanback.widget.Presenter!);
     ctor public ArrayObjectAdapter();
-    method public void add(java.lang.Object);
-    method public void add(int, java.lang.Object);
-    method public void addAll(int, java.util.Collection);
+    method public void add(Object!);
+    method public void add(int, Object!);
+    method public void addAll(int, java.util.Collection!);
     method public void clear();
-    method public java.lang.Object get(int);
-    method public int indexOf(java.lang.Object);
+    method public Object! get(int);
+    method public int indexOf(Object!);
     method public void move(int, int);
     method public void notifyArrayItemRangeChanged(int, int);
-    method public boolean remove(java.lang.Object);
+    method public boolean remove(Object!);
     method public int removeItems(int, int);
-    method public void replace(int, java.lang.Object);
-    method public void setItems(java.util.List, androidx.leanback.widget.DiffCallback);
+    method public void replace(int, Object!);
+    method public void setItems(java.util.List!, androidx.leanback.widget.DiffCallback!);
     method public int size();
-    method public <E> java.util.List<E> unmodifiableList();
+    method public <E> java.util.List<E!>! unmodifiableList();
   }
 
   public class BaseCardView extends android.widget.FrameLayout {
-    ctor public BaseCardView(android.content.Context);
-    ctor public BaseCardView(android.content.Context, android.util.AttributeSet);
-    ctor public BaseCardView(android.content.Context, android.util.AttributeSet, int);
-    method protected androidx.leanback.widget.BaseCardView.LayoutParams generateDefaultLayoutParams();
-    method public androidx.leanback.widget.BaseCardView.LayoutParams generateLayoutParams(android.util.AttributeSet);
-    method protected androidx.leanback.widget.BaseCardView.LayoutParams generateLayoutParams(android.view.ViewGroup.LayoutParams);
+    ctor public BaseCardView(android.content.Context!);
+    ctor public BaseCardView(android.content.Context!, android.util.AttributeSet!);
+    ctor public BaseCardView(android.content.Context!, android.util.AttributeSet!, int);
+    method protected androidx.leanback.widget.BaseCardView.LayoutParams! generateDefaultLayoutParams();
+    method public androidx.leanback.widget.BaseCardView.LayoutParams! generateLayoutParams(android.util.AttributeSet!);
+    method protected androidx.leanback.widget.BaseCardView.LayoutParams! generateLayoutParams(android.view.ViewGroup.LayoutParams!);
     method public int getCardType();
-    method public deprecated int getExtraVisibility();
+    method @Deprecated public int getExtraVisibility();
     method public int getInfoVisibility();
     method public boolean isSelectedAnimationDelayed();
     method public void setCardType(int);
-    method public deprecated void setExtraVisibility(int);
+    method @Deprecated public void setExtraVisibility(int);
     method public void setInfoVisibility(int);
     method public void setSelectedAnimationDelayed(boolean);
     field public static final int CARD_REGION_VISIBLE_ACTIVATED = 1; // 0x1
@@ -1619,34 +1517,37 @@
   }
 
   public static class BaseCardView.LayoutParams extends android.widget.FrameLayout.LayoutParams {
-    ctor public BaseCardView.LayoutParams(android.content.Context, android.util.AttributeSet);
+    ctor public BaseCardView.LayoutParams(android.content.Context!, android.util.AttributeSet!);
     ctor public BaseCardView.LayoutParams(int, int);
-    ctor public BaseCardView.LayoutParams(android.view.ViewGroup.LayoutParams);
-    ctor public BaseCardView.LayoutParams(androidx.leanback.widget.BaseCardView.LayoutParams);
+    ctor public BaseCardView.LayoutParams(android.view.ViewGroup.LayoutParams!);
+    ctor public BaseCardView.LayoutParams(androidx.leanback.widget.BaseCardView.LayoutParams!);
     field public static final int VIEW_TYPE_EXTRA = 2; // 0x2
     field public static final int VIEW_TYPE_INFO = 1; // 0x1
     field public static final int VIEW_TYPE_MAIN = 0; // 0x0
-    field public int viewType;
+    field @android.view.ViewDebug.ExportedProperty(category="layout", mapping={@android.view.ViewDebug.IntToString(from=androidx.leanback.widget.BaseCardView.LayoutParams.VIEW_TYPE_MAIN, to="MAIN"), @android.view.ViewDebug.IntToString(from=androidx.leanback.widget.BaseCardView.LayoutParams.VIEW_TYPE_INFO, to="INFO"), @android.view.ViewDebug.IntToString(from=androidx.leanback.widget.BaseCardView.LayoutParams.VIEW_TYPE_EXTRA, to="EXTRA")}) public int viewType;
   }
 
   public abstract class BaseGridView extends androidx.recyclerview.widget.RecyclerView {
-    method public void addOnChildViewHolderSelectedListener(androidx.leanback.widget.OnChildViewHolderSelectedListener);
+    method public void addOnChildViewHolderSelectedListener(androidx.leanback.widget.OnChildViewHolderSelectedListener!);
     method public void animateIn();
     method public void animateOut();
     method public int getChildDrawingOrder(int, int);
-    method public deprecated int getHorizontalMargin();
+    method @Deprecated public int getHorizontalMargin();
     method public int getHorizontalSpacing();
     method public int getInitialPrefetchItemCount();
     method public int getItemAlignmentOffset();
     method public float getItemAlignmentOffsetPercent();
     method public int getItemAlignmentViewId();
-    method public androidx.leanback.widget.BaseGridView.OnUnhandledKeyListener getOnUnhandledKeyListener();
+    method public androidx.leanback.widget.BaseGridView.OnUnhandledKeyListener! getOnUnhandledKeyListener();
     method public final int getSaveChildrenLimitNumber();
     method public final int getSaveChildrenPolicy();
     method public int getSelectedPosition();
-    method public deprecated int getVerticalMargin();
+    method public androidx.leanback.widget.BaseGridView.SmoothScrollByBehavior? getSmoothScrollByBehavior();
+    method public final int getSmoothScrollMaxPendingMoves();
+    method public final float getSmoothScrollSpeedFactor();
+    method @Deprecated public int getVerticalMargin();
     method public int getVerticalSpacing();
-    method public void getViewSelectedOffsets(android.view.View, int[]);
+    method public void getViewSelectedOffsets(android.view.View!, int[]!);
     method public int getWindowAlignment();
     method public int getWindowAlignmentOffset();
     method public float getWindowAlignmentOffsetPercent();
@@ -1658,41 +1559,44 @@
     method public boolean isScrollEnabled();
     method public boolean isWindowAlignmentPreferKeyLineOverHighEdge();
     method public boolean isWindowAlignmentPreferKeyLineOverLowEdge();
-    method public boolean onRequestFocusInDescendants(int, android.graphics.Rect);
-    method public void removeOnChildViewHolderSelectedListener(androidx.leanback.widget.OnChildViewHolderSelectedListener);
+    method public boolean onRequestFocusInDescendants(int, android.graphics.Rect!);
+    method public void removeOnChildViewHolderSelectedListener(androidx.leanback.widget.OnChildViewHolderSelectedListener!);
     method public void setAnimateChildLayout(boolean);
     method public void setChildrenVisibility(int);
     method public void setFocusDrawingOrderEnabled(boolean);
     method public final void setFocusSearchDisabled(boolean);
     method public void setGravity(int);
     method public void setHasOverlappingRendering(boolean);
-    method public deprecated void setHorizontalMargin(int);
+    method @Deprecated public void setHorizontalMargin(int);
     method public void setHorizontalSpacing(int);
     method public void setInitialPrefetchItemCount(int);
     method public void setItemAlignmentOffset(int);
     method public void setItemAlignmentOffsetPercent(float);
     method public void setItemAlignmentOffsetWithPadding(boolean);
     method public void setItemAlignmentViewId(int);
-    method public deprecated void setItemMargin(int);
+    method @Deprecated public void setItemMargin(int);
     method public void setItemSpacing(int);
     method public void setLayoutEnabled(boolean);
-    method public void setOnChildLaidOutListener(androidx.leanback.widget.OnChildLaidOutListener);
-    method public void setOnChildSelectedListener(androidx.leanback.widget.OnChildSelectedListener);
-    method public void setOnChildViewHolderSelectedListener(androidx.leanback.widget.OnChildViewHolderSelectedListener);
-    method public void setOnKeyInterceptListener(androidx.leanback.widget.BaseGridView.OnKeyInterceptListener);
-    method public void setOnMotionInterceptListener(androidx.leanback.widget.BaseGridView.OnMotionInterceptListener);
-    method public void setOnTouchInterceptListener(androidx.leanback.widget.BaseGridView.OnTouchInterceptListener);
-    method public void setOnUnhandledKeyListener(androidx.leanback.widget.BaseGridView.OnUnhandledKeyListener);
+    method public void setOnChildLaidOutListener(androidx.leanback.widget.OnChildLaidOutListener!);
+    method public void setOnChildSelectedListener(androidx.leanback.widget.OnChildSelectedListener!);
+    method public void setOnChildViewHolderSelectedListener(androidx.leanback.widget.OnChildViewHolderSelectedListener!);
+    method public void setOnKeyInterceptListener(androidx.leanback.widget.BaseGridView.OnKeyInterceptListener!);
+    method public void setOnMotionInterceptListener(androidx.leanback.widget.BaseGridView.OnMotionInterceptListener!);
+    method public void setOnTouchInterceptListener(androidx.leanback.widget.BaseGridView.OnTouchInterceptListener!);
+    method public void setOnUnhandledKeyListener(androidx.leanback.widget.BaseGridView.OnUnhandledKeyListener!);
     method public void setPruneChild(boolean);
     method public final void setSaveChildrenLimitNumber(int);
     method public final void setSaveChildrenPolicy(int);
     method public void setScrollEnabled(boolean);
     method public void setSelectedPosition(int);
     method public void setSelectedPosition(int, int);
-    method public void setSelectedPosition(int, androidx.leanback.widget.ViewHolderTask);
+    method public void setSelectedPosition(int, androidx.leanback.widget.ViewHolderTask!);
     method public void setSelectedPositionSmooth(int);
-    method public void setSelectedPositionSmooth(int, androidx.leanback.widget.ViewHolderTask);
-    method public deprecated void setVerticalMargin(int);
+    method public void setSelectedPositionSmooth(int, androidx.leanback.widget.ViewHolderTask!);
+    method public final void setSmoothScrollByBehavior(androidx.leanback.widget.BaseGridView.SmoothScrollByBehavior?);
+    method public final void setSmoothScrollMaxPendingMoves(int);
+    method public final void setSmoothScrollSpeedFactor(float);
+    method @Deprecated public void setVerticalMargin(int);
     method public void setVerticalSpacing(int);
     method public void setWindowAlignment(int);
     method public void setWindowAlignmentOffset(int);
@@ -1711,165 +1615,170 @@
     field public static final float WINDOW_ALIGN_OFFSET_PERCENT_DISABLED = -1.0f;
   }
 
-  public static abstract interface BaseGridView.OnKeyInterceptListener {
-    method public abstract boolean onInterceptKeyEvent(android.view.KeyEvent);
-  }
-
-  public static abstract interface BaseGridView.OnMotionInterceptListener {
-    method public abstract boolean onInterceptMotionEvent(android.view.MotionEvent);
-  }
-
-  public static abstract interface BaseGridView.OnTouchInterceptListener {
-    method public abstract boolean onInterceptTouchEvent(android.view.MotionEvent);
-  }
-
-  public static abstract interface BaseGridView.OnUnhandledKeyListener {
-    method public abstract boolean onUnhandledKey(android.view.KeyEvent);
-  }
-
-  public abstract interface BaseOnItemViewClickedListener<T> {
-    method public abstract void onItemClicked(androidx.leanback.widget.Presenter.ViewHolder, java.lang.Object, androidx.leanback.widget.RowPresenter.ViewHolder, T);
-  }
-
-  public abstract interface BaseOnItemViewSelectedListener<T> {
-    method public abstract void onItemSelected(androidx.leanback.widget.Presenter.ViewHolder, java.lang.Object, androidx.leanback.widget.RowPresenter.ViewHolder, T);
+  public static interface BaseGridView.OnKeyInterceptListener {
+    method public boolean onInterceptKeyEvent(android.view.KeyEvent!);
+  }
+
+  public static interface BaseGridView.OnMotionInterceptListener {
+    method public boolean onInterceptMotionEvent(android.view.MotionEvent!);
+  }
+
+  public static interface BaseGridView.OnTouchInterceptListener {
+    method public boolean onInterceptTouchEvent(android.view.MotionEvent!);
+  }
+
+  public static interface BaseGridView.OnUnhandledKeyListener {
+    method public boolean onUnhandledKey(android.view.KeyEvent!);
+  }
+
+  public static interface BaseGridView.SmoothScrollByBehavior {
+    method public int configSmoothScrollByDuration(int, int);
+    method public android.view.animation.Interpolator? configSmoothScrollByInterpolator(int, int);
+  }
+
+  public interface BaseOnItemViewClickedListener<T> {
+    method public void onItemClicked(androidx.leanback.widget.Presenter.ViewHolder!, Object!, androidx.leanback.widget.RowPresenter.ViewHolder!, T!);
+  }
+
+  public interface BaseOnItemViewSelectedListener<T> {
+    method public void onItemSelected(androidx.leanback.widget.Presenter.ViewHolder!, Object!, androidx.leanback.widget.RowPresenter.ViewHolder!, T!);
   }
 
   public class BrowseFrameLayout extends android.widget.FrameLayout {
-    ctor public BrowseFrameLayout(android.content.Context);
-    ctor public BrowseFrameLayout(android.content.Context, android.util.AttributeSet);
-    ctor public BrowseFrameLayout(android.content.Context, android.util.AttributeSet, int);
-    method public androidx.leanback.widget.BrowseFrameLayout.OnChildFocusListener getOnChildFocusListener();
-    method public androidx.leanback.widget.BrowseFrameLayout.OnFocusSearchListener getOnFocusSearchListener();
-    method public void setOnChildFocusListener(androidx.leanback.widget.BrowseFrameLayout.OnChildFocusListener);
-    method public void setOnDispatchKeyListener(android.view.View.OnKeyListener);
-    method public void setOnFocusSearchListener(androidx.leanback.widget.BrowseFrameLayout.OnFocusSearchListener);
-  }
-
-  public static abstract interface BrowseFrameLayout.OnChildFocusListener {
-    method public abstract void onRequestChildFocus(android.view.View, android.view.View);
-    method public abstract boolean onRequestFocusInDescendants(int, android.graphics.Rect);
-  }
-
-  public static abstract interface BrowseFrameLayout.OnFocusSearchListener {
-    method public abstract android.view.View onFocusSearch(android.view.View, int);
+    ctor public BrowseFrameLayout(android.content.Context!);
+    ctor public BrowseFrameLayout(android.content.Context!, android.util.AttributeSet!);
+    ctor public BrowseFrameLayout(android.content.Context!, android.util.AttributeSet!, int);
+    method public androidx.leanback.widget.BrowseFrameLayout.OnChildFocusListener! getOnChildFocusListener();
+    method public androidx.leanback.widget.BrowseFrameLayout.OnFocusSearchListener! getOnFocusSearchListener();
+    method public void setOnChildFocusListener(androidx.leanback.widget.BrowseFrameLayout.OnChildFocusListener!);
+    method public void setOnDispatchKeyListener(android.view.View.OnKeyListener!);
+    method public void setOnFocusSearchListener(androidx.leanback.widget.BrowseFrameLayout.OnFocusSearchListener!);
+  }
+
+  public static interface BrowseFrameLayout.OnChildFocusListener {
+    method public void onRequestChildFocus(android.view.View!, android.view.View!);
+    method public boolean onRequestFocusInDescendants(int, android.graphics.Rect!);
+  }
+
+  public static interface BrowseFrameLayout.OnFocusSearchListener {
+    method public android.view.View! onFocusSearch(android.view.View!, int);
   }
 
   public final class ClassPresenterSelector extends androidx.leanback.widget.PresenterSelector {
     ctor public ClassPresenterSelector();
-    method public androidx.leanback.widget.ClassPresenterSelector addClassPresenter(java.lang.Class<?>, androidx.leanback.widget.Presenter);
-    method public androidx.leanback.widget.ClassPresenterSelector addClassPresenterSelector(java.lang.Class<?>, androidx.leanback.widget.PresenterSelector);
-    method public androidx.leanback.widget.Presenter getPresenter(java.lang.Object);
+    method public androidx.leanback.widget.ClassPresenterSelector! addClassPresenter(Class<?>!, androidx.leanback.widget.Presenter!);
+    method public androidx.leanback.widget.ClassPresenterSelector! addClassPresenterSelector(Class<?>!, androidx.leanback.widget.PresenterSelector!);
+    method public androidx.leanback.widget.Presenter! getPresenter(Object!);
   }
 
   public class ControlButtonPresenterSelector extends androidx.leanback.widget.PresenterSelector {
     ctor public ControlButtonPresenterSelector();
-    method public androidx.leanback.widget.Presenter getPresenter(java.lang.Object);
-    method public androidx.leanback.widget.Presenter getPrimaryPresenter();
-    method public androidx.leanback.widget.Presenter getSecondaryPresenter();
+    method public androidx.leanback.widget.Presenter! getPresenter(Object!);
+    method public androidx.leanback.widget.Presenter! getPrimaryPresenter();
+    method public androidx.leanback.widget.Presenter! getSecondaryPresenter();
   }
 
   public class CursorObjectAdapter extends androidx.leanback.widget.ObjectAdapter {
-    ctor public CursorObjectAdapter(androidx.leanback.widget.PresenterSelector);
-    ctor public CursorObjectAdapter(androidx.leanback.widget.Presenter);
+    ctor public CursorObjectAdapter(androidx.leanback.widget.PresenterSelector!);
+    ctor public CursorObjectAdapter(androidx.leanback.widget.Presenter!);
     ctor public CursorObjectAdapter();
-    method public void changeCursor(android.database.Cursor);
+    method public void changeCursor(android.database.Cursor!);
     method public void close();
-    method public java.lang.Object get(int);
-    method public final android.database.Cursor getCursor();
-    method public final androidx.leanback.database.CursorMapper getMapper();
+    method public Object! get(int);
+    method public final android.database.Cursor! getCursor();
+    method public final androidx.leanback.database.CursorMapper! getMapper();
     method protected final void invalidateCache(int);
     method protected final void invalidateCache(int, int);
     method public boolean isClosed();
     method protected void onCursorChanged();
     method protected void onMapperChanged();
-    method public final void setMapper(androidx.leanback.database.CursorMapper);
+    method public final void setMapper(androidx.leanback.database.CursorMapper!);
     method public int size();
-    method public android.database.Cursor swapCursor(android.database.Cursor);
+    method public android.database.Cursor! swapCursor(android.database.Cursor!);
   }
 
   public class DetailsOverviewLogoPresenter extends androidx.leanback.widget.Presenter {
     ctor public DetailsOverviewLogoPresenter();
-    method public boolean isBoundToImage(androidx.leanback.widget.DetailsOverviewLogoPresenter.ViewHolder, androidx.leanback.widget.DetailsOverviewRow);
-    method public void onBindViewHolder(androidx.leanback.widget.Presenter.ViewHolder, java.lang.Object);
-    method public android.view.View onCreateView(android.view.ViewGroup);
-    method public androidx.leanback.widget.Presenter.ViewHolder onCreateViewHolder(android.view.ViewGroup);
-    method public void onUnbindViewHolder(androidx.leanback.widget.Presenter.ViewHolder);
-    method public void setContext(androidx.leanback.widget.DetailsOverviewLogoPresenter.ViewHolder, androidx.leanback.widget.FullWidthDetailsOverviewRowPresenter.ViewHolder, androidx.leanback.widget.FullWidthDetailsOverviewRowPresenter);
+    method public boolean isBoundToImage(androidx.leanback.widget.DetailsOverviewLogoPresenter.ViewHolder!, androidx.leanback.widget.DetailsOverviewRow!);
+    method public void onBindViewHolder(androidx.leanback.widget.Presenter.ViewHolder!, Object!);
+    method public android.view.View! onCreateView(android.view.ViewGroup!);
+    method public androidx.leanback.widget.Presenter.ViewHolder! onCreateViewHolder(android.view.ViewGroup!);
+    method public void onUnbindViewHolder(androidx.leanback.widget.Presenter.ViewHolder!);
+    method public void setContext(androidx.leanback.widget.DetailsOverviewLogoPresenter.ViewHolder!, androidx.leanback.widget.FullWidthDetailsOverviewRowPresenter.ViewHolder!, androidx.leanback.widget.FullWidthDetailsOverviewRowPresenter!);
   }
 
   public static class DetailsOverviewLogoPresenter.ViewHolder extends androidx.leanback.widget.Presenter.ViewHolder {
-    ctor public DetailsOverviewLogoPresenter.ViewHolder(android.view.View);
-    method public androidx.leanback.widget.FullWidthDetailsOverviewRowPresenter getParentPresenter();
-    method public androidx.leanback.widget.FullWidthDetailsOverviewRowPresenter.ViewHolder getParentViewHolder();
+    ctor public DetailsOverviewLogoPresenter.ViewHolder(android.view.View!);
+    method public androidx.leanback.widget.FullWidthDetailsOverviewRowPresenter! getParentPresenter();
+    method public androidx.leanback.widget.FullWidthDetailsOverviewRowPresenter.ViewHolder! getParentViewHolder();
     method public boolean isSizeFromDrawableIntrinsic();
     method public void setSizeFromDrawableIntrinsic(boolean);
-    field protected androidx.leanback.widget.FullWidthDetailsOverviewRowPresenter mParentPresenter;
-    field protected androidx.leanback.widget.FullWidthDetailsOverviewRowPresenter.ViewHolder mParentViewHolder;
+    field protected androidx.leanback.widget.FullWidthDetailsOverviewRowPresenter! mParentPresenter;
+    field protected androidx.leanback.widget.FullWidthDetailsOverviewRowPresenter.ViewHolder! mParentViewHolder;
   }
 
   public class DetailsOverviewRow extends androidx.leanback.widget.Row {
-    ctor public DetailsOverviewRow(java.lang.Object);
-    method public final deprecated void addAction(androidx.leanback.widget.Action);
-    method public final deprecated void addAction(int, androidx.leanback.widget.Action);
-    method public androidx.leanback.widget.Action getActionForKeyCode(int);
-    method public final deprecated java.util.List<androidx.leanback.widget.Action> getActions();
-    method public final androidx.leanback.widget.ObjectAdapter getActionsAdapter();
-    method public final android.graphics.drawable.Drawable getImageDrawable();
-    method public final java.lang.Object getItem();
+    ctor public DetailsOverviewRow(Object!);
+    method @Deprecated public final void addAction(androidx.leanback.widget.Action!);
+    method @Deprecated public final void addAction(int, androidx.leanback.widget.Action!);
+    method public androidx.leanback.widget.Action! getActionForKeyCode(int);
+    method @Deprecated public final java.util.List<androidx.leanback.widget.Action!>! getActions();
+    method public final androidx.leanback.widget.ObjectAdapter! getActionsAdapter();
+    method public final android.graphics.drawable.Drawable! getImageDrawable();
+    method public final Object! getItem();
     method public boolean isImageScaleUpAllowed();
-    method public final deprecated boolean removeAction(androidx.leanback.widget.Action);
-    method public final void setActionsAdapter(androidx.leanback.widget.ObjectAdapter);
-    method public final void setImageBitmap(android.content.Context, android.graphics.Bitmap);
-    method public final void setImageDrawable(android.graphics.drawable.Drawable);
+    method @Deprecated public final boolean removeAction(androidx.leanback.widget.Action!);
+    method public final void setActionsAdapter(androidx.leanback.widget.ObjectAdapter!);
+    method public final void setImageBitmap(android.content.Context!, android.graphics.Bitmap!);
+    method public final void setImageDrawable(android.graphics.drawable.Drawable!);
     method public void setImageScaleUpAllowed(boolean);
-    method public final void setItem(java.lang.Object);
+    method public final void setItem(Object!);
   }
 
   public static class DetailsOverviewRow.Listener {
     ctor public DetailsOverviewRow.Listener();
-    method public void onActionsAdapterChanged(androidx.leanback.widget.DetailsOverviewRow);
-    method public void onImageDrawableChanged(androidx.leanback.widget.DetailsOverviewRow);
-    method public void onItemChanged(androidx.leanback.widget.DetailsOverviewRow);
-  }
-
-  public deprecated class DetailsOverviewRowPresenter extends androidx.leanback.widget.RowPresenter {
-    ctor public DetailsOverviewRowPresenter(androidx.leanback.widget.Presenter);
-    method protected androidx.leanback.widget.RowPresenter.ViewHolder createRowViewHolder(android.view.ViewGroup);
-    method public int getBackgroundColor();
-    method public androidx.leanback.widget.OnActionClickedListener getOnActionClickedListener();
-    method public boolean isStyleLarge();
-    method public final boolean isUsingDefaultSelectEffect();
-    method public void setBackgroundColor(int);
-    method public void setOnActionClickedListener(androidx.leanback.widget.OnActionClickedListener);
-    method public final void setSharedElementEnterTransition(android.app.Activity, java.lang.String, long);
-    method public final void setSharedElementEnterTransition(android.app.Activity, java.lang.String);
-    method public void setStyleLarge(boolean);
-  }
-
-  public final class DetailsOverviewRowPresenter.ViewHolder extends androidx.leanback.widget.RowPresenter.ViewHolder {
-    ctor public DetailsOverviewRowPresenter.ViewHolder(android.view.View, androidx.leanback.widget.Presenter);
-    field public final androidx.leanback.widget.Presenter.ViewHolder mDetailsDescriptionViewHolder;
+    method public void onActionsAdapterChanged(androidx.leanback.widget.DetailsOverviewRow!);
+    method public void onImageDrawableChanged(androidx.leanback.widget.DetailsOverviewRow!);
+    method public void onItemChanged(androidx.leanback.widget.DetailsOverviewRow!);
+  }
+
+  @Deprecated public class DetailsOverviewRowPresenter extends androidx.leanback.widget.RowPresenter {
+    ctor @Deprecated public DetailsOverviewRowPresenter(androidx.leanback.widget.Presenter!);
+    method @Deprecated protected androidx.leanback.widget.RowPresenter.ViewHolder! createRowViewHolder(android.view.ViewGroup!);
+    method @Deprecated @ColorInt public int getBackgroundColor();
+    method @Deprecated public androidx.leanback.widget.OnActionClickedListener! getOnActionClickedListener();
+    method @Deprecated public boolean isStyleLarge();
+    method @Deprecated public final boolean isUsingDefaultSelectEffect();
+    method @Deprecated public void setBackgroundColor(@ColorInt int);
+    method @Deprecated public void setOnActionClickedListener(androidx.leanback.widget.OnActionClickedListener!);
+    method @Deprecated public final void setSharedElementEnterTransition(android.app.Activity!, String!, long);
+    method @Deprecated public final void setSharedElementEnterTransition(android.app.Activity!, String!);
+    method @Deprecated public void setStyleLarge(boolean);
+  }
+
+  @Deprecated public final class DetailsOverviewRowPresenter.ViewHolder extends androidx.leanback.widget.RowPresenter.ViewHolder {
+    ctor @Deprecated public DetailsOverviewRowPresenter.ViewHolder(android.view.View!, androidx.leanback.widget.Presenter!);
+    field @Deprecated public final androidx.leanback.widget.Presenter.ViewHolder! mDetailsDescriptionViewHolder;
   }
 
   public class DetailsParallax extends androidx.leanback.widget.RecyclerViewParallax {
     ctor public DetailsParallax();
-    method public androidx.leanback.widget.Parallax.IntProperty getOverviewRowBottom();
-    method public androidx.leanback.widget.Parallax.IntProperty getOverviewRowTop();
+    method public androidx.leanback.widget.Parallax.IntProperty! getOverviewRowBottom();
+    method public androidx.leanback.widget.Parallax.IntProperty! getOverviewRowTop();
   }
 
   public abstract class DiffCallback<Value> {
     ctor public DiffCallback();
     method public abstract boolean areContentsTheSame(Value, Value);
     method public abstract boolean areItemsTheSame(Value, Value);
-    method public java.lang.Object getChangePayload(Value, Value);
+    method public Object! getChangePayload(Value, Value);
   }
 
   public class DividerPresenter extends androidx.leanback.widget.Presenter {
     ctor public DividerPresenter();
-    method public void onBindViewHolder(androidx.leanback.widget.Presenter.ViewHolder, java.lang.Object);
-    method public androidx.leanback.widget.Presenter.ViewHolder onCreateViewHolder(android.view.ViewGroup);
-    method public void onUnbindViewHolder(androidx.leanback.widget.Presenter.ViewHolder);
+    method public void onBindViewHolder(androidx.leanback.widget.Presenter.ViewHolder!, Object!);
+    method public androidx.leanback.widget.Presenter.ViewHolder! onCreateViewHolder(android.view.ViewGroup!);
+    method public void onUnbindViewHolder(androidx.leanback.widget.Presenter.ViewHolder!);
   }
 
   public class DividerRow extends androidx.leanback.widget.Row {
@@ -1877,15 +1786,15 @@
     method public final boolean isRenderedAsRowView();
   }
 
-  public abstract interface FacetProvider {
-    method public abstract java.lang.Object getFacet(java.lang.Class<?>);
-  }
-
-  public abstract interface FacetProviderAdapter {
-    method public abstract androidx.leanback.widget.FacetProvider getFacetProvider(int);
-  }
-
-  public abstract interface FocusHighlight {
+  public interface FacetProvider {
+    method public Object! getFacet(Class<?>!);
+  }
+
+  public interface FacetProviderAdapter {
+    method public androidx.leanback.widget.FacetProvider! getFacetProvider(int);
+  }
+
+  public interface FocusHighlight {
     field public static final int ZOOM_FACTOR_LARGE = 3; // 0x3
     field public static final int ZOOM_FACTOR_MEDIUM = 2; // 0x2
     field public static final int ZOOM_FACTOR_NONE = 0; // 0x0
@@ -1894,43 +1803,43 @@
   }
 
   public class FocusHighlightHelper {
-    ctor public deprecated FocusHighlightHelper();
-    method public static void setupBrowseItemFocusHighlight(androidx.leanback.widget.ItemBridgeAdapter, int, boolean);
-    method public static deprecated void setupHeaderItemFocusHighlight(androidx.leanback.widget.VerticalGridView);
-    method public static deprecated void setupHeaderItemFocusHighlight(androidx.leanback.widget.VerticalGridView, boolean);
-    method public static void setupHeaderItemFocusHighlight(androidx.leanback.widget.ItemBridgeAdapter);
-    method public static void setupHeaderItemFocusHighlight(androidx.leanback.widget.ItemBridgeAdapter, boolean);
-  }
-
-  public abstract interface FragmentAnimationProvider {
-    method public abstract void onImeAppearing(java.util.List<android.animation.Animator>);
-    method public abstract void onImeDisappearing(java.util.List<android.animation.Animator>);
+    ctor @Deprecated public FocusHighlightHelper();
+    method public static void setupBrowseItemFocusHighlight(androidx.leanback.widget.ItemBridgeAdapter!, int, boolean);
+    method @Deprecated public static void setupHeaderItemFocusHighlight(androidx.leanback.widget.VerticalGridView!);
+    method @Deprecated public static void setupHeaderItemFocusHighlight(androidx.leanback.widget.VerticalGridView!, boolean);
+    method public static void setupHeaderItemFocusHighlight(androidx.leanback.widget.ItemBridgeAdapter!);
+    method public static void setupHeaderItemFocusHighlight(androidx.leanback.widget.ItemBridgeAdapter!, boolean);
+  }
+
+  public interface FragmentAnimationProvider {
+    method public void onImeAppearing(java.util.List<android.animation.Animator!>);
+    method public void onImeDisappearing(java.util.List<android.animation.Animator!>);
   }
 
   public class FullWidthDetailsOverviewRowPresenter extends androidx.leanback.widget.RowPresenter {
-    ctor public FullWidthDetailsOverviewRowPresenter(androidx.leanback.widget.Presenter);
-    ctor public FullWidthDetailsOverviewRowPresenter(androidx.leanback.widget.Presenter, androidx.leanback.widget.DetailsOverviewLogoPresenter);
-    method protected androidx.leanback.widget.RowPresenter.ViewHolder createRowViewHolder(android.view.ViewGroup);
+    ctor public FullWidthDetailsOverviewRowPresenter(androidx.leanback.widget.Presenter!);
+    ctor public FullWidthDetailsOverviewRowPresenter(androidx.leanback.widget.Presenter!, androidx.leanback.widget.DetailsOverviewLogoPresenter!);
+    method protected androidx.leanback.widget.RowPresenter.ViewHolder! createRowViewHolder(android.view.ViewGroup!);
     method public final int getActionsBackgroundColor();
     method public final int getAlignmentMode();
     method public final int getBackgroundColor();
     method public final int getInitialState();
     method protected int getLayoutResourceId();
-    method public androidx.leanback.widget.OnActionClickedListener getOnActionClickedListener();
+    method public androidx.leanback.widget.OnActionClickedListener! getOnActionClickedListener();
     method public final boolean isParticipatingEntranceTransition();
     method public final boolean isUsingDefaultSelectEffect();
-    method public final void notifyOnBindLogo(androidx.leanback.widget.FullWidthDetailsOverviewRowPresenter.ViewHolder);
-    method protected void onLayoutLogo(androidx.leanback.widget.FullWidthDetailsOverviewRowPresenter.ViewHolder, int, boolean);
-    method protected void onLayoutOverviewFrame(androidx.leanback.widget.FullWidthDetailsOverviewRowPresenter.ViewHolder, int, boolean);
-    method protected void onStateChanged(androidx.leanback.widget.FullWidthDetailsOverviewRowPresenter.ViewHolder, int);
+    method public final void notifyOnBindLogo(androidx.leanback.widget.FullWidthDetailsOverviewRowPresenter.ViewHolder!);
+    method protected void onLayoutLogo(androidx.leanback.widget.FullWidthDetailsOverviewRowPresenter.ViewHolder!, int, boolean);
+    method protected void onLayoutOverviewFrame(androidx.leanback.widget.FullWidthDetailsOverviewRowPresenter.ViewHolder!, int, boolean);
+    method protected void onStateChanged(androidx.leanback.widget.FullWidthDetailsOverviewRowPresenter.ViewHolder!, int);
     method public final void setActionsBackgroundColor(int);
     method public final void setAlignmentMode(int);
     method public final void setBackgroundColor(int);
     method public final void setInitialState(int);
-    method public final void setListener(androidx.leanback.widget.FullWidthDetailsOverviewRowPresenter.Listener);
-    method public void setOnActionClickedListener(androidx.leanback.widget.OnActionClickedListener);
+    method public final void setListener(androidx.leanback.widget.FullWidthDetailsOverviewRowPresenter.Listener!);
+    method public void setOnActionClickedListener(androidx.leanback.widget.OnActionClickedListener!);
     method public final void setParticipatingEntranceTransition(boolean);
-    method public final void setState(androidx.leanback.widget.FullWidthDetailsOverviewRowPresenter.ViewHolder, int);
+    method public final void setState(androidx.leanback.widget.FullWidthDetailsOverviewRowPresenter.ViewHolder!, int);
     field public static final int ALIGN_MODE_MIDDLE = 1; // 0x1
     field public static final int ALIGN_MODE_START = 0; // 0x0
     field public static final int STATE_FULL = 1; // 0x1
@@ -1939,21 +1848,21 @@
     field protected int mInitialState;
   }
 
-  public static abstract class FullWidthDetailsOverviewRowPresenter.Listener {
+  public abstract static class FullWidthDetailsOverviewRowPresenter.Listener {
     ctor public FullWidthDetailsOverviewRowPresenter.Listener();
-    method public void onBindLogo(androidx.leanback.widget.FullWidthDetailsOverviewRowPresenter.ViewHolder);
+    method public void onBindLogo(androidx.leanback.widget.FullWidthDetailsOverviewRowPresenter.ViewHolder!);
   }
 
   public class FullWidthDetailsOverviewRowPresenter.ViewHolder extends androidx.leanback.widget.RowPresenter.ViewHolder {
-    ctor public FullWidthDetailsOverviewRowPresenter.ViewHolder(android.view.View, androidx.leanback.widget.Presenter, androidx.leanback.widget.DetailsOverviewLogoPresenter);
-    method protected androidx.leanback.widget.DetailsOverviewRow.Listener createRowListener();
-    method public final android.view.ViewGroup getActionsRow();
-    method public final android.view.ViewGroup getDetailsDescriptionFrame();
-    method public final androidx.leanback.widget.Presenter.ViewHolder getDetailsDescriptionViewHolder();
-    method public final androidx.leanback.widget.DetailsOverviewLogoPresenter.ViewHolder getLogoViewHolder();
-    method public final android.view.ViewGroup getOverviewView();
+    ctor public FullWidthDetailsOverviewRowPresenter.ViewHolder(android.view.View!, androidx.leanback.widget.Presenter!, androidx.leanback.widget.DetailsOverviewLogoPresenter!);
+    method protected androidx.leanback.widget.DetailsOverviewRow.Listener! createRowListener();
+    method public final android.view.ViewGroup! getActionsRow();
+    method public final android.view.ViewGroup! getDetailsDescriptionFrame();
+    method public final androidx.leanback.widget.Presenter.ViewHolder! getDetailsDescriptionViewHolder();
+    method public final androidx.leanback.widget.DetailsOverviewLogoPresenter.ViewHolder! getLogoViewHolder();
+    method public final android.view.ViewGroup! getOverviewView();
     method public final int getState();
-    field protected final androidx.leanback.widget.DetailsOverviewRow.Listener mRowListener;
+    field protected final androidx.leanback.widget.DetailsOverviewRow.Listener! mRowListener;
   }
 
   public class FullWidthDetailsOverviewRowPresenter.ViewHolder.DetailsOverviewRowListener extends androidx.leanback.widget.DetailsOverviewRow.Listener {
@@ -1964,46 +1873,46 @@
     ctor public FullWidthDetailsOverviewSharedElementHelper();
     method public boolean getAutoStartSharedElementTransition();
     method public void setAutoStartSharedElementTransition(boolean);
-    method public void setSharedElementEnterTransition(android.app.Activity, java.lang.String);
-    method public void setSharedElementEnterTransition(android.app.Activity, java.lang.String, long);
+    method public void setSharedElementEnterTransition(android.app.Activity!, String!);
+    method public void setSharedElementEnterTransition(android.app.Activity!, String!, long);
     method public void startPostponedEnterTransition();
   }
 
   public class GuidanceStylist implements androidx.leanback.widget.FragmentAnimationProvider {
     ctor public GuidanceStylist();
-    method public android.widget.TextView getBreadcrumbView();
-    method public android.widget.TextView getDescriptionView();
-    method public android.widget.ImageView getIconView();
-    method public android.widget.TextView getTitleView();
-    method public android.view.View onCreateView(android.view.LayoutInflater, android.view.ViewGroup, androidx.leanback.widget.GuidanceStylist.Guidance);
+    method public android.widget.TextView! getBreadcrumbView();
+    method public android.widget.TextView! getDescriptionView();
+    method public android.widget.ImageView! getIconView();
+    method public android.widget.TextView! getTitleView();
+    method public android.view.View! onCreateView(android.view.LayoutInflater!, android.view.ViewGroup!, androidx.leanback.widget.GuidanceStylist.Guidance!);
     method public void onDestroyView();
-    method public void onImeAppearing(java.util.List<android.animation.Animator>);
-    method public void onImeDisappearing(java.util.List<android.animation.Animator>);
+    method public void onImeAppearing(java.util.List<android.animation.Animator!>);
+    method public void onImeDisappearing(java.util.List<android.animation.Animator!>);
     method public int onProvideLayoutId();
   }
 
   public static class GuidanceStylist.Guidance {
-    ctor public GuidanceStylist.Guidance(java.lang.String, java.lang.String, java.lang.String, android.graphics.drawable.Drawable);
-    method public java.lang.String getBreadcrumb();
-    method public java.lang.String getDescription();
-    method public android.graphics.drawable.Drawable getIconDrawable();
-    method public java.lang.String getTitle();
+    ctor public GuidanceStylist.Guidance(String!, String!, String!, android.graphics.drawable.Drawable!);
+    method public String! getBreadcrumb();
+    method public String! getDescription();
+    method public android.graphics.drawable.Drawable! getIconDrawable();
+    method public String! getTitle();
   }
 
   public class GuidedAction extends androidx.leanback.widget.Action {
     ctor protected GuidedAction();
-    method public java.lang.String[] getAutofillHints();
+    method public String![]! getAutofillHints();
     method public int getCheckSetId();
-    method public java.lang.CharSequence getDescription();
+    method public CharSequence! getDescription();
     method public int getDescriptionEditInputType();
     method public int getDescriptionInputType();
-    method public java.lang.CharSequence getEditDescription();
+    method public CharSequence! getEditDescription();
     method public int getEditInputType();
-    method public java.lang.CharSequence getEditTitle();
+    method public CharSequence! getEditTitle();
     method public int getInputType();
-    method public android.content.Intent getIntent();
-    method public java.util.List<androidx.leanback.widget.GuidedAction> getSubActions();
-    method public java.lang.CharSequence getTitle();
+    method public android.content.Intent! getIntent();
+    method public java.util.List<androidx.leanback.widget.GuidedAction!>! getSubActions();
+    method public CharSequence! getTitle();
     method public boolean hasEditableActivatorView();
     method public boolean hasMultilineDescription();
     method public boolean hasNext();
@@ -2017,17 +1926,17 @@
     method public boolean isEditable();
     method public boolean isEnabled();
     method public boolean isFocusable();
-    method public void onRestoreInstanceState(android.os.Bundle, java.lang.String);
-    method public void onSaveInstanceState(android.os.Bundle, java.lang.String);
+    method public void onRestoreInstanceState(android.os.Bundle!, String!);
+    method public void onSaveInstanceState(android.os.Bundle!, String!);
     method public void setChecked(boolean);
-    method public void setDescription(java.lang.CharSequence);
-    method public void setEditDescription(java.lang.CharSequence);
-    method public void setEditTitle(java.lang.CharSequence);
+    method public void setDescription(CharSequence!);
+    method public void setEditDescription(CharSequence!);
+    method public void setEditTitle(CharSequence!);
     method public void setEnabled(boolean);
     method public void setFocusable(boolean);
-    method public void setIntent(android.content.Intent);
-    method public void setSubActions(java.util.List<androidx.leanback.widget.GuidedAction>);
-    method public void setTitle(java.lang.CharSequence);
+    method public void setIntent(android.content.Intent!);
+    method public void setSubActions(java.util.List<androidx.leanback.widget.GuidedAction!>!);
+    method public void setTitle(CharSequence!);
     field public static final long ACTION_ID_CANCEL = -5L; // 0xfffffffffffffffbL
     field public static final long ACTION_ID_CONTINUE = -7L; // 0xfffffffffffffff9L
     field public static final long ACTION_ID_CURRENT = -3L; // 0xfffffffffffffffdL
@@ -2041,80 +1950,80 @@
     field public static final int NO_CHECK_SET = 0; // 0x0
   }
 
-  public static class GuidedAction.Builder extends androidx.leanback.widget.GuidedAction.BuilderBase {
-    ctor public deprecated GuidedAction.Builder();
-    ctor public GuidedAction.Builder(android.content.Context);
-    method public androidx.leanback.widget.GuidedAction build();
-  }
-
-  public static abstract class GuidedAction.BuilderBase<B extends androidx.leanback.widget.GuidedAction.BuilderBase> {
-    ctor public GuidedAction.BuilderBase(android.content.Context);
-    method protected final void applyValues(androidx.leanback.widget.GuidedAction);
-    method public B autoSaveRestoreEnabled(boolean);
-    method public B autofillHints(java.lang.String...);
-    method public B checkSetId(int);
-    method public B checked(boolean);
-    method public B clickAction(long);
-    method public B description(java.lang.CharSequence);
-    method public B description(int);
-    method public B descriptionEditInputType(int);
-    method public B descriptionEditable(boolean);
-    method public B descriptionInputType(int);
-    method public B editDescription(java.lang.CharSequence);
-    method public B editDescription(int);
-    method public B editInputType(int);
-    method public B editTitle(java.lang.CharSequence);
-    method public B editTitle(int);
-    method public B editable(boolean);
-    method public B enabled(boolean);
-    method public B focusable(boolean);
-    method public android.content.Context getContext();
-    method public B hasEditableActivatorView(boolean);
-    method public B hasNext(boolean);
-    method public B icon(android.graphics.drawable.Drawable);
-    method public B icon(int);
-    method public deprecated B iconResourceId(int, android.content.Context);
-    method public B id(long);
-    method public B infoOnly(boolean);
-    method public B inputType(int);
-    method public B intent(android.content.Intent);
-    method public B multilineDescription(boolean);
-    method public B subActions(java.util.List<androidx.leanback.widget.GuidedAction>);
-    method public B title(java.lang.CharSequence);
-    method public B title(int);
-  }
-
-  public abstract interface GuidedActionAutofillSupport {
-    method public abstract void setOnAutofillListener(androidx.leanback.widget.GuidedActionAutofillSupport.OnAutofillListener);
-  }
-
-  public static abstract interface GuidedActionAutofillSupport.OnAutofillListener {
-    method public abstract void onAutofill(android.view.View);
-  }
-
-  public class GuidedActionDiffCallback extends androidx.leanback.widget.DiffCallback {
+  public static class GuidedAction.Builder extends androidx.leanback.widget.GuidedAction.BuilderBase<androidx.leanback.widget.GuidedAction.Builder> {
+    ctor @Deprecated public GuidedAction.Builder();
+    ctor public GuidedAction.Builder(android.content.Context!);
+    method public androidx.leanback.widget.GuidedAction! build();
+  }
+
+  public abstract static class GuidedAction.BuilderBase<B extends androidx.leanback.widget.GuidedAction.BuilderBase> {
+    ctor public GuidedAction.BuilderBase(android.content.Context!);
+    method protected final void applyValues(androidx.leanback.widget.GuidedAction!);
+    method public B! autoSaveRestoreEnabled(boolean);
+    method public B! autofillHints(java.lang.String!...);
+    method public B! checkSetId(int);
+    method public B! checked(boolean);
+    method public B! clickAction(long);
+    method public B! description(CharSequence!);
+    method public B! description(@StringRes int);
+    method public B! descriptionEditInputType(int);
+    method public B! descriptionEditable(boolean);
+    method public B! descriptionInputType(int);
+    method public B! editDescription(CharSequence!);
+    method public B! editDescription(@StringRes int);
+    method public B! editInputType(int);
+    method public B! editTitle(CharSequence!);
+    method public B! editTitle(@StringRes int);
+    method public B! editable(boolean);
+    method public B! enabled(boolean);
+    method public B! focusable(boolean);
+    method public android.content.Context! getContext();
+    method public B! hasEditableActivatorView(boolean);
+    method public B! hasNext(boolean);
+    method public B! icon(android.graphics.drawable.Drawable!);
+    method public B! icon(@DrawableRes int);
+    method @Deprecated public B! iconResourceId(@DrawableRes int, android.content.Context!);
+    method public B! id(long);
+    method public B! infoOnly(boolean);
+    method public B! inputType(int);
+    method public B! intent(android.content.Intent!);
+    method public B! multilineDescription(boolean);
+    method public B! subActions(java.util.List<androidx.leanback.widget.GuidedAction!>!);
+    method public B! title(CharSequence!);
+    method public B! title(@StringRes int);
+  }
+
+  public interface GuidedActionAutofillSupport {
+    method public void setOnAutofillListener(androidx.leanback.widget.GuidedActionAutofillSupport.OnAutofillListener!);
+  }
+
+  public static interface GuidedActionAutofillSupport.OnAutofillListener {
+    method public void onAutofill(android.view.View!);
+  }
+
+  public class GuidedActionDiffCallback extends androidx.leanback.widget.DiffCallback<androidx.leanback.widget.GuidedAction> {
     ctor public GuidedActionDiffCallback();
     method public boolean areContentsTheSame(androidx.leanback.widget.GuidedAction, androidx.leanback.widget.GuidedAction);
     method public boolean areItemsTheSame(androidx.leanback.widget.GuidedAction, androidx.leanback.widget.GuidedAction);
-    method public static androidx.leanback.widget.GuidedActionDiffCallback getInstance();
+    method public static androidx.leanback.widget.GuidedActionDiffCallback! getInstance();
   }
 
   public class GuidedActionEditText extends android.widget.EditText implements androidx.leanback.widget.GuidedActionAutofillSupport androidx.leanback.widget.ImeKeyMonitor {
-    ctor public GuidedActionEditText(android.content.Context);
-    ctor public GuidedActionEditText(android.content.Context, android.util.AttributeSet);
-    ctor public GuidedActionEditText(android.content.Context, android.util.AttributeSet, int);
-    method public void setImeKeyListener(androidx.leanback.widget.ImeKeyMonitor.ImeKeyListener);
-    method public void setOnAutofillListener(androidx.leanback.widget.GuidedActionAutofillSupport.OnAutofillListener);
+    ctor public GuidedActionEditText(android.content.Context!);
+    ctor public GuidedActionEditText(android.content.Context!, android.util.AttributeSet!);
+    ctor public GuidedActionEditText(android.content.Context!, android.util.AttributeSet!, int);
+    method public void setImeKeyListener(androidx.leanback.widget.ImeKeyMonitor.ImeKeyListener!);
+    method public void setOnAutofillListener(androidx.leanback.widget.GuidedActionAutofillSupport.OnAutofillListener!);
   }
 
   public class GuidedActionsStylist implements androidx.leanback.widget.FragmentAnimationProvider {
     ctor public GuidedActionsStylist();
     method public void collapseAction(boolean);
-    method public void expandAction(androidx.leanback.widget.GuidedAction, boolean);
-    method public androidx.leanback.widget.VerticalGridView getActionsGridView();
-    method public androidx.leanback.widget.GuidedAction getExpandedAction();
-    method public int getItemViewType(androidx.leanback.widget.GuidedAction);
-    method public androidx.leanback.widget.VerticalGridView getSubActionsGridView();
+    method public void expandAction(androidx.leanback.widget.GuidedAction!, boolean);
+    method public androidx.leanback.widget.VerticalGridView! getActionsGridView();
+    method public androidx.leanback.widget.GuidedAction! getExpandedAction();
+    method public int getItemViewType(androidx.leanback.widget.GuidedAction!);
+    method public androidx.leanback.widget.VerticalGridView! getSubActionsGridView();
     method public final boolean isBackKeyToCollapseActivatorView();
     method public final boolean isBackKeyToCollapseSubActions();
     method public boolean isButtonActions();
@@ -2122,53 +2031,53 @@
     method public boolean isExpanded();
     method public boolean isInExpandTransition();
     method public boolean isSubActionsExpanded();
-    method public void onAnimateItemChecked(androidx.leanback.widget.GuidedActionsStylist.ViewHolder, boolean);
-    method public void onAnimateItemFocused(androidx.leanback.widget.GuidedActionsStylist.ViewHolder, boolean);
-    method public void onAnimateItemPressed(androidx.leanback.widget.GuidedActionsStylist.ViewHolder, boolean);
-    method public void onAnimateItemPressedCancelled(androidx.leanback.widget.GuidedActionsStylist.ViewHolder);
-    method public void onBindActivatorView(androidx.leanback.widget.GuidedActionsStylist.ViewHolder, androidx.leanback.widget.GuidedAction);
-    method public void onBindCheckMarkView(androidx.leanback.widget.GuidedActionsStylist.ViewHolder, androidx.leanback.widget.GuidedAction);
-    method public void onBindChevronView(androidx.leanback.widget.GuidedActionsStylist.ViewHolder, androidx.leanback.widget.GuidedAction);
-    method public void onBindViewHolder(androidx.leanback.widget.GuidedActionsStylist.ViewHolder, androidx.leanback.widget.GuidedAction);
-    method public android.view.View onCreateView(android.view.LayoutInflater, android.view.ViewGroup);
-    method public androidx.leanback.widget.GuidedActionsStylist.ViewHolder onCreateViewHolder(android.view.ViewGroup);
-    method public androidx.leanback.widget.GuidedActionsStylist.ViewHolder onCreateViewHolder(android.view.ViewGroup, int);
+    method public void onAnimateItemChecked(androidx.leanback.widget.GuidedActionsStylist.ViewHolder!, boolean);
+    method public void onAnimateItemFocused(androidx.leanback.widget.GuidedActionsStylist.ViewHolder!, boolean);
+    method public void onAnimateItemPressed(androidx.leanback.widget.GuidedActionsStylist.ViewHolder!, boolean);
+    method public void onAnimateItemPressedCancelled(androidx.leanback.widget.GuidedActionsStylist.ViewHolder!);
+    method public void onBindActivatorView(androidx.leanback.widget.GuidedActionsStylist.ViewHolder!, androidx.leanback.widget.GuidedAction!);
+    method public void onBindCheckMarkView(androidx.leanback.widget.GuidedActionsStylist.ViewHolder!, androidx.leanback.widget.GuidedAction!);
+    method public void onBindChevronView(androidx.leanback.widget.GuidedActionsStylist.ViewHolder!, androidx.leanback.widget.GuidedAction!);
+    method public void onBindViewHolder(androidx.leanback.widget.GuidedActionsStylist.ViewHolder!, androidx.leanback.widget.GuidedAction!);
+    method public android.view.View! onCreateView(android.view.LayoutInflater!, android.view.ViewGroup!);
+    method public androidx.leanback.widget.GuidedActionsStylist.ViewHolder! onCreateViewHolder(android.view.ViewGroup!);
+    method public androidx.leanback.widget.GuidedActionsStylist.ViewHolder! onCreateViewHolder(android.view.ViewGroup!, int);
     method public void onDestroyView();
-    method protected deprecated void onEditingModeChange(androidx.leanback.widget.GuidedActionsStylist.ViewHolder, androidx.leanback.widget.GuidedAction, boolean);
-    method protected void onEditingModeChange(androidx.leanback.widget.GuidedActionsStylist.ViewHolder, boolean, boolean);
-    method public void onImeAppearing(java.util.List<android.animation.Animator>);
-    method public void onImeDisappearing(java.util.List<android.animation.Animator>);
+    method @Deprecated protected void onEditingModeChange(androidx.leanback.widget.GuidedActionsStylist.ViewHolder!, androidx.leanback.widget.GuidedAction!, boolean);
+    method @CallSuper protected void onEditingModeChange(androidx.leanback.widget.GuidedActionsStylist.ViewHolder!, boolean, boolean);
+    method public void onImeAppearing(java.util.List<android.animation.Animator!>);
+    method public void onImeDisappearing(java.util.List<android.animation.Animator!>);
     method public int onProvideItemLayoutId();
     method public int onProvideItemLayoutId(int);
     method public int onProvideLayoutId();
-    method public boolean onUpdateActivatorView(androidx.leanback.widget.GuidedActionsStylist.ViewHolder, androidx.leanback.widget.GuidedAction);
-    method public void onUpdateExpandedViewHolder(androidx.leanback.widget.GuidedActionsStylist.ViewHolder);
-    method public void openInEditMode(androidx.leanback.widget.GuidedAction);
+    method public boolean onUpdateActivatorView(androidx.leanback.widget.GuidedActionsStylist.ViewHolder!, androidx.leanback.widget.GuidedAction!);
+    method public void onUpdateExpandedViewHolder(androidx.leanback.widget.GuidedActionsStylist.ViewHolder!);
+    method public void openInEditMode(androidx.leanback.widget.GuidedAction!);
     method public void setAsButtonActions();
     method public final void setBackKeyToCollapseActivatorView(boolean);
     method public final void setBackKeyToCollapseSubActions(boolean);
-    method public deprecated void setEditingMode(androidx.leanback.widget.GuidedActionsStylist.ViewHolder, androidx.leanback.widget.GuidedAction, boolean);
-    method public deprecated void setExpandedViewHolder(androidx.leanback.widget.GuidedActionsStylist.ViewHolder);
-    method protected void setupImeOptions(androidx.leanback.widget.GuidedActionsStylist.ViewHolder, androidx.leanback.widget.GuidedAction);
-    method public deprecated void startExpandedTransition(androidx.leanback.widget.GuidedActionsStylist.ViewHolder);
+    method @Deprecated public void setEditingMode(androidx.leanback.widget.GuidedActionsStylist.ViewHolder!, androidx.leanback.widget.GuidedAction!, boolean);
+    method @Deprecated public void setExpandedViewHolder(androidx.leanback.widget.GuidedActionsStylist.ViewHolder!);
+    method protected void setupImeOptions(androidx.leanback.widget.GuidedActionsStylist.ViewHolder!, androidx.leanback.widget.GuidedAction!);
+    method @Deprecated public void startExpandedTransition(androidx.leanback.widget.GuidedActionsStylist.ViewHolder!);
     field public static final int VIEW_TYPE_DATE_PICKER = 1; // 0x1
     field public static final int VIEW_TYPE_DEFAULT = 0; // 0x0
   }
 
   public static class GuidedActionsStylist.ViewHolder extends androidx.recyclerview.widget.RecyclerView.ViewHolder implements androidx.leanback.widget.FacetProvider {
-    ctor public GuidedActionsStylist.ViewHolder(android.view.View);
-    ctor public GuidedActionsStylist.ViewHolder(android.view.View, boolean);
-    method public androidx.leanback.widget.GuidedAction getAction();
-    method public android.widget.ImageView getCheckmarkView();
-    method public android.widget.ImageView getChevronView();
-    method public android.view.View getContentView();
-    method public android.widget.TextView getDescriptionView();
-    method public android.widget.EditText getEditableDescriptionView();
-    method public android.widget.EditText getEditableTitleView();
-    method public android.view.View getEditingView();
-    method public java.lang.Object getFacet(java.lang.Class<?>);
-    method public android.widget.ImageView getIconView();
-    method public android.widget.TextView getTitleView();
+    ctor public GuidedActionsStylist.ViewHolder(android.view.View!);
+    ctor public GuidedActionsStylist.ViewHolder(android.view.View!, boolean);
+    method public androidx.leanback.widget.GuidedAction! getAction();
+    method public android.widget.ImageView! getCheckmarkView();
+    method public android.widget.ImageView! getChevronView();
+    method public android.view.View! getContentView();
+    method public android.widget.TextView! getDescriptionView();
+    method public android.widget.EditText! getEditableDescriptionView();
+    method public android.widget.EditText! getEditableTitleView();
+    method public android.view.View! getEditingView();
+    method public Object! getFacet(Class<?>!);
+    method public android.widget.ImageView! getIconView();
+    method public android.widget.TextView! getTitleView();
     method public boolean isInEditing();
     method public boolean isInEditingActivatorView();
     method public boolean isInEditingDescription();
@@ -2180,48 +2089,48 @@
   public class GuidedDatePickerAction extends androidx.leanback.widget.GuidedAction {
     ctor public GuidedDatePickerAction();
     method public long getDate();
-    method public java.lang.String getDatePickerFormat();
+    method public String! getDatePickerFormat();
     method public long getMaxDate();
     method public long getMinDate();
     method public void setDate(long);
   }
 
-  public static final class GuidedDatePickerAction.Builder extends androidx.leanback.widget.GuidedDatePickerAction.BuilderBase {
-    ctor public GuidedDatePickerAction.Builder(android.content.Context);
-    method public androidx.leanback.widget.GuidedDatePickerAction build();
-  }
-
-  public static abstract class GuidedDatePickerAction.BuilderBase<B extends androidx.leanback.widget.GuidedDatePickerAction.BuilderBase> extends androidx.leanback.widget.GuidedAction.BuilderBase {
-    ctor public GuidedDatePickerAction.BuilderBase(android.content.Context);
-    method protected final void applyDatePickerValues(androidx.leanback.widget.GuidedDatePickerAction);
-    method public B date(long);
-    method public B datePickerFormat(java.lang.String);
-    method public B maxDate(long);
-    method public B minDate(long);
+  public static final class GuidedDatePickerAction.Builder extends androidx.leanback.widget.GuidedDatePickerAction.BuilderBase<androidx.leanback.widget.GuidedDatePickerAction.Builder> {
+    ctor public GuidedDatePickerAction.Builder(android.content.Context!);
+    method public androidx.leanback.widget.GuidedDatePickerAction! build();
+  }
+
+  public abstract static class GuidedDatePickerAction.BuilderBase<B extends androidx.leanback.widget.GuidedDatePickerAction.BuilderBase> extends androidx.leanback.widget.GuidedAction.BuilderBase<B> {
+    ctor public GuidedDatePickerAction.BuilderBase(android.content.Context!);
+    method protected final void applyDatePickerValues(androidx.leanback.widget.GuidedDatePickerAction!);
+    method public B! date(long);
+    method public B! datePickerFormat(String!);
+    method public B! maxDate(long);
+    method public B! minDate(long);
   }
 
   public class HeaderItem {
-    ctor public HeaderItem(long, java.lang.String);
-    ctor public HeaderItem(java.lang.String);
-    method public java.lang.CharSequence getContentDescription();
-    method public java.lang.CharSequence getDescription();
+    ctor public HeaderItem(long, String!);
+    ctor public HeaderItem(String!);
+    method public CharSequence! getContentDescription();
+    method public CharSequence! getDescription();
     method public final long getId();
-    method public final java.lang.String getName();
-    method public void setContentDescription(java.lang.CharSequence);
-    method public void setDescription(java.lang.CharSequence);
+    method public final String! getName();
+    method public void setContentDescription(CharSequence!);
+    method public void setDescription(CharSequence!);
   }
 
   public class HorizontalGridView extends androidx.leanback.widget.BaseGridView {
-    ctor public HorizontalGridView(android.content.Context);
-    ctor public HorizontalGridView(android.content.Context, android.util.AttributeSet);
-    ctor public HorizontalGridView(android.content.Context, android.util.AttributeSet, int);
+    ctor public HorizontalGridView(android.content.Context!);
+    ctor public HorizontalGridView(android.content.Context!, android.util.AttributeSet!);
+    ctor public HorizontalGridView(android.content.Context!, android.util.AttributeSet!, int);
     method public final boolean getFadingLeftEdge();
     method public final int getFadingLeftEdgeLength();
     method public final int getFadingLeftEdgeOffset();
     method public final boolean getFadingRightEdge();
     method public final int getFadingRightEdgeLength();
     method public final int getFadingRightEdgeOffset();
-    method protected void initAttributes(android.content.Context, android.util.AttributeSet);
+    method protected void initAttributes(android.content.Context!, android.util.AttributeSet!);
     method public final void setFadingLeftEdge(boolean);
     method public final void setFadingLeftEdgeLength(int);
     method public final void setFadingLeftEdgeOffset(int);
@@ -2234,31 +2143,31 @@
 
   public final class HorizontalHoverCardSwitcher extends androidx.leanback.widget.PresenterSwitcher {
     ctor public HorizontalHoverCardSwitcher();
-    method protected void insertView(android.view.View);
-    method public void select(androidx.leanback.widget.HorizontalGridView, android.view.View, java.lang.Object);
+    method protected void insertView(android.view.View!);
+    method public void select(androidx.leanback.widget.HorizontalGridView!, android.view.View!, Object!);
   }
 
   public class ImageCardView extends androidx.leanback.widget.BaseCardView {
-    ctor public deprecated ImageCardView(android.content.Context, int);
-    ctor public ImageCardView(android.content.Context, android.util.AttributeSet, int);
-    ctor public ImageCardView(android.content.Context);
-    ctor public ImageCardView(android.content.Context, android.util.AttributeSet);
-    method public android.graphics.drawable.Drawable getBadgeImage();
-    method public java.lang.CharSequence getContentText();
-    method public android.graphics.drawable.Drawable getInfoAreaBackground();
-    method public android.graphics.drawable.Drawable getMainImage();
-    method public final android.widget.ImageView getMainImageView();
-    method public java.lang.CharSequence getTitleText();
-    method public void setBadgeImage(android.graphics.drawable.Drawable);
-    method public void setContentText(java.lang.CharSequence);
-    method public void setInfoAreaBackground(android.graphics.drawable.Drawable);
-    method public void setInfoAreaBackgroundColor(int);
-    method public void setMainImage(android.graphics.drawable.Drawable);
-    method public void setMainImage(android.graphics.drawable.Drawable, boolean);
+    ctor @Deprecated public ImageCardView(android.content.Context!, int);
+    ctor public ImageCardView(android.content.Context!, android.util.AttributeSet!, int);
+    ctor public ImageCardView(android.content.Context!);
+    ctor public ImageCardView(android.content.Context!, android.util.AttributeSet!);
+    method public android.graphics.drawable.Drawable! getBadgeImage();
+    method public CharSequence! getContentText();
+    method public android.graphics.drawable.Drawable! getInfoAreaBackground();
+    method public android.graphics.drawable.Drawable! getMainImage();
+    method public final android.widget.ImageView! getMainImageView();
+    method public CharSequence! getTitleText();
+    method public void setBadgeImage(android.graphics.drawable.Drawable!);
+    method public void setContentText(CharSequence!);
+    method public void setInfoAreaBackground(android.graphics.drawable.Drawable!);
+    method public void setInfoAreaBackgroundColor(@ColorInt int);
+    method public void setMainImage(android.graphics.drawable.Drawable!);
+    method public void setMainImage(android.graphics.drawable.Drawable!, boolean);
     method public void setMainImageAdjustViewBounds(boolean);
     method public void setMainImageDimensions(int, int);
-    method public void setMainImageScaleType(android.widget.ImageView.ScaleType);
-    method public void setTitleText(java.lang.CharSequence);
+    method public void setMainImageScaleType(android.widget.ImageView.ScaleType!);
+    method public void setTitleText(CharSequence!);
     field public static final int CARD_TYPE_FLAG_CONTENT = 2; // 0x2
     field public static final int CARD_TYPE_FLAG_ICON_LEFT = 8; // 0x8
     field public static final int CARD_TYPE_FLAG_ICON_RIGHT = 4; // 0x4
@@ -2266,19 +2175,19 @@
     field public static final int CARD_TYPE_FLAG_TITLE = 1; // 0x1
   }
 
-  public abstract interface ImeKeyMonitor {
-    method public abstract void setImeKeyListener(androidx.leanback.widget.ImeKeyMonitor.ImeKeyListener);
-  }
-
-  public static abstract interface ImeKeyMonitor.ImeKeyListener {
-    method public abstract boolean onKeyPreIme(android.widget.EditText, int, android.view.KeyEvent);
+  public interface ImeKeyMonitor {
+    method public void setImeKeyListener(androidx.leanback.widget.ImeKeyMonitor.ImeKeyListener!);
+  }
+
+  public static interface ImeKeyMonitor.ImeKeyListener {
+    method public boolean onKeyPreIme(android.widget.EditText!, int, android.view.KeyEvent!);
   }
 
   public final class ItemAlignmentFacet {
     ctor public ItemAlignmentFacet();
-    method public androidx.leanback.widget.ItemAlignmentFacet.ItemAlignmentDef[] getAlignmentDefs();
+    method public androidx.leanback.widget.ItemAlignmentFacet.ItemAlignmentDef![]! getAlignmentDefs();
     method public boolean isMultiAlignment();
-    method public void setAlignmentDefs(androidx.leanback.widget.ItemAlignmentFacet.ItemAlignmentDef[]);
+    method public void setAlignmentDefs(androidx.leanback.widget.ItemAlignmentFacet.ItemAlignmentDef![]!);
     field public static final float ITEM_ALIGN_OFFSET_PERCENT_DISABLED = -1.0f;
   }
 
@@ -2299,113 +2208,113 @@
   }
 
   public class ItemBridgeAdapter extends androidx.recyclerview.widget.RecyclerView.Adapter implements androidx.leanback.widget.FacetProviderAdapter {
-    ctor public ItemBridgeAdapter(androidx.leanback.widget.ObjectAdapter, androidx.leanback.widget.PresenterSelector);
-    ctor public ItemBridgeAdapter(androidx.leanback.widget.ObjectAdapter);
+    ctor public ItemBridgeAdapter(androidx.leanback.widget.ObjectAdapter!, androidx.leanback.widget.PresenterSelector!);
+    ctor public ItemBridgeAdapter(androidx.leanback.widget.ObjectAdapter!);
     ctor public ItemBridgeAdapter();
     method public void clear();
-    method public androidx.leanback.widget.FacetProvider getFacetProvider(int);
+    method public androidx.leanback.widget.FacetProvider! getFacetProvider(int);
     method public int getItemCount();
-    method public java.util.ArrayList<androidx.leanback.widget.Presenter> getPresenterMapper();
-    method public androidx.leanback.widget.ItemBridgeAdapter.Wrapper getWrapper();
-    method protected void onAddPresenter(androidx.leanback.widget.Presenter, int);
-    method protected void onAttachedToWindow(androidx.leanback.widget.ItemBridgeAdapter.ViewHolder);
-    method protected void onBind(androidx.leanback.widget.ItemBridgeAdapter.ViewHolder);
-    method public final void onBindViewHolder(androidx.recyclerview.widget.RecyclerView.ViewHolder, int);
-    method public final void onBindViewHolder(androidx.recyclerview.widget.RecyclerView.ViewHolder, int, java.util.List);
-    method protected void onCreate(androidx.leanback.widget.ItemBridgeAdapter.ViewHolder);
-    method public final androidx.recyclerview.widget.RecyclerView.ViewHolder onCreateViewHolder(android.view.ViewGroup, int);
-    method protected void onDetachedFromWindow(androidx.leanback.widget.ItemBridgeAdapter.ViewHolder);
-    method public final boolean onFailedToRecycleView(androidx.recyclerview.widget.RecyclerView.ViewHolder);
-    method protected void onUnbind(androidx.leanback.widget.ItemBridgeAdapter.ViewHolder);
-    method public final void onViewAttachedToWindow(androidx.recyclerview.widget.RecyclerView.ViewHolder);
-    method public final void onViewDetachedFromWindow(androidx.recyclerview.widget.RecyclerView.ViewHolder);
-    method public final void onViewRecycled(androidx.recyclerview.widget.RecyclerView.ViewHolder);
-    method public void setAdapter(androidx.leanback.widget.ObjectAdapter);
-    method public void setAdapterListener(androidx.leanback.widget.ItemBridgeAdapter.AdapterListener);
-    method public void setPresenter(androidx.leanback.widget.PresenterSelector);
-    method public void setPresenterMapper(java.util.ArrayList<androidx.leanback.widget.Presenter>);
-    method public void setWrapper(androidx.leanback.widget.ItemBridgeAdapter.Wrapper);
+    method public java.util.ArrayList<androidx.leanback.widget.Presenter!>! getPresenterMapper();
+    method public androidx.leanback.widget.ItemBridgeAdapter.Wrapper! getWrapper();
+    method protected void onAddPresenter(androidx.leanback.widget.Presenter!, int);
+    method protected void onAttachedToWindow(androidx.leanback.widget.ItemBridgeAdapter.ViewHolder!);
+    method protected void onBind(androidx.leanback.widget.ItemBridgeAdapter.ViewHolder!);
+    method public final void onBindViewHolder(androidx.recyclerview.widget.RecyclerView.ViewHolder!, int);
+    method public final void onBindViewHolder(androidx.recyclerview.widget.RecyclerView.ViewHolder!, int, java.util.List!);
+    method protected void onCreate(androidx.leanback.widget.ItemBridgeAdapter.ViewHolder!);
+    method public final androidx.recyclerview.widget.RecyclerView.ViewHolder! onCreateViewHolder(android.view.ViewGroup!, int);
+    method protected void onDetachedFromWindow(androidx.leanback.widget.ItemBridgeAdapter.ViewHolder!);
+    method public final boolean onFailedToRecycleView(androidx.recyclerview.widget.RecyclerView.ViewHolder!);
+    method protected void onUnbind(androidx.leanback.widget.ItemBridgeAdapter.ViewHolder!);
+    method public final void onViewAttachedToWindow(androidx.recyclerview.widget.RecyclerView.ViewHolder!);
+    method public final void onViewDetachedFromWindow(androidx.recyclerview.widget.RecyclerView.ViewHolder!);
+    method public final void onViewRecycled(androidx.recyclerview.widget.RecyclerView.ViewHolder!);
+    method public void setAdapter(androidx.leanback.widget.ObjectAdapter!);
+    method public void setAdapterListener(androidx.leanback.widget.ItemBridgeAdapter.AdapterListener!);
+    method public void setPresenter(androidx.leanback.widget.PresenterSelector!);
+    method public void setPresenterMapper(java.util.ArrayList<androidx.leanback.widget.Presenter!>!);
+    method public void setWrapper(androidx.leanback.widget.ItemBridgeAdapter.Wrapper!);
   }
 
   public static class ItemBridgeAdapter.AdapterListener {
     ctor public ItemBridgeAdapter.AdapterListener();
-    method public void onAddPresenter(androidx.leanback.widget.Presenter, int);
-    method public void onAttachedToWindow(androidx.leanback.widget.ItemBridgeAdapter.ViewHolder);
-    method public void onBind(androidx.leanback.widget.ItemBridgeAdapter.ViewHolder);
-    method public void onBind(androidx.leanback.widget.ItemBridgeAdapter.ViewHolder, java.util.List);
-    method public void onCreate(androidx.leanback.widget.ItemBridgeAdapter.ViewHolder);
-    method public void onDetachedFromWindow(androidx.leanback.widget.ItemBridgeAdapter.ViewHolder);
-    method public void onUnbind(androidx.leanback.widget.ItemBridgeAdapter.ViewHolder);
-  }
-
-  public class ItemBridgeAdapter.ViewHolder extends androidx.recyclerview.widget.RecyclerView.ViewHolder implements androidx.leanback.widget.FacetProvider {
-    method public final java.lang.Object getExtraObject();
-    method public java.lang.Object getFacet(java.lang.Class<?>);
-    method public final java.lang.Object getItem();
-    method public final androidx.leanback.widget.Presenter getPresenter();
-    method public final androidx.leanback.widget.Presenter.ViewHolder getViewHolder();
-    method public void setExtraObject(java.lang.Object);
-  }
-
-  public static abstract class ItemBridgeAdapter.Wrapper {
+    method public void onAddPresenter(androidx.leanback.widget.Presenter!, int);
+    method public void onAttachedToWindow(androidx.leanback.widget.ItemBridgeAdapter.ViewHolder!);
+    method public void onBind(androidx.leanback.widget.ItemBridgeAdapter.ViewHolder!);
+    method public void onBind(androidx.leanback.widget.ItemBridgeAdapter.ViewHolder!, java.util.List!);
+    method public void onCreate(androidx.leanback.widget.ItemBridgeAdapter.ViewHolder!);
+    method public void onDetachedFromWindow(androidx.leanback.widget.ItemBridgeAdapter.ViewHolder!);
+    method public void onUnbind(androidx.leanback.widget.ItemBridgeAdapter.ViewHolder!);
+  }
+
+  public static class ItemBridgeAdapter.ViewHolder extends androidx.recyclerview.widget.RecyclerView.ViewHolder implements androidx.leanback.widget.FacetProvider {
+    method public final Object! getExtraObject();
+    method public Object! getFacet(Class<?>!);
+    method public final Object! getItem();
+    method public final androidx.leanback.widget.Presenter! getPresenter();
+    method public final androidx.leanback.widget.Presenter.ViewHolder! getViewHolder();
+    method public void setExtraObject(Object!);
+  }
+
+  public abstract static class ItemBridgeAdapter.Wrapper {
     ctor public ItemBridgeAdapter.Wrapper();
-    method public abstract android.view.View createWrapper(android.view.View);
-    method public abstract void wrap(android.view.View, android.view.View);
+    method public abstract android.view.View! createWrapper(android.view.View!);
+    method public abstract void wrap(android.view.View!, android.view.View!);
   }
 
   public class ItemBridgeAdapterShadowOverlayWrapper extends androidx.leanback.widget.ItemBridgeAdapter.Wrapper {
-    ctor public ItemBridgeAdapterShadowOverlayWrapper(androidx.leanback.widget.ShadowOverlayHelper);
-    method public android.view.View createWrapper(android.view.View);
-    method public void wrap(android.view.View, android.view.View);
+    ctor public ItemBridgeAdapterShadowOverlayWrapper(androidx.leanback.widget.ShadowOverlayHelper!);
+    method public android.view.View! createWrapper(android.view.View!);
+    method public void wrap(android.view.View!, android.view.View!);
   }
 
   public class ListRow extends androidx.leanback.widget.Row {
-    ctor public ListRow(androidx.leanback.widget.HeaderItem, androidx.leanback.widget.ObjectAdapter);
-    ctor public ListRow(long, androidx.leanback.widget.HeaderItem, androidx.leanback.widget.ObjectAdapter);
-    ctor public ListRow(androidx.leanback.widget.ObjectAdapter);
-    method public final androidx.leanback.widget.ObjectAdapter getAdapter();
-    method public java.lang.CharSequence getContentDescription();
-    method public void setContentDescription(java.lang.CharSequence);
+    ctor public ListRow(androidx.leanback.widget.HeaderItem!, androidx.leanback.widget.ObjectAdapter!);
+    ctor public ListRow(long, androidx.leanback.widget.HeaderItem!, androidx.leanback.widget.ObjectAdapter!);
+    ctor public ListRow(androidx.leanback.widget.ObjectAdapter!);
+    method public final androidx.leanback.widget.ObjectAdapter! getAdapter();
+    method public CharSequence! getContentDescription();
+    method public void setContentDescription(CharSequence!);
   }
 
   public final class ListRowHoverCardView extends android.widget.LinearLayout {
-    ctor public ListRowHoverCardView(android.content.Context);
-    ctor public ListRowHoverCardView(android.content.Context, android.util.AttributeSet);
-    ctor public ListRowHoverCardView(android.content.Context, android.util.AttributeSet, int);
-    method public java.lang.CharSequence getDescription();
-    method public java.lang.CharSequence getTitle();
-    method public void setDescription(java.lang.CharSequence);
-    method public void setTitle(java.lang.CharSequence);
+    ctor public ListRowHoverCardView(android.content.Context!);
+    ctor public ListRowHoverCardView(android.content.Context!, android.util.AttributeSet!);
+    ctor public ListRowHoverCardView(android.content.Context!, android.util.AttributeSet!, int);
+    method public CharSequence! getDescription();
+    method public CharSequence! getTitle();
+    method public void setDescription(CharSequence!);
+    method public void setTitle(CharSequence!);
   }
 
   public class ListRowPresenter extends androidx.leanback.widget.RowPresenter {
     ctor public ListRowPresenter();
     ctor public ListRowPresenter(int);
     ctor public ListRowPresenter(int, boolean);
-    method protected void applySelectLevelToChild(androidx.leanback.widget.ListRowPresenter.ViewHolder, android.view.View);
+    method protected void applySelectLevelToChild(androidx.leanback.widget.ListRowPresenter.ViewHolder!, android.view.View!);
     method public final boolean areChildRoundedCornersEnabled();
-    method protected androidx.leanback.widget.RowPresenter.ViewHolder createRowViewHolder(android.view.ViewGroup);
-    method protected androidx.leanback.widget.ShadowOverlayHelper.Options createShadowOverlayOptions();
+    method protected androidx.leanback.widget.RowPresenter.ViewHolder! createRowViewHolder(android.view.ViewGroup!);
+    method protected androidx.leanback.widget.ShadowOverlayHelper.Options! createShadowOverlayOptions();
     method public final void enableChildRoundedCorners(boolean);
     method public int getExpandedRowHeight();
     method public final int getFocusZoomFactor();
-    method public final androidx.leanback.widget.PresenterSelector getHoverCardPresenterSelector();
-    method public int getRecycledPoolSize(androidx.leanback.widget.Presenter);
+    method public final androidx.leanback.widget.PresenterSelector! getHoverCardPresenterSelector();
+    method public int getRecycledPoolSize(androidx.leanback.widget.Presenter!);
     method public int getRowHeight();
     method public final boolean getShadowEnabled();
-    method public final deprecated int getZoomFactor();
+    method @Deprecated public final int getZoomFactor();
     method public final boolean isFocusDimmerUsed();
     method public final boolean isKeepChildForeground();
     method public boolean isUsingDefaultListSelectEffect();
     method public final boolean isUsingDefaultSelectEffect();
     method public boolean isUsingDefaultShadow();
-    method public boolean isUsingOutlineClipping(android.content.Context);
-    method public boolean isUsingZOrder(android.content.Context);
+    method public boolean isUsingOutlineClipping(android.content.Context!);
+    method public boolean isUsingZOrder(android.content.Context!);
     method public void setExpandedRowHeight(int);
-    method public final void setHoverCardPresenterSelector(androidx.leanback.widget.PresenterSelector);
+    method public final void setHoverCardPresenterSelector(androidx.leanback.widget.PresenterSelector!);
     method public final void setKeepChildForeground(boolean);
     method public void setNumRows(int);
-    method public void setRecycledPoolSize(androidx.leanback.widget.Presenter, int);
+    method public void setRecycledPoolSize(androidx.leanback.widget.Presenter!, int);
     method public void setRowHeight(int);
     method public final void setShadowEnabled(boolean);
   }
@@ -2413,379 +2322,379 @@
   public static class ListRowPresenter.SelectItemViewHolderTask extends androidx.leanback.widget.Presenter.ViewHolderTask {
     ctor public ListRowPresenter.SelectItemViewHolderTask(int);
     method public int getItemPosition();
-    method public androidx.leanback.widget.Presenter.ViewHolderTask getItemTask();
+    method public androidx.leanback.widget.Presenter.ViewHolderTask! getItemTask();
     method public boolean isSmoothScroll();
     method public void setItemPosition(int);
-    method public void setItemTask(androidx.leanback.widget.Presenter.ViewHolderTask);
+    method public void setItemTask(androidx.leanback.widget.Presenter.ViewHolderTask!);
     method public void setSmoothScroll(boolean);
   }
 
   public static class ListRowPresenter.ViewHolder extends androidx.leanback.widget.RowPresenter.ViewHolder {
-    ctor public ListRowPresenter.ViewHolder(android.view.View, androidx.leanback.widget.HorizontalGridView, androidx.leanback.widget.ListRowPresenter);
-    method public final androidx.leanback.widget.ItemBridgeAdapter getBridgeAdapter();
-    method public final androidx.leanback.widget.HorizontalGridView getGridView();
-    method public androidx.leanback.widget.Presenter.ViewHolder getItemViewHolder(int);
-    method public final androidx.leanback.widget.ListRowPresenter getListRowPresenter();
+    ctor public ListRowPresenter.ViewHolder(android.view.View!, androidx.leanback.widget.HorizontalGridView!, androidx.leanback.widget.ListRowPresenter!);
+    method public final androidx.leanback.widget.ItemBridgeAdapter! getBridgeAdapter();
+    method public final androidx.leanback.widget.HorizontalGridView! getGridView();
+    method public androidx.leanback.widget.Presenter.ViewHolder! getItemViewHolder(int);
+    method public final androidx.leanback.widget.ListRowPresenter! getListRowPresenter();
     method public int getSelectedPosition();
   }
 
   public final class ListRowView extends android.widget.LinearLayout {
-    ctor public ListRowView(android.content.Context);
-    ctor public ListRowView(android.content.Context, android.util.AttributeSet);
-    ctor public ListRowView(android.content.Context, android.util.AttributeSet, int);
-    method public androidx.leanback.widget.HorizontalGridView getGridView();
-  }
-
-  public abstract interface MultiActionsProvider {
-    method public abstract androidx.leanback.widget.MultiActionsProvider.MultiAction[] getActions();
+    ctor public ListRowView(android.content.Context!);
+    ctor public ListRowView(android.content.Context!, android.util.AttributeSet!);
+    ctor public ListRowView(android.content.Context!, android.util.AttributeSet!, int);
+    method public androidx.leanback.widget.HorizontalGridView! getGridView();
+  }
+
+  public interface MultiActionsProvider {
+    method public androidx.leanback.widget.MultiActionsProvider.MultiAction![]! getActions();
   }
 
   public static class MultiActionsProvider.MultiAction {
     ctor public MultiActionsProvider.MultiAction(long);
-    method public android.graphics.drawable.Drawable getCurrentDrawable();
-    method public android.graphics.drawable.Drawable[] getDrawables();
+    method public android.graphics.drawable.Drawable! getCurrentDrawable();
+    method public android.graphics.drawable.Drawable![]! getDrawables();
     method public long getId();
     method public int getIndex();
     method public void incrementIndex();
-    method public void setDrawables(android.graphics.drawable.Drawable[]);
+    method public void setDrawables(android.graphics.drawable.Drawable![]!);
     method public void setIndex(int);
   }
 
   public abstract class ObjectAdapter {
-    ctor public ObjectAdapter(androidx.leanback.widget.PresenterSelector);
-    ctor public ObjectAdapter(androidx.leanback.widget.Presenter);
+    ctor public ObjectAdapter(androidx.leanback.widget.PresenterSelector!);
+    ctor public ObjectAdapter(androidx.leanback.widget.Presenter!);
     ctor public ObjectAdapter();
-    method public abstract java.lang.Object get(int);
+    method public abstract Object! get(int);
     method public long getId(int);
-    method public final androidx.leanback.widget.Presenter getPresenter(java.lang.Object);
-    method public final androidx.leanback.widget.PresenterSelector getPresenterSelector();
+    method public final androidx.leanback.widget.Presenter! getPresenter(Object!);
+    method public final androidx.leanback.widget.PresenterSelector! getPresenterSelector();
     method public final boolean hasStableIds();
     method public boolean isImmediateNotifySupported();
     method protected final void notifyChanged();
     method protected final void notifyItemMoved(int, int);
     method public final void notifyItemRangeChanged(int, int);
-    method public final void notifyItemRangeChanged(int, int, java.lang.Object);
+    method public final void notifyItemRangeChanged(int, int, Object!);
     method protected final void notifyItemRangeInserted(int, int);
     method protected final void notifyItemRangeRemoved(int, int);
     method protected void onHasStableIdsChanged();
     method protected void onPresenterSelectorChanged();
-    method public final void registerObserver(androidx.leanback.widget.ObjectAdapter.DataObserver);
+    method public final void registerObserver(androidx.leanback.widget.ObjectAdapter.DataObserver!);
     method public final void setHasStableIds(boolean);
-    method public final void setPresenterSelector(androidx.leanback.widget.PresenterSelector);
+    method public final void setPresenterSelector(androidx.leanback.widget.PresenterSelector!);
     method public abstract int size();
     method public final void unregisterAllObservers();
-    method public final void unregisterObserver(androidx.leanback.widget.ObjectAdapter.DataObserver);
+    method public final void unregisterObserver(androidx.leanback.widget.ObjectAdapter.DataObserver!);
     field public static final int NO_ID = -1; // 0xffffffff
   }
 
-  public static abstract class ObjectAdapter.DataObserver {
+  public abstract static class ObjectAdapter.DataObserver {
     ctor public ObjectAdapter.DataObserver();
     method public void onChanged();
     method public void onItemMoved(int, int);
     method public void onItemRangeChanged(int, int);
-    method public void onItemRangeChanged(int, int, java.lang.Object);
+    method public void onItemRangeChanged(int, int, Object!);
     method public void onItemRangeInserted(int, int);
     method public void onItemRangeRemoved(int, int);
   }
 
-  public abstract interface OnActionClickedListener {
-    method public abstract void onActionClicked(androidx.leanback.widget.Action);
-  }
-
-  public abstract interface OnChildLaidOutListener {
-    method public abstract void onChildLaidOut(android.view.ViewGroup, android.view.View, int, long);
-  }
-
-  public abstract deprecated interface OnChildSelectedListener {
-    method public abstract void onChildSelected(android.view.ViewGroup, android.view.View, int, long);
+  public interface OnActionClickedListener {
+    method public void onActionClicked(androidx.leanback.widget.Action!);
+  }
+
+  public interface OnChildLaidOutListener {
+    method public void onChildLaidOut(android.view.ViewGroup!, android.view.View!, int, long);
+  }
+
+  @Deprecated public interface OnChildSelectedListener {
+    method @Deprecated public void onChildSelected(android.view.ViewGroup!, android.view.View!, int, long);
   }
 
   public abstract class OnChildViewHolderSelectedListener {
     ctor public OnChildViewHolderSelectedListener();
-    method public void onChildViewHolderSelected(androidx.recyclerview.widget.RecyclerView, androidx.recyclerview.widget.RecyclerView.ViewHolder, int, int);
-    method public void onChildViewHolderSelectedAndPositioned(androidx.recyclerview.widget.RecyclerView, androidx.recyclerview.widget.RecyclerView.ViewHolder, int, int);
-  }
-
-  public abstract interface OnItemViewClickedListener implements androidx.leanback.widget.BaseOnItemViewClickedListener {
-  }
-
-  public abstract interface OnItemViewSelectedListener implements androidx.leanback.widget.BaseOnItemViewSelectedListener {
+    method public void onChildViewHolderSelected(androidx.recyclerview.widget.RecyclerView!, androidx.recyclerview.widget.RecyclerView.ViewHolder!, int, int);
+    method public void onChildViewHolderSelectedAndPositioned(androidx.recyclerview.widget.RecyclerView!, androidx.recyclerview.widget.RecyclerView.ViewHolder!, int, int);
+  }
+
+  public interface OnItemViewClickedListener extends androidx.leanback.widget.BaseOnItemViewClickedListener<androidx.leanback.widget.Row> {
+  }
+
+  public interface OnItemViewSelectedListener extends androidx.leanback.widget.BaseOnItemViewSelectedListener<androidx.leanback.widget.Row> {
   }
 
   public class PageRow extends androidx.leanback.widget.Row {
-    ctor public PageRow(androidx.leanback.widget.HeaderItem);
+    ctor public PageRow(androidx.leanback.widget.HeaderItem!);
     method public final boolean isRenderedAsRowView();
   }
 
   public abstract class Parallax<PropertyT extends android.util.Property> {
     ctor public Parallax();
-    method public androidx.leanback.widget.ParallaxEffect addEffect(androidx.leanback.widget.Parallax.PropertyMarkerValue...);
-    method public final PropertyT addProperty(java.lang.String);
-    method public abstract PropertyT createProperty(java.lang.String, int);
-    method public java.util.List<androidx.leanback.widget.ParallaxEffect> getEffects();
+    method public androidx.leanback.widget.ParallaxEffect! addEffect(androidx.leanback.widget.Parallax.PropertyMarkerValue!...);
+    method public final PropertyT! addProperty(String!);
+    method public abstract PropertyT! createProperty(String!, int);
+    method public java.util.List<androidx.leanback.widget.ParallaxEffect!>! getEffects();
     method public abstract float getMaxValue();
-    method public final java.util.List<PropertyT> getProperties();
+    method public final java.util.List<PropertyT!>! getProperties();
     method public void removeAllEffects();
-    method public void removeEffect(androidx.leanback.widget.ParallaxEffect);
-    method public void updateValues();
-  }
-
-  public static class Parallax.FloatProperty extends android.util.Property {
-    ctor public Parallax.FloatProperty(java.lang.String, int);
-    method public final androidx.leanback.widget.Parallax.PropertyMarkerValue at(float, float);
-    method public final androidx.leanback.widget.Parallax.PropertyMarkerValue atAbsolute(float);
-    method public final androidx.leanback.widget.Parallax.PropertyMarkerValue atFraction(float);
-    method public final androidx.leanback.widget.Parallax.PropertyMarkerValue atMax();
-    method public final androidx.leanback.widget.Parallax.PropertyMarkerValue atMin();
-    method public final java.lang.Float get(androidx.leanback.widget.Parallax);
+    method public void removeEffect(androidx.leanback.widget.ParallaxEffect!);
+    method @CallSuper public void updateValues();
+  }
+
+  public static class Parallax.FloatProperty extends android.util.Property<androidx.leanback.widget.Parallax,java.lang.Float> {
+    ctor public Parallax.FloatProperty(String!, int);
+    method public final androidx.leanback.widget.Parallax.PropertyMarkerValue! at(float, float);
+    method public final androidx.leanback.widget.Parallax.PropertyMarkerValue! atAbsolute(float);
+    method public final androidx.leanback.widget.Parallax.PropertyMarkerValue! atFraction(float);
+    method public final androidx.leanback.widget.Parallax.PropertyMarkerValue! atMax();
+    method public final androidx.leanback.widget.Parallax.PropertyMarkerValue! atMin();
+    method public final Float! get(androidx.leanback.widget.Parallax!);
     method public final int getIndex();
-    method public final float getValue(androidx.leanback.widget.Parallax);
-    method public final void set(androidx.leanback.widget.Parallax, java.lang.Float);
-    method public final void setValue(androidx.leanback.widget.Parallax, float);
+    method public final float getValue(androidx.leanback.widget.Parallax!);
+    method public final void set(androidx.leanback.widget.Parallax!, Float!);
+    method public final void setValue(androidx.leanback.widget.Parallax!, float);
     field public static final float UNKNOWN_AFTER = 3.4028235E38f;
     field public static final float UNKNOWN_BEFORE = -3.4028235E38f;
   }
 
-  public static class Parallax.IntProperty extends android.util.Property {
-    ctor public Parallax.IntProperty(java.lang.String, int);
-    method public final androidx.leanback.widget.Parallax.PropertyMarkerValue at(int, float);
-    method public final androidx.leanback.widget.Parallax.PropertyMarkerValue atAbsolute(int);
-    method public final androidx.leanback.widget.Parallax.PropertyMarkerValue atFraction(float);
-    method public final androidx.leanback.widget.Parallax.PropertyMarkerValue atMax();
-    method public final androidx.leanback.widget.Parallax.PropertyMarkerValue atMin();
-    method public final java.lang.Integer get(androidx.leanback.widget.Parallax);
+  public static class Parallax.IntProperty extends android.util.Property<androidx.leanback.widget.Parallax,java.lang.Integer> {
+    ctor public Parallax.IntProperty(String!, int);
+    method public final androidx.leanback.widget.Parallax.PropertyMarkerValue! at(int, float);
+    method public final androidx.leanback.widget.Parallax.PropertyMarkerValue! atAbsolute(int);
+    method public final androidx.leanback.widget.Parallax.PropertyMarkerValue! atFraction(float);
+    method public final androidx.leanback.widget.Parallax.PropertyMarkerValue! atMax();
+    method public final androidx.leanback.widget.Parallax.PropertyMarkerValue! atMin();
+    method public final Integer! get(androidx.leanback.widget.Parallax!);
     method public final int getIndex();
-    method public final int getValue(androidx.leanback.widget.Parallax);
-    method public final void set(androidx.leanback.widget.Parallax, java.lang.Integer);
-    method public final void setValue(androidx.leanback.widget.Parallax, int);
+    method public final int getValue(androidx.leanback.widget.Parallax!);
+    method public final void set(androidx.leanback.widget.Parallax!, Integer!);
+    method public final void setValue(androidx.leanback.widget.Parallax!, int);
     field public static final int UNKNOWN_AFTER = 2147483647; // 0x7fffffff
     field public static final int UNKNOWN_BEFORE = -2147483648; // 0x80000000
   }
 
   public static class Parallax.PropertyMarkerValue<PropertyT> {
-    ctor public Parallax.PropertyMarkerValue(PropertyT);
-    method public PropertyT getProperty();
+    ctor public Parallax.PropertyMarkerValue(PropertyT!);
+    method public PropertyT! getProperty();
   }
 
   public abstract class ParallaxEffect {
-    method public final void addTarget(androidx.leanback.widget.ParallaxTarget);
-    method public final java.util.List<androidx.leanback.widget.Parallax.PropertyMarkerValue> getPropertyRanges();
-    method public final java.util.List<androidx.leanback.widget.ParallaxTarget> getTargets();
-    method public final void performMapping(androidx.leanback.widget.Parallax);
-    method public final void removeTarget(androidx.leanback.widget.ParallaxTarget);
-    method public final void setPropertyRanges(androidx.leanback.widget.Parallax.PropertyMarkerValue...);
-    method public final androidx.leanback.widget.ParallaxEffect target(androidx.leanback.widget.ParallaxTarget);
-    method public final androidx.leanback.widget.ParallaxEffect target(java.lang.Object, android.animation.PropertyValuesHolder);
-    method public final <T, V extends java.lang.Number> androidx.leanback.widget.ParallaxEffect target(T, android.util.Property<T, V>);
+    method public final void addTarget(androidx.leanback.widget.ParallaxTarget!);
+    method public final java.util.List<androidx.leanback.widget.Parallax.PropertyMarkerValue!>! getPropertyRanges();
+    method public final java.util.List<androidx.leanback.widget.ParallaxTarget!>! getTargets();
+    method public final void performMapping(androidx.leanback.widget.Parallax!);
+    method public final void removeTarget(androidx.leanback.widget.ParallaxTarget!);
+    method public final void setPropertyRanges(androidx.leanback.widget.Parallax.PropertyMarkerValue!...);
+    method public final androidx.leanback.widget.ParallaxEffect! target(androidx.leanback.widget.ParallaxTarget!);
+    method public final androidx.leanback.widget.ParallaxEffect! target(Object!, android.animation.PropertyValuesHolder!);
+    method public final <T, V extends java.lang.Number> androidx.leanback.widget.ParallaxEffect! target(T!, android.util.Property<T!,V!>!);
   }
 
   public abstract class ParallaxTarget {
     ctor public ParallaxTarget();
-    method public void directUpdate(java.lang.Number);
+    method public void directUpdate(Number!);
     method public boolean isDirectMapping();
     method public void update(float);
   }
 
-  public static final class ParallaxTarget.DirectPropertyTarget<T, V extends java.lang.Number> extends androidx.leanback.widget.ParallaxTarget {
-    ctor public ParallaxTarget.DirectPropertyTarget(java.lang.Object, android.util.Property<T, V>);
+  public static final class ParallaxTarget.DirectPropertyTarget<T extends java.lang.Object, V extends java.lang.Number> extends androidx.leanback.widget.ParallaxTarget {
+    ctor public ParallaxTarget.DirectPropertyTarget(Object!, android.util.Property<T!,V!>!);
   }
 
   public static final class ParallaxTarget.PropertyValuesHolderTarget extends androidx.leanback.widget.ParallaxTarget {
-    ctor public ParallaxTarget.PropertyValuesHolderTarget(java.lang.Object, android.animation.PropertyValuesHolder);
+    ctor public ParallaxTarget.PropertyValuesHolderTarget(Object!, android.animation.PropertyValuesHolder!);
   }
 
   public class PlaybackControlsRow extends androidx.leanback.widget.Row {
-    ctor public PlaybackControlsRow(java.lang.Object);
+    ctor public PlaybackControlsRow(Object!);
     ctor public PlaybackControlsRow();
-    method public androidx.leanback.widget.Action getActionForKeyCode(int);
-    method public androidx.leanback.widget.Action getActionForKeyCode(androidx.leanback.widget.ObjectAdapter, int);
+    method public androidx.leanback.widget.Action! getActionForKeyCode(int);
+    method public androidx.leanback.widget.Action! getActionForKeyCode(androidx.leanback.widget.ObjectAdapter!, int);
     method public long getBufferedPosition();
-    method public deprecated int getBufferedProgress();
-    method public deprecated long getBufferedProgressLong();
+    method @Deprecated public int getBufferedProgress();
+    method @Deprecated public long getBufferedProgressLong();
     method public long getCurrentPosition();
-    method public deprecated int getCurrentTime();
-    method public deprecated long getCurrentTimeLong();
+    method @Deprecated public int getCurrentTime();
+    method @Deprecated public long getCurrentTimeLong();
     method public long getDuration();
-    method public final android.graphics.drawable.Drawable getImageDrawable();
-    method public final java.lang.Object getItem();
-    method public final androidx.leanback.widget.ObjectAdapter getPrimaryActionsAdapter();
-    method public final androidx.leanback.widget.ObjectAdapter getSecondaryActionsAdapter();
-    method public deprecated int getTotalTime();
-    method public deprecated long getTotalTimeLong();
+    method public final android.graphics.drawable.Drawable! getImageDrawable();
+    method public final Object! getItem();
+    method public final androidx.leanback.widget.ObjectAdapter! getPrimaryActionsAdapter();
+    method public final androidx.leanback.widget.ObjectAdapter! getSecondaryActionsAdapter();
+    method @Deprecated public int getTotalTime();
+    method @Deprecated public long getTotalTimeLong();
     method public void setBufferedPosition(long);
-    method public deprecated void setBufferedProgress(int);
-    method public deprecated void setBufferedProgressLong(long);
+    method @Deprecated public void setBufferedProgress(int);
+    method @Deprecated public void setBufferedProgressLong(long);
     method public void setCurrentPosition(long);
-    method public deprecated void setCurrentTime(int);
-    method public deprecated void setCurrentTimeLong(long);
+    method @Deprecated public void setCurrentTime(int);
+    method @Deprecated public void setCurrentTimeLong(long);
     method public void setDuration(long);
-    method public final void setImageBitmap(android.content.Context, android.graphics.Bitmap);
-    method public final void setImageDrawable(android.graphics.drawable.Drawable);
-    method public void setOnPlaybackProgressChangedListener(androidx.leanback.widget.PlaybackControlsRow.OnPlaybackProgressCallback);
-    method public final void setPrimaryActionsAdapter(androidx.leanback.widget.ObjectAdapter);
-    method public final void setSecondaryActionsAdapter(androidx.leanback.widget.ObjectAdapter);
-    method public deprecated void setTotalTime(int);
-    method public deprecated void setTotalTimeLong(long);
+    method public final void setImageBitmap(android.content.Context!, android.graphics.Bitmap!);
+    method public final void setImageDrawable(android.graphics.drawable.Drawable!);
+    method public void setOnPlaybackProgressChangedListener(androidx.leanback.widget.PlaybackControlsRow.OnPlaybackProgressCallback!);
+    method public final void setPrimaryActionsAdapter(androidx.leanback.widget.ObjectAdapter!);
+    method public final void setSecondaryActionsAdapter(androidx.leanback.widget.ObjectAdapter!);
+    method @Deprecated public void setTotalTime(int);
+    method @Deprecated public void setTotalTimeLong(long);
   }
 
   public static class PlaybackControlsRow.ClosedCaptioningAction extends androidx.leanback.widget.PlaybackControlsRow.MultiAction {
-    ctor public PlaybackControlsRow.ClosedCaptioningAction(android.content.Context);
-    ctor public PlaybackControlsRow.ClosedCaptioningAction(android.content.Context, int);
+    ctor public PlaybackControlsRow.ClosedCaptioningAction(android.content.Context!);
+    ctor public PlaybackControlsRow.ClosedCaptioningAction(android.content.Context!, int);
     field public static final int INDEX_OFF = 0; // 0x0
     field public static final int INDEX_ON = 1; // 0x1
-    field public static final deprecated int OFF = 0; // 0x0
-    field public static final deprecated int ON = 1; // 0x1
+    field @Deprecated public static final int OFF = 0; // 0x0
+    field @Deprecated public static final int ON = 1; // 0x1
   }
 
   public static class PlaybackControlsRow.FastForwardAction extends androidx.leanback.widget.PlaybackControlsRow.MultiAction {
-    ctor public PlaybackControlsRow.FastForwardAction(android.content.Context);
-    ctor public PlaybackControlsRow.FastForwardAction(android.content.Context, int);
+    ctor public PlaybackControlsRow.FastForwardAction(android.content.Context!);
+    ctor public PlaybackControlsRow.FastForwardAction(android.content.Context!, int);
   }
 
   public static class PlaybackControlsRow.HighQualityAction extends androidx.leanback.widget.PlaybackControlsRow.MultiAction {
-    ctor public PlaybackControlsRow.HighQualityAction(android.content.Context);
-    ctor public PlaybackControlsRow.HighQualityAction(android.content.Context, int);
+    ctor public PlaybackControlsRow.HighQualityAction(android.content.Context!);
+    ctor public PlaybackControlsRow.HighQualityAction(android.content.Context!, int);
     field public static final int INDEX_OFF = 0; // 0x0
     field public static final int INDEX_ON = 1; // 0x1
-    field public static final deprecated int OFF = 0; // 0x0
-    field public static final deprecated int ON = 1; // 0x1
+    field @Deprecated public static final int OFF = 0; // 0x0
+    field @Deprecated public static final int ON = 1; // 0x1
   }
 
   public static class PlaybackControlsRow.MoreActions extends androidx.leanback.widget.Action {
-    ctor public PlaybackControlsRow.MoreActions(android.content.Context);
-  }
-
-  public static abstract class PlaybackControlsRow.MultiAction extends androidx.leanback.widget.Action {
+    ctor public PlaybackControlsRow.MoreActions(android.content.Context!);
+  }
+
+  public abstract static class PlaybackControlsRow.MultiAction extends androidx.leanback.widget.Action {
     ctor public PlaybackControlsRow.MultiAction(int);
     method public int getActionCount();
-    method public android.graphics.drawable.Drawable getDrawable(int);
+    method public android.graphics.drawable.Drawable! getDrawable(int);
     method public int getIndex();
-    method public java.lang.String getLabel(int);
-    method public java.lang.String getSecondaryLabel(int);
+    method public String! getLabel(int);
+    method public String! getSecondaryLabel(int);
     method public void nextIndex();
-    method public void setDrawables(android.graphics.drawable.Drawable[]);
+    method public void setDrawables(android.graphics.drawable.Drawable![]!);
     method public void setIndex(int);
-    method public void setLabels(java.lang.String[]);
-    method public void setSecondaryLabels(java.lang.String[]);
+    method public void setLabels(String![]!);
+    method public void setSecondaryLabels(String![]!);
   }
 
   public static class PlaybackControlsRow.OnPlaybackProgressCallback {
     ctor public PlaybackControlsRow.OnPlaybackProgressCallback();
-    method public void onBufferedPositionChanged(androidx.leanback.widget.PlaybackControlsRow, long);
-    method public void onCurrentPositionChanged(androidx.leanback.widget.PlaybackControlsRow, long);
-    method public void onDurationChanged(androidx.leanback.widget.PlaybackControlsRow, long);
+    method public void onBufferedPositionChanged(androidx.leanback.widget.PlaybackControlsRow!, long);
+    method public void onCurrentPositionChanged(androidx.leanback.widget.PlaybackControlsRow!, long);
+    method public void onDurationChanged(androidx.leanback.widget.PlaybackControlsRow!, long);
   }
 
   public static class PlaybackControlsRow.PictureInPictureAction extends androidx.leanback.widget.Action {
-    ctor public PlaybackControlsRow.PictureInPictureAction(android.content.Context);
+    ctor public PlaybackControlsRow.PictureInPictureAction(android.content.Context!);
   }
 
   public static class PlaybackControlsRow.PlayPauseAction extends androidx.leanback.widget.PlaybackControlsRow.MultiAction {
-    ctor public PlaybackControlsRow.PlayPauseAction(android.content.Context);
+    ctor public PlaybackControlsRow.PlayPauseAction(android.content.Context!);
     field public static final int INDEX_PAUSE = 1; // 0x1
     field public static final int INDEX_PLAY = 0; // 0x0
-    field public static final deprecated int PAUSE = 1; // 0x1
-    field public static final deprecated int PLAY = 0; // 0x0
+    field @Deprecated public static final int PAUSE = 1; // 0x1
+    field @Deprecated public static final int PLAY = 0; // 0x0
   }
 
   public static class PlaybackControlsRow.RepeatAction extends androidx.leanback.widget.PlaybackControlsRow.MultiAction {
-    ctor public PlaybackControlsRow.RepeatAction(android.content.Context);
-    ctor public PlaybackControlsRow.RepeatAction(android.content.Context, int);
-    ctor public PlaybackControlsRow.RepeatAction(android.content.Context, int, int);
-    field public static final deprecated int ALL = 1; // 0x1
+    ctor public PlaybackControlsRow.RepeatAction(android.content.Context!);
+    ctor public PlaybackControlsRow.RepeatAction(android.content.Context!, int);
+    ctor public PlaybackControlsRow.RepeatAction(android.content.Context!, int, int);
+    field @Deprecated public static final int ALL = 1; // 0x1
     field public static final int INDEX_ALL = 1; // 0x1
     field public static final int INDEX_NONE = 0; // 0x0
     field public static final int INDEX_ONE = 2; // 0x2
-    field public static final deprecated int NONE = 0; // 0x0
-    field public static final deprecated int ONE = 2; // 0x2
+    field @Deprecated public static final int NONE = 0; // 0x0
+    field @Deprecated public static final int ONE = 2; // 0x2
   }
 
   public static class PlaybackControlsRow.RewindAction extends androidx.leanback.widget.PlaybackControlsRow.MultiAction {
-    ctor public PlaybackControlsRow.RewindAction(android.content.Context);
-    ctor public PlaybackControlsRow.RewindAction(android.content.Context, int);
+    ctor public PlaybackControlsRow.RewindAction(android.content.Context!);
+    ctor public PlaybackControlsRow.RewindAction(android.content.Context!, int);
   }
 
   public static class PlaybackControlsRow.ShuffleAction extends androidx.leanback.widget.PlaybackControlsRow.MultiAction {
-    ctor public PlaybackControlsRow.ShuffleAction(android.content.Context);
-    ctor public PlaybackControlsRow.ShuffleAction(android.content.Context, int);
+    ctor public PlaybackControlsRow.ShuffleAction(android.content.Context!);
+    ctor public PlaybackControlsRow.ShuffleAction(android.content.Context!, int);
     field public static final int INDEX_OFF = 0; // 0x0
     field public static final int INDEX_ON = 1; // 0x1
-    field public static final deprecated int OFF = 0; // 0x0
-    field public static final deprecated int ON = 1; // 0x1
+    field @Deprecated public static final int OFF = 0; // 0x0
+    field @Deprecated public static final int ON = 1; // 0x1
   }
 
   public static class PlaybackControlsRow.SkipNextAction extends androidx.leanback.widget.Action {
-    ctor public PlaybackControlsRow.SkipNextAction(android.content.Context);
+    ctor public PlaybackControlsRow.SkipNextAction(android.content.Context!);
   }
 
   public static class PlaybackControlsRow.SkipPreviousAction extends androidx.leanback.widget.Action {
-    ctor public PlaybackControlsRow.SkipPreviousAction(android.content.Context);
-  }
-
-  public static abstract class PlaybackControlsRow.ThumbsAction extends androidx.leanback.widget.PlaybackControlsRow.MultiAction {
-    ctor public PlaybackControlsRow.ThumbsAction(int, android.content.Context, int, int);
+    ctor public PlaybackControlsRow.SkipPreviousAction(android.content.Context!);
+  }
+
+  public abstract static class PlaybackControlsRow.ThumbsAction extends androidx.leanback.widget.PlaybackControlsRow.MultiAction {
+    ctor public PlaybackControlsRow.ThumbsAction(int, android.content.Context!, int, int);
     field public static final int INDEX_OUTLINE = 1; // 0x1
     field public static final int INDEX_SOLID = 0; // 0x0
-    field public static final deprecated int OUTLINE = 1; // 0x1
-    field public static final deprecated int SOLID = 0; // 0x0
+    field @Deprecated public static final int OUTLINE = 1; // 0x1
+    field @Deprecated public static final int SOLID = 0; // 0x0
   }
 
   public static class PlaybackControlsRow.ThumbsDownAction extends androidx.leanback.widget.PlaybackControlsRow.ThumbsAction {
-    ctor public PlaybackControlsRow.ThumbsDownAction(android.content.Context);
+    ctor public PlaybackControlsRow.ThumbsDownAction(android.content.Context!);
   }
 
   public static class PlaybackControlsRow.ThumbsUpAction extends androidx.leanback.widget.PlaybackControlsRow.ThumbsAction {
-    ctor public PlaybackControlsRow.ThumbsUpAction(android.content.Context);
+    ctor public PlaybackControlsRow.ThumbsUpAction(android.content.Context!);
   }
 
   public class PlaybackControlsRowPresenter extends androidx.leanback.widget.PlaybackRowPresenter {
-    ctor public PlaybackControlsRowPresenter(androidx.leanback.widget.Presenter);
+    ctor public PlaybackControlsRowPresenter(androidx.leanback.widget.Presenter!);
     ctor public PlaybackControlsRowPresenter();
     method public boolean areSecondaryActionsHidden();
-    method protected androidx.leanback.widget.RowPresenter.ViewHolder createRowViewHolder(android.view.ViewGroup);
-    method public int getBackgroundColor();
-    method public androidx.leanback.widget.OnActionClickedListener getOnActionClickedListener();
-    method public int getProgressColor();
-    method public void setBackgroundColor(int);
-    method public void setOnActionClickedListener(androidx.leanback.widget.OnActionClickedListener);
-    method public void setProgressColor(int);
+    method protected androidx.leanback.widget.RowPresenter.ViewHolder! createRowViewHolder(android.view.ViewGroup!);
+    method @ColorInt public int getBackgroundColor();
+    method public androidx.leanback.widget.OnActionClickedListener! getOnActionClickedListener();
+    method @ColorInt public int getProgressColor();
+    method public void setBackgroundColor(@ColorInt int);
+    method public void setOnActionClickedListener(androidx.leanback.widget.OnActionClickedListener!);
+    method public void setProgressColor(@ColorInt int);
     method public void setSecondaryActionsHidden(boolean);
-    method public void showBottomSpace(androidx.leanback.widget.PlaybackControlsRowPresenter.ViewHolder, boolean);
-    method public void showPrimaryActions(androidx.leanback.widget.PlaybackControlsRowPresenter.ViewHolder);
+    method public void showBottomSpace(androidx.leanback.widget.PlaybackControlsRowPresenter.ViewHolder!, boolean);
+    method public void showPrimaryActions(androidx.leanback.widget.PlaybackControlsRowPresenter.ViewHolder!);
   }
 
   public class PlaybackControlsRowPresenter.ViewHolder extends androidx.leanback.widget.PlaybackRowPresenter.ViewHolder {
-    field public final androidx.leanback.widget.Presenter.ViewHolder mDescriptionViewHolder;
+    field public final androidx.leanback.widget.Presenter.ViewHolder! mDescriptionViewHolder;
   }
 
   public abstract class PlaybackRowPresenter extends androidx.leanback.widget.RowPresenter {
     ctor public PlaybackRowPresenter();
-    method public void onReappear(androidx.leanback.widget.RowPresenter.ViewHolder);
+    method public void onReappear(androidx.leanback.widget.RowPresenter.ViewHolder!);
   }
 
   public static class PlaybackRowPresenter.ViewHolder extends androidx.leanback.widget.RowPresenter.ViewHolder {
-    ctor public PlaybackRowPresenter.ViewHolder(android.view.View);
+    ctor public PlaybackRowPresenter.ViewHolder(android.view.View!);
   }
 
   public class PlaybackSeekDataProvider {
     ctor public PlaybackSeekDataProvider();
-    method public long[] getSeekPositions();
-    method public void getThumbnail(int, androidx.leanback.widget.PlaybackSeekDataProvider.ResultCallback);
+    method public long[]! getSeekPositions();
+    method public void getThumbnail(int, androidx.leanback.widget.PlaybackSeekDataProvider.ResultCallback!);
     method public void reset();
   }
 
   public static class PlaybackSeekDataProvider.ResultCallback {
     ctor public PlaybackSeekDataProvider.ResultCallback();
-    method public void onThumbnailLoaded(android.graphics.Bitmap, int);
-  }
-
-  public abstract interface PlaybackSeekUi {
-    method public abstract void setPlaybackSeekUiClient(androidx.leanback.widget.PlaybackSeekUi.Client);
+    method public void onThumbnailLoaded(android.graphics.Bitmap!, int);
+  }
+
+  public interface PlaybackSeekUi {
+    method public void setPlaybackSeekUiClient(androidx.leanback.widget.PlaybackSeekUi.Client!);
   }
 
   public static class PlaybackSeekUi.Client {
     ctor public PlaybackSeekUi.Client();
-    method public androidx.leanback.widget.PlaybackSeekDataProvider getPlaybackSeekDataProvider();
+    method public androidx.leanback.widget.PlaybackSeekDataProvider! getPlaybackSeekDataProvider();
     method public boolean isSeekEnabled();
     method public void onSeekFinished(boolean);
     method public void onSeekPositionChanged(long);
@@ -2794,158 +2703,158 @@
 
   public class PlaybackTransportRowPresenter extends androidx.leanback.widget.PlaybackRowPresenter {
     ctor public PlaybackTransportRowPresenter();
-    method protected androidx.leanback.widget.RowPresenter.ViewHolder createRowViewHolder(android.view.ViewGroup);
+    method protected androidx.leanback.widget.RowPresenter.ViewHolder! createRowViewHolder(android.view.ViewGroup!);
     method public float getDefaultSeekIncrement();
-    method public androidx.leanback.widget.OnActionClickedListener getOnActionClickedListener();
-    method public int getProgressColor();
-    method public int getSecondaryProgressColor();
-    method protected void onProgressBarClicked(androidx.leanback.widget.PlaybackTransportRowPresenter.ViewHolder);
+    method public androidx.leanback.widget.OnActionClickedListener! getOnActionClickedListener();
+    method @ColorInt public int getProgressColor();
+    method @ColorInt public int getSecondaryProgressColor();
+    method protected void onProgressBarClicked(androidx.leanback.widget.PlaybackTransportRowPresenter.ViewHolder!);
     method public void setDefaultSeekIncrement(float);
-    method public void setDescriptionPresenter(androidx.leanback.widget.Presenter);
-    method public void setOnActionClickedListener(androidx.leanback.widget.OnActionClickedListener);
-    method public void setProgressColor(int);
-    method public void setSecondaryProgressColor(int);
+    method public void setDescriptionPresenter(androidx.leanback.widget.Presenter!);
+    method public void setOnActionClickedListener(androidx.leanback.widget.OnActionClickedListener!);
+    method public void setProgressColor(@ColorInt int);
+    method public void setSecondaryProgressColor(@ColorInt int);
   }
 
   public class PlaybackTransportRowPresenter.ViewHolder extends androidx.leanback.widget.PlaybackRowPresenter.ViewHolder implements androidx.leanback.widget.PlaybackSeekUi {
-    ctor public PlaybackTransportRowPresenter.ViewHolder(android.view.View, androidx.leanback.widget.Presenter);
-    method public final android.widget.TextView getCurrentPositionView();
-    method public final androidx.leanback.widget.Presenter.ViewHolder getDescriptionViewHolder();
-    method public final android.widget.TextView getDurationView();
+    ctor public PlaybackTransportRowPresenter.ViewHolder(android.view.View!, androidx.leanback.widget.Presenter!);
+    method public final android.widget.TextView! getCurrentPositionView();
+    method public final androidx.leanback.widget.Presenter.ViewHolder! getDescriptionViewHolder();
+    method public final android.widget.TextView! getDurationView();
     method protected void onSetCurrentPositionLabel(long);
     method protected void onSetDurationLabel(long);
-    method public void setPlaybackSeekUiClient(androidx.leanback.widget.PlaybackSeekUi.Client);
+    method public void setPlaybackSeekUiClient(androidx.leanback.widget.PlaybackSeekUi.Client!);
   }
 
   public abstract class Presenter implements androidx.leanback.widget.FacetProvider {
     ctor public Presenter();
-    method protected static void cancelAnimationsRecursive(android.view.View);
-    method public final java.lang.Object getFacet(java.lang.Class<?>);
-    method public abstract void onBindViewHolder(androidx.leanback.widget.Presenter.ViewHolder, java.lang.Object);
-    method public void onBindViewHolder(androidx.leanback.widget.Presenter.ViewHolder, java.lang.Object, java.util.List<java.lang.Object>);
-    method public abstract androidx.leanback.widget.Presenter.ViewHolder onCreateViewHolder(android.view.ViewGroup);
-    method public abstract void onUnbindViewHolder(androidx.leanback.widget.Presenter.ViewHolder);
-    method public void onViewAttachedToWindow(androidx.leanback.widget.Presenter.ViewHolder);
-    method public void onViewDetachedFromWindow(androidx.leanback.widget.Presenter.ViewHolder);
-    method public final void setFacet(java.lang.Class<?>, java.lang.Object);
-    method public void setOnClickListener(androidx.leanback.widget.Presenter.ViewHolder, android.view.View.OnClickListener);
+    method protected static void cancelAnimationsRecursive(android.view.View!);
+    method public final Object! getFacet(Class<?>!);
+    method public abstract void onBindViewHolder(androidx.leanback.widget.Presenter.ViewHolder!, Object!);
+    method public void onBindViewHolder(androidx.leanback.widget.Presenter.ViewHolder!, Object!, java.util.List<java.lang.Object!>!);
+    method public abstract androidx.leanback.widget.Presenter.ViewHolder! onCreateViewHolder(android.view.ViewGroup!);
+    method public abstract void onUnbindViewHolder(androidx.leanback.widget.Presenter.ViewHolder!);
+    method public void onViewAttachedToWindow(androidx.leanback.widget.Presenter.ViewHolder!);
+    method public void onViewDetachedFromWindow(androidx.leanback.widget.Presenter.ViewHolder!);
+    method public final void setFacet(Class<?>!, Object!);
+    method public void setOnClickListener(androidx.leanback.widget.Presenter.ViewHolder!, android.view.View.OnClickListener!);
   }
 
   public static class Presenter.ViewHolder implements androidx.leanback.widget.FacetProvider {
-    ctor public Presenter.ViewHolder(android.view.View);
-    method public final java.lang.Object getFacet(java.lang.Class<?>);
-    method public final void setFacet(java.lang.Class<?>, java.lang.Object);
-    field public final android.view.View view;
-  }
-
-  public static abstract class Presenter.ViewHolderTask {
+    ctor public Presenter.ViewHolder(android.view.View!);
+    method public final Object! getFacet(Class<?>!);
+    method public final void setFacet(Class<?>!, Object!);
+    field public final android.view.View! view;
+  }
+
+  public abstract static class Presenter.ViewHolderTask {
     ctor public Presenter.ViewHolderTask();
-    method public void run(androidx.leanback.widget.Presenter.ViewHolder);
+    method public void run(androidx.leanback.widget.Presenter.ViewHolder!);
   }
 
   public abstract class PresenterSelector {
     ctor public PresenterSelector();
-    method public abstract androidx.leanback.widget.Presenter getPresenter(java.lang.Object);
-    method public androidx.leanback.widget.Presenter[] getPresenters();
+    method public abstract androidx.leanback.widget.Presenter! getPresenter(Object!);
+    method public androidx.leanback.widget.Presenter![]! getPresenters();
   }
 
   public abstract class PresenterSwitcher {
     ctor public PresenterSwitcher();
     method public void clear();
-    method public final android.view.ViewGroup getParentViewGroup();
-    method public void init(android.view.ViewGroup, androidx.leanback.widget.PresenterSelector);
-    method protected abstract void insertView(android.view.View);
-    method protected void onViewSelected(android.view.View);
-    method public void select(java.lang.Object);
-    method protected void showView(android.view.View, boolean);
+    method public final android.view.ViewGroup! getParentViewGroup();
+    method public void init(android.view.ViewGroup!, androidx.leanback.widget.PresenterSelector!);
+    method protected abstract void insertView(android.view.View!);
+    method protected void onViewSelected(android.view.View!);
+    method public void select(Object!);
+    method protected void showView(android.view.View!, boolean);
     method public void unselect();
   }
 
-  public class RecyclerViewParallax extends androidx.leanback.widget.Parallax {
+  public class RecyclerViewParallax extends androidx.leanback.widget.Parallax<androidx.leanback.widget.RecyclerViewParallax.ChildPositionProperty> {
     ctor public RecyclerViewParallax();
-    method public androidx.leanback.widget.RecyclerViewParallax.ChildPositionProperty createProperty(java.lang.String, int);
+    method public androidx.leanback.widget.RecyclerViewParallax.ChildPositionProperty! createProperty(String!, int);
     method public float getMaxValue();
-    method public androidx.recyclerview.widget.RecyclerView getRecyclerView();
-    method public void setRecyclerView(androidx.recyclerview.widget.RecyclerView);
+    method public androidx.recyclerview.widget.RecyclerView! getRecyclerView();
+    method public void setRecyclerView(androidx.recyclerview.widget.RecyclerView!);
   }
 
   public static final class RecyclerViewParallax.ChildPositionProperty extends androidx.leanback.widget.Parallax.IntProperty {
-    method public androidx.leanback.widget.RecyclerViewParallax.ChildPositionProperty adapterPosition(int);
-    method public androidx.leanback.widget.RecyclerViewParallax.ChildPositionProperty fraction(float);
+    method public androidx.leanback.widget.RecyclerViewParallax.ChildPositionProperty! adapterPosition(int);
+    method public androidx.leanback.widget.RecyclerViewParallax.ChildPositionProperty! fraction(float);
     method public int getAdapterPosition();
     method public float getFraction();
     method public int getOffset();
     method public int getViewId();
-    method public androidx.leanback.widget.RecyclerViewParallax.ChildPositionProperty offset(int);
-    method public androidx.leanback.widget.RecyclerViewParallax.ChildPositionProperty viewId(int);
+    method public androidx.leanback.widget.RecyclerViewParallax.ChildPositionProperty! offset(int);
+    method public androidx.leanback.widget.RecyclerViewParallax.ChildPositionProperty! viewId(int);
   }
 
   public class Row {
-    ctor public Row(long, androidx.leanback.widget.HeaderItem);
-    ctor public Row(androidx.leanback.widget.HeaderItem);
+    ctor public Row(long, androidx.leanback.widget.HeaderItem!);
+    ctor public Row(androidx.leanback.widget.HeaderItem!);
     ctor public Row();
-    method public final androidx.leanback.widget.HeaderItem getHeaderItem();
+    method public final androidx.leanback.widget.HeaderItem! getHeaderItem();
     method public final long getId();
     method public boolean isRenderedAsRowView();
-    method public final void setHeaderItem(androidx.leanback.widget.HeaderItem);
+    method public final void setHeaderItem(androidx.leanback.widget.HeaderItem!);
     method public final void setId(long);
   }
 
   public class RowHeaderPresenter extends androidx.leanback.widget.Presenter {
     ctor public RowHeaderPresenter();
-    method protected static float getFontDescent(android.widget.TextView, android.graphics.Paint);
-    method public int getSpaceUnderBaseline(androidx.leanback.widget.RowHeaderPresenter.ViewHolder);
+    method protected static float getFontDescent(android.widget.TextView!, android.graphics.Paint!);
+    method public int getSpaceUnderBaseline(androidx.leanback.widget.RowHeaderPresenter.ViewHolder!);
     method public boolean isNullItemVisibilityGone();
-    method public void onBindViewHolder(androidx.leanback.widget.Presenter.ViewHolder, java.lang.Object);
-    method public androidx.leanback.widget.Presenter.ViewHolder onCreateViewHolder(android.view.ViewGroup);
-    method protected void onSelectLevelChanged(androidx.leanback.widget.RowHeaderPresenter.ViewHolder);
-    method public void onUnbindViewHolder(androidx.leanback.widget.Presenter.ViewHolder);
+    method public void onBindViewHolder(androidx.leanback.widget.Presenter.ViewHolder!, Object!);
+    method public androidx.leanback.widget.Presenter.ViewHolder! onCreateViewHolder(android.view.ViewGroup!);
+    method protected void onSelectLevelChanged(androidx.leanback.widget.RowHeaderPresenter.ViewHolder!);
+    method public void onUnbindViewHolder(androidx.leanback.widget.Presenter.ViewHolder!);
     method public void setNullItemVisibilityGone(boolean);
-    method public final void setSelectLevel(androidx.leanback.widget.RowHeaderPresenter.ViewHolder, float);
+    method public final void setSelectLevel(androidx.leanback.widget.RowHeaderPresenter.ViewHolder!, float);
   }
 
   public static class RowHeaderPresenter.ViewHolder extends androidx.leanback.widget.Presenter.ViewHolder {
-    ctor public RowHeaderPresenter.ViewHolder(android.view.View);
+    ctor public RowHeaderPresenter.ViewHolder(android.view.View!);
     method public final float getSelectLevel();
   }
 
   public final class RowHeaderView extends android.widget.TextView {
-    ctor public RowHeaderView(android.content.Context);
-    ctor public RowHeaderView(android.content.Context, android.util.AttributeSet);
-    ctor public RowHeaderView(android.content.Context, android.util.AttributeSet, int);
+    ctor public RowHeaderView(android.content.Context!);
+    ctor public RowHeaderView(android.content.Context!, android.util.AttributeSet!);
+    ctor public RowHeaderView(android.content.Context!, android.util.AttributeSet!, int);
   }
 
   public abstract class RowPresenter extends androidx.leanback.widget.Presenter {
     ctor public RowPresenter();
-    method protected abstract androidx.leanback.widget.RowPresenter.ViewHolder createRowViewHolder(android.view.ViewGroup);
-    method protected void dispatchItemSelectedListener(androidx.leanback.widget.RowPresenter.ViewHolder, boolean);
-    method public void freeze(androidx.leanback.widget.RowPresenter.ViewHolder, boolean);
-    method public final androidx.leanback.widget.RowHeaderPresenter getHeaderPresenter();
-    method public final androidx.leanback.widget.RowPresenter.ViewHolder getRowViewHolder(androidx.leanback.widget.Presenter.ViewHolder);
+    method protected abstract androidx.leanback.widget.RowPresenter.ViewHolder! createRowViewHolder(android.view.ViewGroup!);
+    method protected void dispatchItemSelectedListener(androidx.leanback.widget.RowPresenter.ViewHolder!, boolean);
+    method public void freeze(androidx.leanback.widget.RowPresenter.ViewHolder!, boolean);
+    method public final androidx.leanback.widget.RowHeaderPresenter! getHeaderPresenter();
+    method public final androidx.leanback.widget.RowPresenter.ViewHolder! getRowViewHolder(androidx.leanback.widget.Presenter.ViewHolder!);
     method public final boolean getSelectEffectEnabled();
-    method public final float getSelectLevel(androidx.leanback.widget.Presenter.ViewHolder);
+    method public final float getSelectLevel(androidx.leanback.widget.Presenter.ViewHolder!);
     method public final int getSyncActivatePolicy();
-    method protected void initializeRowViewHolder(androidx.leanback.widget.RowPresenter.ViewHolder);
+    method protected void initializeRowViewHolder(androidx.leanback.widget.RowPresenter.ViewHolder!);
     method protected boolean isClippingChildren();
     method public boolean isUsingDefaultSelectEffect();
-    method protected void onBindRowViewHolder(androidx.leanback.widget.RowPresenter.ViewHolder, java.lang.Object);
-    method public final void onBindViewHolder(androidx.leanback.widget.Presenter.ViewHolder, java.lang.Object);
-    method public final androidx.leanback.widget.Presenter.ViewHolder onCreateViewHolder(android.view.ViewGroup);
-    method protected void onRowViewAttachedToWindow(androidx.leanback.widget.RowPresenter.ViewHolder);
-    method protected void onRowViewDetachedFromWindow(androidx.leanback.widget.RowPresenter.ViewHolder);
-    method protected void onRowViewExpanded(androidx.leanback.widget.RowPresenter.ViewHolder, boolean);
-    method protected void onRowViewSelected(androidx.leanback.widget.RowPresenter.ViewHolder, boolean);
-    method protected void onSelectLevelChanged(androidx.leanback.widget.RowPresenter.ViewHolder);
-    method protected void onUnbindRowViewHolder(androidx.leanback.widget.RowPresenter.ViewHolder);
-    method public final void onUnbindViewHolder(androidx.leanback.widget.Presenter.ViewHolder);
-    method public final void onViewAttachedToWindow(androidx.leanback.widget.Presenter.ViewHolder);
-    method public final void onViewDetachedFromWindow(androidx.leanback.widget.Presenter.ViewHolder);
-    method public void setEntranceTransitionState(androidx.leanback.widget.RowPresenter.ViewHolder, boolean);
-    method public final void setHeaderPresenter(androidx.leanback.widget.RowHeaderPresenter);
-    method public final void setRowViewExpanded(androidx.leanback.widget.Presenter.ViewHolder, boolean);
-    method public final void setRowViewSelected(androidx.leanback.widget.Presenter.ViewHolder, boolean);
+    method protected void onBindRowViewHolder(androidx.leanback.widget.RowPresenter.ViewHolder!, Object!);
+    method public final void onBindViewHolder(androidx.leanback.widget.Presenter.ViewHolder!, Object!);
+    method public final androidx.leanback.widget.Presenter.ViewHolder! onCreateViewHolder(android.view.ViewGroup!);
+    method protected void onRowViewAttachedToWindow(androidx.leanback.widget.RowPresenter.ViewHolder!);
+    method protected void onRowViewDetachedFromWindow(androidx.leanback.widget.RowPresenter.ViewHolder!);
+    method protected void onRowViewExpanded(androidx.leanback.widget.RowPresenter.ViewHolder!, boolean);
+    method protected void onRowViewSelected(androidx.leanback.widget.RowPresenter.ViewHolder!, boolean);
+    method protected void onSelectLevelChanged(androidx.leanback.widget.RowPresenter.ViewHolder!);
+    method protected void onUnbindRowViewHolder(androidx.leanback.widget.RowPresenter.ViewHolder!);
+    method public final void onUnbindViewHolder(androidx.leanback.widget.Presenter.ViewHolder!);
+    method public final void onViewAttachedToWindow(androidx.leanback.widget.Presenter.ViewHolder!);
+    method public final void onViewDetachedFromWindow(androidx.leanback.widget.Presenter.ViewHolder!);
+    method public void setEntranceTransitionState(androidx.leanback.widget.RowPresenter.ViewHolder!, boolean);
+    method public final void setHeaderPresenter(androidx.leanback.widget.RowHeaderPresenter!);
+    method public final void setRowViewExpanded(androidx.leanback.widget.Presenter.ViewHolder!, boolean);
+    method public final void setRowViewSelected(androidx.leanback.widget.Presenter.ViewHolder!, boolean);
     method public final void setSelectEffectEnabled(boolean);
-    method public final void setSelectLevel(androidx.leanback.widget.Presenter.ViewHolder, float);
+    method public final void setSelectLevel(androidx.leanback.widget.Presenter.ViewHolder!, float);
     method public final void setSyncActivatePolicy(int);
     field public static final int SYNC_ACTIVATED_CUSTOM = 0; // 0x0
     field public static final int SYNC_ACTIVATED_TO_EXPANDED = 1; // 0x1
@@ -2954,137 +2863,142 @@
   }
 
   public static class RowPresenter.ViewHolder extends androidx.leanback.widget.Presenter.ViewHolder {
-    ctor public RowPresenter.ViewHolder(android.view.View);
-    method public final androidx.leanback.widget.RowHeaderPresenter.ViewHolder getHeaderViewHolder();
-    method public final androidx.leanback.widget.BaseOnItemViewClickedListener getOnItemViewClickedListener();
-    method public final androidx.leanback.widget.BaseOnItemViewSelectedListener getOnItemViewSelectedListener();
-    method public android.view.View.OnKeyListener getOnKeyListener();
-    method public final androidx.leanback.widget.Row getRow();
-    method public final java.lang.Object getRowObject();
+    ctor public RowPresenter.ViewHolder(android.view.View!);
+    method public final androidx.leanback.widget.RowHeaderPresenter.ViewHolder! getHeaderViewHolder();
+    method public final androidx.leanback.widget.BaseOnItemViewClickedListener! getOnItemViewClickedListener();
+    method public final androidx.leanback.widget.BaseOnItemViewSelectedListener! getOnItemViewSelectedListener();
+    method public android.view.View.OnKeyListener! getOnKeyListener();
+    method public final androidx.leanback.widget.Row! getRow();
+    method public final Object! getRowObject();
     method public final float getSelectLevel();
-    method public java.lang.Object getSelectedItem();
-    method public androidx.leanback.widget.Presenter.ViewHolder getSelectedItemViewHolder();
+    method public Object! getSelectedItem();
+    method public androidx.leanback.widget.Presenter.ViewHolder! getSelectedItemViewHolder();
     method public final boolean isExpanded();
     method public final boolean isSelected();
     method public final void setActivated(boolean);
-    method public final void setOnItemViewClickedListener(androidx.leanback.widget.BaseOnItemViewClickedListener);
-    method public final void setOnItemViewSelectedListener(androidx.leanback.widget.BaseOnItemViewSelectedListener);
-    method public void setOnKeyListener(android.view.View.OnKeyListener);
-    method public final void syncActivatedStatus(android.view.View);
-    field protected final androidx.leanback.graphics.ColorOverlayDimmer mColorDimmer;
+    method public final void setOnItemViewClickedListener(androidx.leanback.widget.BaseOnItemViewClickedListener!);
+    method public final void setOnItemViewSelectedListener(androidx.leanback.widget.BaseOnItemViewSelectedListener!);
+    method public void setOnKeyListener(android.view.View.OnKeyListener!);
+    method public final void syncActivatedStatus(android.view.View!);
+    field protected final androidx.leanback.graphics.ColorOverlayDimmer! mColorDimmer;
   }
 
   public class SearchBar extends android.widget.RelativeLayout {
-    ctor public SearchBar(android.content.Context);
-    ctor public SearchBar(android.content.Context, android.util.AttributeSet);
-    ctor public SearchBar(android.content.Context, android.util.AttributeSet, int);
-    method public void displayCompletions(java.util.List<java.lang.String>);
-    method public void displayCompletions(android.view.inputmethod.CompletionInfo[]);
-    method public android.graphics.drawable.Drawable getBadgeDrawable();
-    method public java.lang.CharSequence getHint();
-    method public java.lang.String getTitle();
+    ctor public SearchBar(android.content.Context!);
+    ctor public SearchBar(android.content.Context!, android.util.AttributeSet!);
+    ctor public SearchBar(android.content.Context!, android.util.AttributeSet!, int);
+    method public void displayCompletions(java.util.List<java.lang.String!>!);
+    method public void displayCompletions(android.view.inputmethod.CompletionInfo![]!);
+    method public android.graphics.drawable.Drawable! getBadgeDrawable();
+    method public CharSequence! getHint();
+    method public String! getTitle();
     method public boolean isRecognizing();
-    method public void setBadgeDrawable(android.graphics.drawable.Drawable);
-    method public void setPermissionListener(androidx.leanback.widget.SearchBar.SearchBarPermissionListener);
-    method public void setSearchAffordanceColors(androidx.leanback.widget.SearchOrbView.Colors);
-    method public void setSearchAffordanceColorsInListening(androidx.leanback.widget.SearchOrbView.Colors);
-    method public void setSearchBarListener(androidx.leanback.widget.SearchBar.SearchBarListener);
-    method public void setSearchQuery(java.lang.String);
-    method public deprecated void setSpeechRecognitionCallback(androidx.leanback.widget.SpeechRecognitionCallback);
-    method public void setSpeechRecognizer(android.speech.SpeechRecognizer);
-    method public void setTitle(java.lang.String);
+    method public void setBadgeDrawable(android.graphics.drawable.Drawable!);
+    method public void setPermissionListener(androidx.leanback.widget.SearchBar.SearchBarPermissionListener!);
+    method public void setSearchAffordanceColors(androidx.leanback.widget.SearchOrbView.Colors!);
+    method public void setSearchAffordanceColorsInListening(androidx.leanback.widget.SearchOrbView.Colors!);
+    method public void setSearchBarListener(androidx.leanback.widget.SearchBar.SearchBarListener!);
+    method public void setSearchQuery(String!);
+    method @Deprecated public void setSpeechRecognitionCallback(androidx.leanback.widget.SpeechRecognitionCallback!);
+    method public void setSpeechRecognizer(android.speech.SpeechRecognizer!);
+    method public void setTitle(String!);
     method public void startRecognition();
     method public void stopRecognition();
   }
 
-  public static abstract interface SearchBar.SearchBarListener {
-    method public abstract void onKeyboardDismiss(java.lang.String);
-    method public abstract void onSearchQueryChange(java.lang.String);
-    method public abstract void onSearchQuerySubmit(java.lang.String);
-  }
-
-  public static abstract interface SearchBar.SearchBarPermissionListener {
-    method public abstract void requestAudioPermission();
+  public static interface SearchBar.SearchBarListener {
+    method public void onKeyboardDismiss(String!);
+    method public void onSearchQueryChange(String!);
+    method public void onSearchQuerySubmit(String!);
+  }
+
+  public static interface SearchBar.SearchBarPermissionListener {
+    method public void requestAudioPermission();
   }
 
   public class SearchEditText extends android.widget.EditText {
-    ctor public SearchEditText(android.content.Context);
-    ctor public SearchEditText(android.content.Context, android.util.AttributeSet);
-    ctor public SearchEditText(android.content.Context, android.util.AttributeSet, int);
-    method public void setOnKeyboardDismissListener(androidx.leanback.widget.SearchEditText.OnKeyboardDismissListener);
-  }
-
-  public static abstract interface SearchEditText.OnKeyboardDismissListener {
-    method public abstract void onKeyboardDismiss();
+    ctor public SearchEditText(android.content.Context!);
+    ctor public SearchEditText(android.content.Context!, android.util.AttributeSet!);
+    ctor public SearchEditText(android.content.Context!, android.util.AttributeSet!, int);
+    method public static boolean isLayoutRtl(android.view.View!);
+    method public void reset();
+    method public void setFinalRecognizedText(CharSequence!);
+    method public void setOnKeyboardDismissListener(androidx.leanback.widget.SearchEditText.OnKeyboardDismissListener!);
+    method public void updateRecognizedText(String!, String!);
+    method public void updateRecognizedText(String!, java.util.List<java.lang.Float!>!);
+  }
+
+  public static interface SearchEditText.OnKeyboardDismissListener {
+    method public void onKeyboardDismiss();
   }
 
   public class SearchOrbView extends android.widget.FrameLayout implements android.view.View.OnClickListener {
-    ctor public SearchOrbView(android.content.Context);
-    ctor public SearchOrbView(android.content.Context, android.util.AttributeSet);
-    ctor public SearchOrbView(android.content.Context, android.util.AttributeSet, int);
+    ctor public SearchOrbView(android.content.Context!);
+    ctor public SearchOrbView(android.content.Context!, android.util.AttributeSet!);
+    ctor public SearchOrbView(android.content.Context!, android.util.AttributeSet!, int);
     method public void enableOrbColorAnimation(boolean);
-    method public int getOrbColor();
-    method public androidx.leanback.widget.SearchOrbView.Colors getOrbColors();
-    method public android.graphics.drawable.Drawable getOrbIcon();
-    method public void onClick(android.view.View);
-    method public void setOnOrbClickedListener(android.view.View.OnClickListener);
+    method @ColorInt public int getOrbColor();
+    method public androidx.leanback.widget.SearchOrbView.Colors! getOrbColors();
+    method public android.graphics.drawable.Drawable! getOrbIcon();
+    method public void onClick(android.view.View!);
+    method public void setOnOrbClickedListener(android.view.View.OnClickListener!);
     method public void setOrbColor(int);
-    method public deprecated void setOrbColor(int, int);
-    method public void setOrbColors(androidx.leanback.widget.SearchOrbView.Colors);
-    method public void setOrbIcon(android.graphics.drawable.Drawable);
+    method @Deprecated public void setOrbColor(@ColorInt int, @ColorInt int);
+    method public void setOrbColors(androidx.leanback.widget.SearchOrbView.Colors!);
+    method public void setOrbIcon(android.graphics.drawable.Drawable!);
   }
 
   public static class SearchOrbView.Colors {
-    ctor public SearchOrbView.Colors(int);
-    ctor public SearchOrbView.Colors(int, int);
-    ctor public SearchOrbView.Colors(int, int, int);
+    ctor public SearchOrbView.Colors(@ColorInt int);
+    ctor public SearchOrbView.Colors(@ColorInt int, @ColorInt int);
+    ctor public SearchOrbView.Colors(@ColorInt int, @ColorInt int, @ColorInt int);
     method public static int getBrightColor(int);
-    field public int brightColor;
-    field public int color;
-    field public int iconColor;
+    field @ColorInt public int brightColor;
+    field @ColorInt public int color;
+    field @ColorInt public int iconColor;
   }
 
   public class SectionRow extends androidx.leanback.widget.Row {
-    ctor public SectionRow(androidx.leanback.widget.HeaderItem);
-    ctor public SectionRow(long, java.lang.String);
-    ctor public SectionRow(java.lang.String);
+    ctor public SectionRow(androidx.leanback.widget.HeaderItem!);
+    ctor public SectionRow(long, String!);
+    ctor public SectionRow(String!);
     method public final boolean isRenderedAsRowView();
   }
 
   public class ShadowOverlayContainer extends android.widget.FrameLayout {
-    ctor public ShadowOverlayContainer(android.content.Context);
-    ctor public ShadowOverlayContainer(android.content.Context, android.util.AttributeSet);
-    ctor public ShadowOverlayContainer(android.content.Context, android.util.AttributeSet, int);
+    ctor public ShadowOverlayContainer(android.content.Context!);
+    ctor public ShadowOverlayContainer(android.content.Context!, android.util.AttributeSet!);
+    ctor public ShadowOverlayContainer(android.content.Context!, android.util.AttributeSet!, int);
     method public int getShadowType();
-    method public android.view.View getWrappedView();
-    method public deprecated void initialize(boolean, boolean);
-    method public deprecated void initialize(boolean, boolean, boolean);
-    method public static void prepareParentForShadow(android.view.ViewGroup);
-    method public void setOverlayColor(int);
+    method public android.view.View! getWrappedView();
+    method @Deprecated public void initialize(boolean, boolean);
+    method @Deprecated public void initialize(boolean, boolean, boolean);
+    method public static void prepareParentForShadow(android.view.ViewGroup!);
+    method public void setOverlayColor(@ColorInt int);
     method public void setShadowFocusLevel(float);
     method public static boolean supportsDynamicShadow();
     method public static boolean supportsShadow();
     method public void useDynamicShadow();
     method public void useDynamicShadow(float, float);
     method public void useStaticShadow();
-    method public void wrap(android.view.View);
+    method public void wrap(android.view.View!);
     field public static final int SHADOW_DYNAMIC = 3; // 0x3
     field public static final int SHADOW_NONE = 1; // 0x1
     field public static final int SHADOW_STATIC = 2; // 0x2
   }
 
   public final class ShadowOverlayHelper {
-    method public androidx.leanback.widget.ShadowOverlayContainer createShadowOverlayContainer(android.content.Context);
+    method public androidx.leanback.widget.ShadowOverlayContainer! createShadowOverlayContainer(android.content.Context!);
     method public int getShadowType();
     method public boolean needsOverlay();
     method public boolean needsRoundedCorner();
     method public boolean needsWrapper();
-    method public void onViewCreated(android.view.View);
-    method public void prepareParentForShadow(android.view.ViewGroup);
-    method public static void setNoneWrapperOverlayColor(android.view.View, int);
-    method public static void setNoneWrapperShadowFocusLevel(android.view.View, float);
-    method public void setOverlayColor(android.view.View, int);
-    method public void setShadowFocusLevel(android.view.View, float);
+    method public void onViewCreated(android.view.View!);
+    method public void prepareParentForShadow(android.view.ViewGroup!);
+    method public static void setNoneWrapperOverlayColor(android.view.View!, int);
+    method public static void setNoneWrapperShadowFocusLevel(android.view.View!, float);
+    method public void setOverlayColor(android.view.View!, int);
+    method public void setShadowFocusLevel(android.view.View!, float);
     method public static boolean supportsDynamicShadow();
     method public static boolean supportsForeground();
     method public static boolean supportsRoundedCorner();
@@ -3096,104 +3010,104 @@
 
   public static final class ShadowOverlayHelper.Builder {
     ctor public ShadowOverlayHelper.Builder();
-    method public androidx.leanback.widget.ShadowOverlayHelper build(android.content.Context);
-    method public androidx.leanback.widget.ShadowOverlayHelper.Builder keepForegroundDrawable(boolean);
-    method public androidx.leanback.widget.ShadowOverlayHelper.Builder needsOverlay(boolean);
-    method public androidx.leanback.widget.ShadowOverlayHelper.Builder needsRoundedCorner(boolean);
-    method public androidx.leanback.widget.ShadowOverlayHelper.Builder needsShadow(boolean);
-    method public androidx.leanback.widget.ShadowOverlayHelper.Builder options(androidx.leanback.widget.ShadowOverlayHelper.Options);
-    method public androidx.leanback.widget.ShadowOverlayHelper.Builder preferZOrder(boolean);
+    method public androidx.leanback.widget.ShadowOverlayHelper! build(android.content.Context!);
+    method public androidx.leanback.widget.ShadowOverlayHelper.Builder! keepForegroundDrawable(boolean);
+    method public androidx.leanback.widget.ShadowOverlayHelper.Builder! needsOverlay(boolean);
+    method public androidx.leanback.widget.ShadowOverlayHelper.Builder! needsRoundedCorner(boolean);
+    method public androidx.leanback.widget.ShadowOverlayHelper.Builder! needsShadow(boolean);
+    method public androidx.leanback.widget.ShadowOverlayHelper.Builder! options(androidx.leanback.widget.ShadowOverlayHelper.Options!);
+    method public androidx.leanback.widget.ShadowOverlayHelper.Builder! preferZOrder(boolean);
   }
 
   public static final class ShadowOverlayHelper.Options {
     ctor public ShadowOverlayHelper.Options();
-    method public androidx.leanback.widget.ShadowOverlayHelper.Options dynamicShadowZ(float, float);
+    method public androidx.leanback.widget.ShadowOverlayHelper.Options! dynamicShadowZ(float, float);
     method public float getDynamicShadowFocusedZ();
     method public float getDynamicShadowUnfocusedZ();
     method public int getRoundedCornerRadius();
-    method public androidx.leanback.widget.ShadowOverlayHelper.Options roundedCornerRadius(int);
-    field public static final androidx.leanback.widget.ShadowOverlayHelper.Options DEFAULT;
+    method public androidx.leanback.widget.ShadowOverlayHelper.Options! roundedCornerRadius(int);
+    field public static final androidx.leanback.widget.ShadowOverlayHelper.Options! DEFAULT;
   }
 
   public final class SinglePresenterSelector extends androidx.leanback.widget.PresenterSelector {
-    ctor public SinglePresenterSelector(androidx.leanback.widget.Presenter);
-    method public androidx.leanback.widget.Presenter getPresenter(java.lang.Object);
+    ctor public SinglePresenterSelector(androidx.leanback.widget.Presenter!);
+    method public androidx.leanback.widget.Presenter! getPresenter(Object!);
   }
 
   public class SparseArrayObjectAdapter extends androidx.leanback.widget.ObjectAdapter {
-    ctor public SparseArrayObjectAdapter(androidx.leanback.widget.PresenterSelector);
-    ctor public SparseArrayObjectAdapter(androidx.leanback.widget.Presenter);
+    ctor public SparseArrayObjectAdapter(androidx.leanback.widget.PresenterSelector!);
+    ctor public SparseArrayObjectAdapter(androidx.leanback.widget.Presenter!);
     ctor public SparseArrayObjectAdapter();
     method public void clear(int);
     method public void clear();
-    method public java.lang.Object get(int);
-    method public int indexOf(java.lang.Object);
+    method public Object! get(int);
+    method public int indexOf(Object!);
     method public int indexOf(int);
-    method public java.lang.Object lookup(int);
+    method public Object! lookup(int);
     method public void notifyArrayItemRangeChanged(int, int);
-    method public void set(int, java.lang.Object);
+    method public void set(int, Object!);
     method public int size();
   }
 
   public class SpeechOrbView extends androidx.leanback.widget.SearchOrbView {
-    ctor public SpeechOrbView(android.content.Context);
-    ctor public SpeechOrbView(android.content.Context, android.util.AttributeSet);
-    ctor public SpeechOrbView(android.content.Context, android.util.AttributeSet, int);
-    method public void setListeningOrbColors(androidx.leanback.widget.SearchOrbView.Colors);
-    method public void setNotListeningOrbColors(androidx.leanback.widget.SearchOrbView.Colors);
+    ctor public SpeechOrbView(android.content.Context!);
+    ctor public SpeechOrbView(android.content.Context!, android.util.AttributeSet!);
+    ctor public SpeechOrbView(android.content.Context!, android.util.AttributeSet!, int);
+    method public void setListeningOrbColors(androidx.leanback.widget.SearchOrbView.Colors!);
+    method public void setNotListeningOrbColors(androidx.leanback.widget.SearchOrbView.Colors!);
     method public void setSoundLevel(int);
     method public void showListening();
     method public void showNotListening();
   }
 
-  public abstract deprecated interface SpeechRecognitionCallback {
-    method public abstract void recognizeSpeech();
+  @Deprecated public interface SpeechRecognitionCallback {
+    method @Deprecated public void recognizeSpeech();
   }
 
   public class TitleHelper {
-    ctor public TitleHelper(android.view.ViewGroup, android.view.View);
-    method public androidx.leanback.widget.BrowseFrameLayout.OnFocusSearchListener getOnFocusSearchListener();
-    method public android.view.ViewGroup getSceneRoot();
-    method public android.view.View getTitleView();
+    ctor public TitleHelper(android.view.ViewGroup!, android.view.View!);
+    method public androidx.leanback.widget.BrowseFrameLayout.OnFocusSearchListener! getOnFocusSearchListener();
+    method public android.view.ViewGroup! getSceneRoot();
+    method public android.view.View! getTitleView();
     method public void showTitle(boolean);
   }
 
   public class TitleView extends android.widget.FrameLayout implements androidx.leanback.widget.TitleViewAdapter.Provider {
-    ctor public TitleView(android.content.Context);
-    ctor public TitleView(android.content.Context, android.util.AttributeSet);
-    ctor public TitleView(android.content.Context, android.util.AttributeSet, int);
+    ctor public TitleView(android.content.Context!);
+    ctor public TitleView(android.content.Context!, android.util.AttributeSet!);
+    ctor public TitleView(android.content.Context!, android.util.AttributeSet!, int);
     method public void enableAnimation(boolean);
-    method public android.graphics.drawable.Drawable getBadgeDrawable();
-    method public androidx.leanback.widget.SearchOrbView.Colors getSearchAffordanceColors();
-    method public android.view.View getSearchAffordanceView();
-    method public java.lang.CharSequence getTitle();
-    method public androidx.leanback.widget.TitleViewAdapter getTitleViewAdapter();
-    method public void setBadgeDrawable(android.graphics.drawable.Drawable);
-    method public void setOnSearchClickedListener(android.view.View.OnClickListener);
-    method public void setSearchAffordanceColors(androidx.leanback.widget.SearchOrbView.Colors);
-    method public void setTitle(java.lang.CharSequence);
+    method public android.graphics.drawable.Drawable! getBadgeDrawable();
+    method public androidx.leanback.widget.SearchOrbView.Colors! getSearchAffordanceColors();
+    method public android.view.View! getSearchAffordanceView();
+    method public CharSequence! getTitle();
+    method public androidx.leanback.widget.TitleViewAdapter! getTitleViewAdapter();
+    method public void setBadgeDrawable(android.graphics.drawable.Drawable!);
+    method public void setOnSearchClickedListener(android.view.View.OnClickListener!);
+    method public void setSearchAffordanceColors(androidx.leanback.widget.SearchOrbView.Colors!);
+    method public void setTitle(CharSequence!);
     method public void updateComponentsVisibility(int);
   }
 
   public abstract class TitleViewAdapter {
     ctor public TitleViewAdapter();
-    method public android.graphics.drawable.Drawable getBadgeDrawable();
-    method public androidx.leanback.widget.SearchOrbView.Colors getSearchAffordanceColors();
-    method public abstract android.view.View getSearchAffordanceView();
-    method public java.lang.CharSequence getTitle();
+    method public android.graphics.drawable.Drawable! getBadgeDrawable();
+    method public androidx.leanback.widget.SearchOrbView.Colors! getSearchAffordanceColors();
+    method public abstract android.view.View! getSearchAffordanceView();
+    method public CharSequence! getTitle();
     method public void setAnimationEnabled(boolean);
-    method public void setBadgeDrawable(android.graphics.drawable.Drawable);
-    method public void setOnSearchClickedListener(android.view.View.OnClickListener);
-    method public void setSearchAffordanceColors(androidx.leanback.widget.SearchOrbView.Colors);
-    method public void setTitle(java.lang.CharSequence);
+    method public void setBadgeDrawable(android.graphics.drawable.Drawable!);
+    method public void setOnSearchClickedListener(android.view.View.OnClickListener!);
+    method public void setSearchAffordanceColors(androidx.leanback.widget.SearchOrbView.Colors!);
+    method public void setTitle(CharSequence!);
     method public void updateComponentsVisibility(int);
     field public static final int BRANDING_VIEW_VISIBLE = 2; // 0x2
     field public static final int FULL_VIEW_VISIBLE = 6; // 0x6
     field public static final int SEARCH_VIEW_VISIBLE = 4; // 0x4
   }
 
-  public static abstract interface TitleViewAdapter.Provider {
-    method public abstract androidx.leanback.widget.TitleViewAdapter getTitleViewAdapter();
+  public static interface TitleViewAdapter.Provider {
+    method public androidx.leanback.widget.TitleViewAdapter! getTitleViewAdapter();
   }
 
   public class VerticalGridPresenter extends androidx.leanback.widget.Presenter {
@@ -3201,46 +3115,46 @@
     ctor public VerticalGridPresenter(int);
     ctor public VerticalGridPresenter(int, boolean);
     method public final boolean areChildRoundedCornersEnabled();
-    method protected androidx.leanback.widget.VerticalGridPresenter.ViewHolder createGridViewHolder(android.view.ViewGroup);
-    method protected androidx.leanback.widget.ShadowOverlayHelper.Options createShadowOverlayOptions();
+    method protected androidx.leanback.widget.VerticalGridPresenter.ViewHolder! createGridViewHolder(android.view.ViewGroup!);
+    method protected androidx.leanback.widget.ShadowOverlayHelper.Options! createShadowOverlayOptions();
     method public final void enableChildRoundedCorners(boolean);
     method public final int getFocusZoomFactor();
     method public final boolean getKeepChildForeground();
     method public int getNumberOfColumns();
-    method public final androidx.leanback.widget.OnItemViewClickedListener getOnItemViewClickedListener();
-    method public final androidx.leanback.widget.OnItemViewSelectedListener getOnItemViewSelectedListener();
+    method public final androidx.leanback.widget.OnItemViewClickedListener! getOnItemViewClickedListener();
+    method public final androidx.leanback.widget.OnItemViewSelectedListener! getOnItemViewSelectedListener();
     method public final boolean getShadowEnabled();
-    method protected void initializeGridViewHolder(androidx.leanback.widget.VerticalGridPresenter.ViewHolder);
+    method protected void initializeGridViewHolder(androidx.leanback.widget.VerticalGridPresenter.ViewHolder!);
     method public final boolean isFocusDimmerUsed();
     method public boolean isUsingDefaultShadow();
-    method public boolean isUsingZOrder(android.content.Context);
-    method public void onBindViewHolder(androidx.leanback.widget.Presenter.ViewHolder, java.lang.Object);
-    method public final androidx.leanback.widget.VerticalGridPresenter.ViewHolder onCreateViewHolder(android.view.ViewGroup);
-    method public void onUnbindViewHolder(androidx.leanback.widget.Presenter.ViewHolder);
-    method public void setEntranceTransitionState(androidx.leanback.widget.VerticalGridPresenter.ViewHolder, boolean);
+    method public boolean isUsingZOrder(android.content.Context!);
+    method public void onBindViewHolder(androidx.leanback.widget.Presenter.ViewHolder!, Object!);
+    method public final androidx.leanback.widget.VerticalGridPresenter.ViewHolder! onCreateViewHolder(android.view.ViewGroup!);
+    method public void onUnbindViewHolder(androidx.leanback.widget.Presenter.ViewHolder!);
+    method public void setEntranceTransitionState(androidx.leanback.widget.VerticalGridPresenter.ViewHolder!, boolean);
     method public final void setKeepChildForeground(boolean);
     method public void setNumberOfColumns(int);
-    method public final void setOnItemViewClickedListener(androidx.leanback.widget.OnItemViewClickedListener);
-    method public final void setOnItemViewSelectedListener(androidx.leanback.widget.OnItemViewSelectedListener);
+    method public final void setOnItemViewClickedListener(androidx.leanback.widget.OnItemViewClickedListener!);
+    method public final void setOnItemViewSelectedListener(androidx.leanback.widget.OnItemViewSelectedListener!);
     method public final void setShadowEnabled(boolean);
   }
 
   public static class VerticalGridPresenter.ViewHolder extends androidx.leanback.widget.Presenter.ViewHolder {
-    ctor public VerticalGridPresenter.ViewHolder(androidx.leanback.widget.VerticalGridView);
-    method public androidx.leanback.widget.VerticalGridView getGridView();
+    ctor public VerticalGridPresenter.ViewHolder(androidx.leanback.widget.VerticalGridView!);
+    method public androidx.leanback.widget.VerticalGridView! getGridView();
   }
 
   public class VerticalGridView extends androidx.leanback.widget.BaseGridView {
-    ctor public VerticalGridView(android.content.Context);
-    ctor public VerticalGridView(android.content.Context, android.util.AttributeSet);
-    ctor public VerticalGridView(android.content.Context, android.util.AttributeSet, int);
-    method protected void initAttributes(android.content.Context, android.util.AttributeSet);
+    ctor public VerticalGridView(android.content.Context!);
+    ctor public VerticalGridView(android.content.Context!, android.util.AttributeSet!);
+    ctor public VerticalGridView(android.content.Context!, android.util.AttributeSet!, int);
+    method protected void initAttributes(android.content.Context!, android.util.AttributeSet!);
     method public void setColumnWidth(int);
     method public void setNumColumns(int);
   }
 
-  public abstract interface ViewHolderTask {
-    method public abstract void run(androidx.recyclerview.widget.RecyclerView.ViewHolder);
+  public interface ViewHolderTask {
+    method public void run(androidx.recyclerview.widget.RecyclerView.ViewHolder!);
   }
 
 }
@@ -3248,86 +3162,86 @@
 package androidx.leanback.widget.picker {
 
   public class DatePicker extends androidx.leanback.widget.picker.Picker {
-    ctor public DatePicker(android.content.Context, android.util.AttributeSet);
-    ctor public DatePicker(android.content.Context, android.util.AttributeSet, int);
+    ctor public DatePicker(android.content.Context!, android.util.AttributeSet!);
+    ctor public DatePicker(android.content.Context!, android.util.AttributeSet!, int);
     method public long getDate();
-    method public java.lang.String getDatePickerFormat();
+    method public String! getDatePickerFormat();
     method public long getMaxDate();
     method public long getMinDate();
     method public final void onColumnValueChanged(int, int);
     method public void setDate(long);
     method public void setDate(int, int, int, boolean);
-    method public void setDatePickerFormat(java.lang.String);
+    method public void setDatePickerFormat(String!);
     method public void setMaxDate(long);
     method public void setMinDate(long);
   }
 
   public class Picker extends android.widget.FrameLayout {
-    ctor public Picker(android.content.Context, android.util.AttributeSet);
-    ctor public Picker(android.content.Context, android.util.AttributeSet, int);
-    method public void addOnValueChangedListener(androidx.leanback.widget.picker.Picker.PickerValueListener);
+    ctor public Picker(android.content.Context!, android.util.AttributeSet!);
+    ctor public Picker(android.content.Context!, android.util.AttributeSet!, int);
+    method public void addOnValueChangedListener(androidx.leanback.widget.picker.Picker.PickerValueListener!);
     method public float getActivatedVisibleItemCount();
-    method public androidx.leanback.widget.picker.PickerColumn getColumnAt(int);
+    method public androidx.leanback.widget.picker.PickerColumn! getColumnAt(int);
     method public int getColumnsCount();
     method protected int getPickerItemHeightPixels();
-    method public final int getPickerItemLayoutId();
-    method public final int getPickerItemTextViewId();
+    method @LayoutRes public final int getPickerItemLayoutId();
+    method @IdRes public final int getPickerItemTextViewId();
     method public int getSelectedColumn();
-    method public final deprecated java.lang.CharSequence getSeparator();
-    method public final java.util.List<java.lang.CharSequence> getSeparators();
+    method @Deprecated public final CharSequence! getSeparator();
+    method public final java.util.List<java.lang.CharSequence!>! getSeparators();
     method public float getVisibleItemCount();
     method public void onColumnValueChanged(int, int);
-    method public void removeOnValueChangedListener(androidx.leanback.widget.picker.Picker.PickerValueListener);
+    method public void removeOnValueChangedListener(androidx.leanback.widget.picker.Picker.PickerValueListener!);
     method public void setActivatedVisibleItemCount(float);
-    method public void setColumnAt(int, androidx.leanback.widget.picker.PickerColumn);
+    method public void setColumnAt(int, androidx.leanback.widget.picker.PickerColumn!);
     method public void setColumnValue(int, int, boolean);
-    method public void setColumns(java.util.List<androidx.leanback.widget.picker.PickerColumn>);
-    method public final void setPickerItemLayoutId(int);
-    method public final void setPickerItemTextViewId(int);
+    method public void setColumns(java.util.List<androidx.leanback.widget.picker.PickerColumn!>!);
+    method public final void setPickerItemLayoutId(@LayoutRes int);
+    method public final void setPickerItemTextViewId(@IdRes int);
     method public void setSelectedColumn(int);
-    method public final void setSeparator(java.lang.CharSequence);
-    method public final void setSeparators(java.util.List<java.lang.CharSequence>);
+    method public final void setSeparator(CharSequence!);
+    method public final void setSeparators(java.util.List<java.lang.CharSequence!>!);
     method public void setVisibleItemCount(float);
   }
 
-  public static abstract interface Picker.PickerValueListener {
-    method public abstract void onValueChanged(androidx.leanback.widget.picker.Picker, int);
+  public static interface Picker.PickerValueListener {
+    method public void onValueChanged(androidx.leanback.widget.picker.Picker!, int);
   }
 
   public class PickerColumn {
     ctor public PickerColumn();
     method public int getCount();
     method public int getCurrentValue();
-    method public java.lang.CharSequence getLabelFor(int);
-    method public java.lang.String getLabelFormat();
+    method public CharSequence! getLabelFor(int);
+    method public String! getLabelFormat();
     method public int getMaxValue();
     method public int getMinValue();
-    method public java.lang.CharSequence[] getStaticLabels();
+    method public CharSequence![]! getStaticLabels();
     method public void setCurrentValue(int);
-    method public void setLabelFormat(java.lang.String);
+    method public void setLabelFormat(String!);
     method public void setMaxValue(int);
     method public void setMinValue(int);
-    method public void setStaticLabels(java.lang.CharSequence[]);
+    method public void setStaticLabels(CharSequence![]!);
   }
 
   public class PinPicker extends androidx.leanback.widget.picker.Picker {
-    ctor public PinPicker(android.content.Context, android.util.AttributeSet);
-    ctor public PinPicker(android.content.Context, android.util.AttributeSet, int);
-    method public java.lang.String getPin();
+    ctor public PinPicker(android.content.Context!, android.util.AttributeSet!);
+    ctor public PinPicker(android.content.Context!, android.util.AttributeSet!, int);
+    method public String! getPin();
     method public void resetPin();
     method public void setNumberOfColumns(int);
   }
 
   public class TimePicker extends androidx.leanback.widget.picker.Picker {
-    ctor public TimePicker(android.content.Context, android.util.AttributeSet);
-    ctor public TimePicker(android.content.Context, android.util.AttributeSet, int);
+    ctor public TimePicker(android.content.Context!, android.util.AttributeSet!);
+    ctor public TimePicker(android.content.Context!, android.util.AttributeSet!, int);
     method public int getHour();
     method public int getMinute();
     method public boolean is24Hour();
     method public boolean isPm();
-    method public void setHour(int);
+    method public void setHour(@IntRange(from=0, to=23) int);
     method public void setIs24Hour(boolean);
-    method public void setMinute(int);
+    method public void setMinute(@IntRange(from=0, to=59) int);
   }
 
 }
