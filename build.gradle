--- conflicted
+++ resolved
@@ -9,13 +9,8 @@
     }
 }
 
-<<<<<<< HEAD
-ext.supportVersion = '21.0.3'
-ext.extraVersion = 10
-=======
 ext.supportVersion = '22.0.1'
 ext.extraVersion = 13
->>>>>>> 11b83982
 ext.supportRepoOut = ''
 ext.buildToolsVersion = '19.0.3'
 ext.buildNumber = Integer.toString(ext.extraVersion)
