/*
 * Copyright 2018 The Android Open Source Project
 *
 * Licensed under the Apache License, Version 2.0 (the "License");
 * you may not use this file except in compliance with the License.
 * You may obtain a copy of the License at
 *
 *      http://www.apache.org/licenses/LICENSE-2.0
 *
 * Unless required by applicable law or agreed to in writing, software
 * distributed under the License is distributed on an "AS IS" BASIS,
 * WITHOUT WARRANTIES OR CONDITIONS OF ANY KIND, either express or implied.
 * See the License for the specific language governing permissions and
 * limitations under the License.
 */

package androidx.versionedparcelable;

import static androidx.annotation.RestrictTo.Scope.LIBRARY_GROUP;

import android.os.Bundle;
import android.os.Parcelable;

import androidx.annotation.NonNull;
import androidx.annotation.Nullable;
import androidx.annotation.RestrictTo;

import java.io.InputStream;
import java.io.OutputStream;

/**
 * Utilities for managing {@link VersionedParcelable}s.
 */
public class ParcelUtils {

    private static final String INNER_BUNDLE_KEY = "a";

    private ParcelUtils() { }

    /**
     * Turn a VersionedParcelable into a Parcelable
     * @hide
     */
    @RestrictTo(LIBRARY_GROUP)
    public static Parcelable toParcelable(VersionedParcelable obj) {
        return new ParcelImpl(obj);
    }

    /**
     * Turn a Parcelable into a VersionedParcelable.
     * @hide
     */
    @RestrictTo(LIBRARY_GROUP)
    @SuppressWarnings("TypeParameterUnusedInFormals")
    public static <T extends VersionedParcelable> T fromParcelable(Parcelable p) {
        if (!(p instanceof ParcelImpl)) {
            throw new IllegalArgumentException("Invalid parcel");
        }
        return ((ParcelImpl) p).getVersionedParcel();
    }

    /**
     * Write a VersionedParcelable into an OutputStream.
     * @hide
     */
    @RestrictTo(LIBRARY_GROUP)
    public static void toOutputStream(VersionedParcelable obj, OutputStream output) {
        VersionedParcelStream stream = new VersionedParcelStream(null, output);
        stream.writeVersionedParcelable(obj);
        stream.closeField();
    }

    /**
     * Read a VersionedParcelable from an InputStream.
     * @hide
     */
    @SuppressWarnings("TypeParameterUnusedInFormals")
    @RestrictTo(LIBRARY_GROUP)
    public static <T extends VersionedParcelable> T fromInputStream(InputStream input) {
        VersionedParcelStream stream = new VersionedParcelStream(input, null);
        return stream.readVersionedParcelable();
    }

    /**
     * Add a VersionedParcelable to an existing Bundle.
     */
    public static void putVersionedParcelable(@NonNull Bundle b, @NonNull String key,
            @NonNull VersionedParcelable obj) {
        Bundle innerBundle = new Bundle();
        innerBundle.putParcelable(INNER_BUNDLE_KEY, toParcelable(obj));
        b.putParcelable(key, innerBundle);
    }


    /**
     * Get a VersionedParcelable from a Bundle.
     *
     * Returns null if the bundle isn't present or ClassLoader issues occur.
     */
    @SuppressWarnings("TypeParameterUnusedInFormals")
    public static @Nullable <T extends VersionedParcelable> T getVersionedParcelable(Bundle bundle,
            String key) {
        try {
            Bundle innerBundle = bundle.getParcelable(key);
            innerBundle.setClassLoader(ParcelUtils.class.getClassLoader());
            return fromParcelable(innerBundle.getParcelable(INNER_BUNDLE_KEY));
        } catch (RuntimeException e) {
            // There may be new classes or such in the bundle, make sure not to crash the caller.
            return null;
        }
    }
<<<<<<< HEAD
=======

    /**
     * Add a list of VersionedParcelable to an existing Bundle.
     */
    public static void putVersionedParcelableList(@NonNull Bundle b, @NonNull String key,
            @NonNull List<? extends VersionedParcelable> list) {
        Bundle innerBundle = new Bundle();
        ArrayList<Parcelable> toWrite = new ArrayList<>();
        for (VersionedParcelable obj : list) {
            toWrite.add(toParcelable(obj));
        }
        innerBundle.putParcelableArrayList(INNER_BUNDLE_KEY, toWrite);
        b.putParcelable(key, innerBundle);
    }

    /**
     * Get a list of VersionedParcelable from a Bundle.
     *
     * Returns null if the bundle isn't present or ClassLoader issues occur.
     */
    @SuppressWarnings("TypeParameterUnusedInFormals")
    @Nullable
    public static <T extends VersionedParcelable> List<T> getVersionedParcelableList(
            Bundle bundle, String key) {
        List<T> resultList = new ArrayList<>();
        try {
            Bundle innerBundle = bundle.getParcelable(key);
            innerBundle.setClassLoader(ParcelUtils.class.getClassLoader());
            ArrayList<Parcelable> parcelableArrayList =
                    innerBundle.getParcelableArrayList(INNER_BUNDLE_KEY);
            for (Parcelable parcelable : parcelableArrayList) {
                resultList.add(fromParcelable(parcelable));
            }
            return resultList;
        } catch (RuntimeException e) {
            // There may be new classes or such in the bundle, make sure not to crash the caller.
        }
        return null;
    }
>>>>>>> d55bc89b
}<|MERGE_RESOLUTION|>--- conflicted
+++ resolved
@@ -16,7 +16,7 @@
 
 package androidx.versionedparcelable;
 
-import static androidx.annotation.RestrictTo.Scope.LIBRARY_GROUP;
+import static androidx.annotation.RestrictTo.Scope.LIBRARY_GROUP_PREFIX;
 
 import android.os.Bundle;
 import android.os.Parcelable;
@@ -27,6 +27,8 @@
 
 import java.io.InputStream;
 import java.io.OutputStream;
+import java.util.ArrayList;
+import java.util.List;
 
 /**
  * Utilities for managing {@link VersionedParcelable}s.
@@ -41,7 +43,7 @@
      * Turn a VersionedParcelable into a Parcelable
      * @hide
      */
-    @RestrictTo(LIBRARY_GROUP)
+    @RestrictTo(LIBRARY_GROUP_PREFIX)
     public static Parcelable toParcelable(VersionedParcelable obj) {
         return new ParcelImpl(obj);
     }
@@ -50,7 +52,7 @@
      * Turn a Parcelable into a VersionedParcelable.
      * @hide
      */
-    @RestrictTo(LIBRARY_GROUP)
+    @RestrictTo(LIBRARY_GROUP_PREFIX)
     @SuppressWarnings("TypeParameterUnusedInFormals")
     public static <T extends VersionedParcelable> T fromParcelable(Parcelable p) {
         if (!(p instanceof ParcelImpl)) {
@@ -63,7 +65,7 @@
      * Write a VersionedParcelable into an OutputStream.
      * @hide
      */
-    @RestrictTo(LIBRARY_GROUP)
+    @RestrictTo(LIBRARY_GROUP_PREFIX)
     public static void toOutputStream(VersionedParcelable obj, OutputStream output) {
         VersionedParcelStream stream = new VersionedParcelStream(null, output);
         stream.writeVersionedParcelable(obj);
@@ -75,7 +77,7 @@
      * @hide
      */
     @SuppressWarnings("TypeParameterUnusedInFormals")
-    @RestrictTo(LIBRARY_GROUP)
+    @RestrictTo(LIBRARY_GROUP_PREFIX)
     public static <T extends VersionedParcelable> T fromInputStream(InputStream input) {
         VersionedParcelStream stream = new VersionedParcelStream(input, null);
         return stream.readVersionedParcelable();
@@ -85,12 +87,14 @@
      * Add a VersionedParcelable to an existing Bundle.
      */
     public static void putVersionedParcelable(@NonNull Bundle b, @NonNull String key,
-            @NonNull VersionedParcelable obj) {
+            @Nullable VersionedParcelable obj) {
+        if (obj == null) {
+            return;
+        }
         Bundle innerBundle = new Bundle();
         innerBundle.putParcelable(INNER_BUNDLE_KEY, toParcelable(obj));
         b.putParcelable(key, innerBundle);
     }
-
 
     /**
      * Get a VersionedParcelable from a Bundle.
@@ -98,10 +102,14 @@
      * Returns null if the bundle isn't present or ClassLoader issues occur.
      */
     @SuppressWarnings("TypeParameterUnusedInFormals")
-    public static @Nullable <T extends VersionedParcelable> T getVersionedParcelable(Bundle bundle,
-            String key) {
+    @Nullable
+    public static <T extends VersionedParcelable> T getVersionedParcelable(
+            @NonNull Bundle bundle, @NonNull String key) {
         try {
             Bundle innerBundle = bundle.getParcelable(key);
+            if (innerBundle == null) {
+                return null;
+            }
             innerBundle.setClassLoader(ParcelUtils.class.getClassLoader());
             return fromParcelable(innerBundle.getParcelable(INNER_BUNDLE_KEY));
         } catch (RuntimeException e) {
@@ -109,8 +117,6 @@
             return null;
         }
     }
-<<<<<<< HEAD
-=======
 
     /**
      * Add a list of VersionedParcelable to an existing Bundle.
@@ -150,5 +156,4 @@
         }
         return null;
     }
->>>>>>> d55bc89b
 }