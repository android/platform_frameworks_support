--- conflicted
+++ resolved
@@ -16,7 +16,8 @@
 
 package androidx.browser.browseractions;
 
-import static androidx.annotation.RestrictTo.Scope.LIBRARY_GROUP;
+import static androidx.annotation.RestrictTo.Scope.LIBRARY;
+import static androidx.annotation.RestrictTo.Scope.LIBRARY_GROUP_PREFIX;
 
 import android.app.PendingIntent;
 import android.content.Context;
@@ -31,6 +32,7 @@
 import androidx.annotation.DrawableRes;
 import androidx.annotation.IntDef;
 import androidx.annotation.NonNull;
+import androidx.annotation.Nullable;
 import androidx.annotation.RestrictTo;
 import androidx.annotation.VisibleForTesting;
 import androidx.core.content.ContextCompat;
@@ -40,18 +42,15 @@
 import java.util.ArrayList;
 import java.util.Arrays;
 import java.util.List;
+
 /**
  * Class holding the {@link Intent} and start bundle for a Browser Actions Activity.
  *
  * <p>
  * <strong>Note:</strong> The constants below are public for the browser implementation's benefit.
-<<<<<<< HEAD
- * You are strongly encouraged to use {@link BrowserActionsIntent.Builder}.</p>
-=======
  * You are strongly encouraged to use {@link BrowserActionsIntent.Builder}.
  *
  * @deprecated Browser Actions are deprecated as of release 1.2.0.
->>>>>>> 04abd831
  */
 @Deprecated
 public class BrowserActionsIntent {
@@ -62,6 +61,10 @@
     /**
      * Extra that specifies {@link PendingIntent} indicating which Application sends the {@link
      * BrowserActionsIntent}.
+     * <p>
+     * <strong>Note:</strong> The PendingIntent is self-reported and untrusted, sending application
+     * can modify it to use PendingIntent from other apps. This would return the package name from
+     * the app who creates the PendintIntent.
      */
     public static final String EXTRA_APP_ID = "androidx.browser.browseractions.APP_ID";
 
@@ -77,6 +80,12 @@
     public static final String KEY_ICON_ID = "androidx.browser.browseractions.ICON_ID";
 
     /**
+     * Extra {@link Uri} that specifies location of file for the icon of a custom item shown in the
+     * Browser Actions menu.
+     */
+    private static final String KEY_ICON_URI = "androidx.browser.browseractions.ICON_URI";
+
+    /**
      * Extra string that specifies the title of a custom item shown in the Browser Actions menu.
      */
     public static final String KEY_TITLE = "androidx.browser.browseractions.TITLE";
@@ -114,7 +123,7 @@
      * Defines the types of url for Browser Actions menu.
      */
     /** @hide */
-    @RestrictTo(LIBRARY_GROUP)
+    @RestrictTo(LIBRARY_GROUP_PREFIX)
     @IntDef({URL_TYPE_NONE, URL_TYPE_IMAGE, URL_TYPE_VIDEO, URL_TYPE_AUDIO, URL_TYPE_FILE,
             URL_TYPE_PLUGIN})
     @Retention(RetentionPolicy.SOURCE)
@@ -131,7 +140,7 @@
      * TODO(ltian): A long term solution need, since other providers might have customized menus.
      */
     /** @hide */
-    @RestrictTo(LIBRARY_GROUP)
+    @RestrictTo(LIBRARY_GROUP_PREFIX)
     @IntDef({ITEM_INVALID_ITEM, ITEM_OPEN_IN_NEW_TAB, ITEM_OPEN_IN_INCOGNITO, ITEM_DOWNLOAD,
             ITEM_COPY, ITEM_SHARE})
     @Retention(RetentionPolicy.SOURCE)
@@ -163,7 +172,7 @@
 
     /** @hide */
     @VisibleForTesting
-    @RestrictTo(LIBRARY_GROUP)
+    @RestrictTo(LIBRARY_GROUP_PREFIX)
     interface BrowserActionsFallDialogListener {
         void onDialogShown();
     }
@@ -181,6 +190,7 @@
         private int mType;
         private ArrayList<Bundle> mMenuItems = null;
         private PendingIntent mOnItemSelectedPendingIntent = null;
+        private List<Uri> mImageUris = null;
 
         /**
          * Constructs a {@link BrowserActionsIntent.Builder} object associated with default setting
@@ -193,6 +203,7 @@
             mUri = uri;
             mType = URL_TYPE_NONE;
             mMenuItems = new ArrayList<>();
+            mImageUris = new ArrayList<>();
         }
 
         /**
@@ -222,6 +233,9 @@
                             "Custom item should contain a non-empty title and non-null intent.");
                 } else {
                     mMenuItems.add(getBundleFromItem(items.get(i)));
+                    if (items.get(i).getIconUri() != null) {
+                        mImageUris.add(items.get(i).getIconUri());
+                    }
                 }
             }
             return this;
@@ -256,6 +270,7 @@
             bundle.putString(KEY_TITLE, item.getTitle());
             bundle.putParcelable(KEY_ACTION, item.getAction());
             if (item.getIconId() != 0) bundle.putInt(KEY_ICON_ID, item.getIconId());
+            if (item.getIconUri() != null) bundle.putParcelable(KEY_ICON_URI, item.getIconUri());
             return bundle;
         }
 
@@ -273,6 +288,7 @@
                 mIntent.putExtra(
                         EXTRA_SELECTED_ACTION_PENDING_INTENT, mOnItemSelectedPendingIntent);
             }
+            BrowserServiceFileProvider.grantReadPermission(mIntent, mImageUris, mContext);
             return new BrowserActionsIntent(mIntent);
         }
     }
@@ -323,7 +339,7 @@
     }
 
     /** @hide */
-    @RestrictTo(LIBRARY_GROUP)
+    @RestrictTo(LIBRARY_GROUP_PREFIX)
     @VisibleForTesting
     static void launchIntent(Context context, Intent intent, List<ResolveInfo> handlers) {
         if (handlers == null || handlers.size() == 0) {
@@ -354,8 +370,11 @@
      * BrowserActionsIntent}.
      * @param context The context requesting for a Browser Actions menu.
      * @return List of Browser Actions providers available to handle the intent.
-     */
-    private static List<ResolveInfo> getBrowserActionsIntentHandlers(Context context) {
+     * @hide
+     */
+    @RestrictTo(LIBRARY)
+    @NonNull
+    public static List<ResolveInfo> getBrowserActionsIntentHandlers(@NonNull Context context) {
         Intent intent =
                 new Intent(BrowserActionsIntent.ACTION_BROWSER_ACTIONS_OPEN, Uri.parse(TEST_URL));
         PackageManager pm = context.getPackageManager();
@@ -371,7 +390,7 @@
     }
 
     /** @hide */
-    @RestrictTo(LIBRARY_GROUP)
+    @RestrictTo(LIBRARY_GROUP_PREFIX)
     @VisibleForTesting
     static void setDialogShownListenter(BrowserActionsFallDialogListener dialogListener) {
         sDialogListenter = dialogListener;
@@ -382,7 +401,7 @@
      * @param context The context requesting for a Browser Actions menu.
      * @param uri The url for Browser Actions menu.
      * @param type The type of the url for context menu to be opened.
-     * @param menuItems List of custom items to add to Browser Actions menu.
+     * @param menuItems List of {@link BrowserActionItem} to add to the fallback menu.
      */
     private static void openFallbackBrowserActionsMenu(
             Context context, Uri uri, int type, List<BrowserActionItem> menuItems) {
@@ -403,16 +422,22 @@
         List<BrowserActionItem> mActions = new ArrayList<>();
         for (int i = 0; i < bundles.size(); i++) {
             Bundle bundle = bundles.get(i);
-            String title = bundle.getString(BrowserActionsIntent.KEY_TITLE);
-            PendingIntent action = bundle.getParcelable(BrowserActionsIntent.KEY_ACTION);
+            String title = bundle.getString(KEY_TITLE);
+            PendingIntent action = bundle.getParcelable(KEY_ACTION);
             @DrawableRes
-            int iconId = bundle.getInt(BrowserActionsIntent.KEY_ICON_ID);
-            if (TextUtils.isEmpty(title) || action == null) {
+            int iconId = bundle.getInt(KEY_ICON_ID);
+            Uri iconUri = bundle.getParcelable(KEY_ICON_URI);
+            if (!TextUtils.isEmpty(title) && action != null) {
+                BrowserActionItem item;
+                if (iconId != 0) {
+                    item = new BrowserActionItem(title, action, iconId);
+                } else {
+                    item = new BrowserActionItem(title, action, iconUri);
+                }
+                mActions.add(item);
+            } else {
                 throw new IllegalArgumentException(
                         "Custom item should contain a non-empty title and non-null intent.");
-            } else {
-                BrowserActionItem item = new BrowserActionItem(title, action, iconId);
-                mActions.add(item);
             }
         }
         return mActions;
@@ -420,11 +445,16 @@
 
     /**
      * Get the package name of the creator application.
+     * <p>
+     * <strong> Note:</strong> This is self-reported and could be untrusted. Intent sender can
+     * modify it to return the package name from a different application.
+     *
      * @param intent The {@link BrowserActionsIntent}.
      * @return The creator package name.
      */
     @SuppressWarnings("deprecation")
-    public static String getCreatorPackageName(Intent intent) {
+    @Nullable
+    public static String getUntrustedCreatorPackageName(@NonNull Intent intent) {
         PendingIntent pendingIntent = intent.getParcelableExtra(BrowserActionsIntent.EXTRA_APP_ID);
         if (pendingIntent != null) {
             if (Build.VERSION.SDK_INT >= Build.VERSION_CODES.JELLY_BEAN_MR1) {
@@ -435,4 +465,15 @@
         }
         return null;
     }
+
+    /**
+     * @deprecated This return value of this method cannot be trusted, it is kept around for
+     *             compatibility. Use {@link #getUntrustedCreatorPackageName}, or an alternative
+     *             method if you rely on the return value.
+     */
+    @Deprecated
+    @Nullable
+    public static String getCreatorPackageName(@NonNull Intent intent) {
+        return getUntrustedCreatorPackageName(intent);
+    }
 }