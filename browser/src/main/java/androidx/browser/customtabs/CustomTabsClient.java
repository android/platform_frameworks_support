--- conflicted
+++ resolved
@@ -16,8 +16,7 @@
 
 package androidx.browser.customtabs;
 
-import static androidx.annotation.RestrictTo.Scope.LIBRARY_GROUP;
-
+import android.app.PendingIntent;
 import android.content.ComponentName;
 import android.content.Context;
 import android.content.Intent;
@@ -33,6 +32,7 @@
 import android.support.customtabs.ICustomTabsService;
 import android.text.TextUtils;
 
+import androidx.annotation.NonNull;
 import androidx.annotation.Nullable;
 import androidx.annotation.RestrictTo;
 
@@ -46,12 +46,14 @@
 public class CustomTabsClient {
     private final ICustomTabsService mService;
     private final ComponentName mServiceComponentName;
-
-    /** @hide */
-    @RestrictTo(LIBRARY_GROUP)
-    CustomTabsClient(ICustomTabsService service, ComponentName componentName) {
+    private final Context mApplicationContext;
+
+    /**@hide*/
+    CustomTabsClient(ICustomTabsService service, ComponentName componentName,
+            Context applicationContext) {
         mService = service;
         mServiceComponentName = componentName;
+        mApplicationContext = applicationContext;
     }
 
     /**
@@ -66,14 +68,9 @@
      *                    #onCustomTabsServiceConnected(ComponentName, CustomTabsClient)}
      * @return Whether the binding was successful.
      */
-<<<<<<< HEAD
-    public static boolean bindCustomTabsService(Context context,
-            String packageName, CustomTabsServiceConnection connection) {
-=======
     public static boolean bindCustomTabsService(@NonNull Context context,
             @Nullable String packageName, @NonNull CustomTabsServiceConnection connection) {
         connection.setApplicationContext(context.getApplicationContext());
->>>>>>> d55bc89b
         Intent intent = new Intent(CustomTabsService.ACTION_CUSTOM_TABS_CONNECTION);
         if (!TextUtils.isEmpty(packageName)) intent.setPackage(packageName);
         return context.bindService(intent, connection,
@@ -82,8 +79,6 @@
 
     /**
      * Returns the preferred package to use for Custom Tabs, preferring the default VIEW handler.
-     *
-     * @see #getPackageName(Context, List, boolean)
      */
     public static @Nullable String getPackageName(@NonNull Context context,
             @Nullable List<String> packages) {
@@ -103,8 +98,8 @@
      * @param ignoreDefault If set, the default VIEW handler won't get priority over other browsers.
      * @return The preferred package name for handling Custom Tabs, or <code>null</code>.
      */
-    public static String getPackageName(
-        Context context, @Nullable List<String> packages, boolean ignoreDefault) {
+    public static @Nullable String getPackageName(
+            @NonNull Context context, @Nullable List<String> packages, boolean ignoreDefault) {
         PackageManager pm = context.getPackageManager();
 
         List<String> packageNames = packages == null ? new ArrayList<String>() : packages;
@@ -157,8 +152,8 @@
                 applicationContext.unbindService(this);
             }
 
-           @Override
-           public final void onServiceDisconnected(ComponentName componentName) { }
+            @Override
+            public void onServiceDisconnected(ComponentName componentName) { }
         };
         try {
             return bindCustomTabsService(applicationContext, packageName, connection);
@@ -182,6 +177,12 @@
         } catch (RemoteException e) {
             return false;
         }
+    }
+
+    private static PendingIntent createSessionId(Context context, int sessionId) {
+        // Create a {@link PendingIntent} with empty Action to prevent using it other than
+        // a session identifier.
+        return PendingIntent.getActivity(context, sessionId, new Intent(), 0);
     }
 
     /**
@@ -193,12 +194,6 @@
      *                 session. Can be null. All the callbacks will be received on the UI thread.
      * @return The session object that was created as a result of the transaction. The client can
      *         use this to relay session specific calls.
-<<<<<<< HEAD
-     *         Null on error.
-     */
-    public CustomTabsSession newSession(final CustomTabsCallback callback) {
-        ICustomTabsCallback.Stub wrapper = new ICustomTabsCallback.Stub() {
-=======
      *         Null if the service failed to respond (threw a RemoteException).
      */
     public @Nullable CustomTabsSession newSession(@Nullable final CustomTabsCallback callback) {
@@ -268,7 +263,6 @@
 
     private ICustomTabsCallback.Stub createCallbackWrapper(final CustomTabsCallback callback) {
         return new ICustomTabsCallback.Stub() {
->>>>>>> d55bc89b
             private Handler mHandler = new Handler(Looper.getMainLooper());
 
             @Override
@@ -320,8 +314,8 @@
 
             @Override
             public void onRelationshipValidationResult(
-                    final @CustomTabsService.Relation int relation, final Uri requestedOrigin, final boolean result,
-                    final @Nullable Bundle extras) throws RemoteException {
+                    final @CustomTabsService.Relation int relation, final Uri requestedOrigin,
+                    final boolean result, final @Nullable Bundle extras) throws RemoteException {
                 if (callback == null) return;
                 mHandler.post(new Runnable() {
                     @Override
@@ -332,20 +326,16 @@
                 });
             }
         };
-
-        try {
-            if (!mService.newSession(wrapper)) return null;
-        } catch (RemoteException e) {
-            return null;
-        }
-        return new CustomTabsSession(mService, wrapper, mServiceComponentName);
-    }
-
-    public Bundle extraCommand(String commandName, Bundle args) {
-        try {
-            return mService.extraCommand(commandName, args);
-        } catch (RemoteException e) {
-            return null;
-        }
+    }
+
+    /**
+     * Associate {@link CustomTabsSession.PendingSession} with the service
+     * and turn it into a {@link CustomTabsSession}.
+     *
+     * @hide
+     */
+    @RestrictTo(RestrictTo.Scope.LIBRARY)
+    public CustomTabsSession attachSession(CustomTabsSession.PendingSession session) {
+        return newSessionInternal(session.getCallback(), session.getId());
     }
 }