package androidx.browser.browseractions {

  public class BrowserActionItem {
    ctor public BrowserActionItem(java.lang.String, android.app.PendingIntent, int);
    ctor public BrowserActionItem(java.lang.String, android.app.PendingIntent);
    method public android.app.PendingIntent getAction();
    method public int getIconId();
    method public java.lang.String getTitle();
  }

  public class BrowserActionsIntent {
    method public static java.lang.String getCreatorPackageName(android.content.Intent);
    method public android.content.Intent getIntent();
    method public static void launchIntent(android.content.Context, android.content.Intent);
    method public static void openBrowserAction(android.content.Context, android.net.Uri);
    method public static void openBrowserAction(android.content.Context, android.net.Uri, int, java.util.ArrayList<androidx.browser.browseractions.BrowserActionItem>, android.app.PendingIntent);
    method public static java.util.List<androidx.browser.browseractions.BrowserActionItem> parseBrowserActionItems(java.util.ArrayList<android.os.Bundle>);
    field public static final java.lang.String ACTION_BROWSER_ACTIONS_OPEN = "androidx.browser.browseractions.browser_action_open";
    field public static final java.lang.String EXTRA_APP_ID = "androidx.browser.browseractions.APP_ID";
    field public static final java.lang.String EXTRA_MENU_ITEMS = "androidx.browser.browseractions.extra.MENU_ITEMS";
    field public static final java.lang.String EXTRA_SELECTED_ACTION_PENDING_INTENT = "androidx.browser.browseractions.extra.SELECTED_ACTION_PENDING_INTENT";
    field public static final java.lang.String EXTRA_TYPE = "androidx.browser.browseractions.extra.TYPE";
    field public static final int ITEM_COPY = 3; // 0x3
    field public static final int ITEM_DOWNLOAD = 2; // 0x2
    field public static final int ITEM_INVALID_ITEM = -1; // 0xffffffff
    field public static final int ITEM_OPEN_IN_INCOGNITO = 1; // 0x1
    field public static final int ITEM_OPEN_IN_NEW_TAB = 0; // 0x0
    field public static final int ITEM_SHARE = 4; // 0x4
    field public static final java.lang.String KEY_ACTION = "androidx.browser.browseractions.ACTION";
    field public static final java.lang.String KEY_ICON_ID = "androidx.browser.browseractions.ICON_ID";
    field public static final java.lang.String KEY_TITLE = "androidx.browser.browseractions.TITLE";
    field public static final int MAX_CUSTOM_ITEMS = 5; // 0x5
    field public static final int URL_TYPE_AUDIO = 3; // 0x3
    field public static final int URL_TYPE_FILE = 4; // 0x4
    field public static final int URL_TYPE_IMAGE = 1; // 0x1
    field public static final int URL_TYPE_NONE = 0; // 0x0
    field public static final int URL_TYPE_PLUGIN = 5; // 0x5
    field public static final int URL_TYPE_VIDEO = 2; // 0x2
  }

  public static final class BrowserActionsIntent.Builder {
    ctor public BrowserActionsIntent.Builder(android.content.Context, android.net.Uri);
    method public androidx.browser.browseractions.BrowserActionsIntent build();
    method public androidx.browser.browseractions.BrowserActionsIntent.Builder setCustomItems(java.util.ArrayList<androidx.browser.browseractions.BrowserActionItem>);
    method public androidx.browser.browseractions.BrowserActionsIntent.Builder setCustomItems(androidx.browser.browseractions.BrowserActionItem...);
    method public androidx.browser.browseractions.BrowserActionsIntent.Builder setOnItemSelectedAction(android.app.PendingIntent);
    method public androidx.browser.browseractions.BrowserActionsIntent.Builder setUrlType(int);
  }

}

package androidx.browser.customtabs {

  public class CustomTabsCallback {
    ctor public CustomTabsCallback();
    method public void extraCallback(java.lang.String, android.os.Bundle);
    method public void onMessageChannelReady(android.os.Bundle);
    method public void onNavigationEvent(int, android.os.Bundle);
    method public void onPostMessage(java.lang.String, android.os.Bundle);
    method public void onRelationshipValidationResult(int, android.net.Uri, boolean, android.os.Bundle);
    field public static final int NAVIGATION_ABORTED = 4; // 0x4
    field public static final int NAVIGATION_FAILED = 3; // 0x3
    field public static final int NAVIGATION_FINISHED = 2; // 0x2
    field public static final int NAVIGATION_STARTED = 1; // 0x1
    field public static final int TAB_HIDDEN = 6; // 0x6
    field public static final int TAB_SHOWN = 5; // 0x5
  }

  public class CustomTabsClient {
<<<<<<< HEAD
    method public static boolean bindCustomTabsService(android.content.Context, java.lang.String, androidx.browser.customtabs.CustomTabsServiceConnection);
    method public static boolean connectAndInitialize(android.content.Context, java.lang.String);
    method public android.os.Bundle extraCommand(java.lang.String, android.os.Bundle);
    method public static java.lang.String getPackageName(android.content.Context, java.util.List<java.lang.String>);
    method public static java.lang.String getPackageName(android.content.Context, java.util.List<java.lang.String>, boolean);
    method public androidx.browser.customtabs.CustomTabsSession newSession(androidx.browser.customtabs.CustomTabsCallback);
=======
    method public static boolean bindCustomTabsService(android.content.Context, String?, androidx.browser.customtabs.CustomTabsServiceConnection);
    method public static boolean connectAndInitialize(android.content.Context, String);
    method public android.os.Bundle? extraCommand(String, android.os.Bundle?);
    method public static String? getPackageName(android.content.Context, java.util.List<java.lang.String!>?);
    method public static String? getPackageName(android.content.Context, java.util.List<java.lang.String!>?, boolean);
    method public androidx.browser.customtabs.CustomTabsSession? newSession(androidx.browser.customtabs.CustomTabsCallback?);
    method public androidx.browser.customtabs.CustomTabsSession? newSession(androidx.browser.customtabs.CustomTabsCallback?, int);
>>>>>>> d55bc89b
    method public boolean warmup(long);
  }

  public final class CustomTabsIntent {
    method public static int getMaxToolbarItems();
    method public void launchUrl(android.content.Context, android.net.Uri);
    method public static android.content.Intent setAlwaysUseBrowserUI(android.content.Intent);
    method public static boolean shouldAlwaysUseBrowserUI(android.content.Intent);
    field public static final java.lang.String EXTRA_ACTION_BUTTON_BUNDLE = "android.support.customtabs.extra.ACTION_BUTTON_BUNDLE";
    field public static final java.lang.String EXTRA_CLOSE_BUTTON_ICON = "android.support.customtabs.extra.CLOSE_BUTTON_ICON";
    field public static final java.lang.String EXTRA_DEFAULT_SHARE_MENU_ITEM = "android.support.customtabs.extra.SHARE_MENU_ITEM";
    field public static final java.lang.String EXTRA_ENABLE_INSTANT_APPS = "android.support.customtabs.extra.EXTRA_ENABLE_INSTANT_APPS";
    field public static final java.lang.String EXTRA_ENABLE_URLBAR_HIDING = "android.support.customtabs.extra.ENABLE_URLBAR_HIDING";
    field public static final java.lang.String EXTRA_EXIT_ANIMATION_BUNDLE = "android.support.customtabs.extra.EXIT_ANIMATION_BUNDLE";
    field public static final java.lang.String EXTRA_MENU_ITEMS = "android.support.customtabs.extra.MENU_ITEMS";
    field public static final java.lang.String EXTRA_REMOTEVIEWS = "android.support.customtabs.extra.EXTRA_REMOTEVIEWS";
    field public static final java.lang.String EXTRA_REMOTEVIEWS_CLICKED_ID = "android.support.customtabs.extra.EXTRA_REMOTEVIEWS_CLICKED_ID";
    field public static final java.lang.String EXTRA_REMOTEVIEWS_PENDINGINTENT = "android.support.customtabs.extra.EXTRA_REMOTEVIEWS_PENDINGINTENT";
    field public static final java.lang.String EXTRA_REMOTEVIEWS_VIEW_IDS = "android.support.customtabs.extra.EXTRA_REMOTEVIEWS_VIEW_IDS";
    field public static final java.lang.String EXTRA_SECONDARY_TOOLBAR_COLOR = "android.support.customtabs.extra.SECONDARY_TOOLBAR_COLOR";
    field public static final java.lang.String EXTRA_SESSION = "android.support.customtabs.extra.SESSION";
    field public static final java.lang.String EXTRA_TINT_ACTION_BUTTON = "android.support.customtabs.extra.TINT_ACTION_BUTTON";
    field public static final java.lang.String EXTRA_TITLE_VISIBILITY_STATE = "android.support.customtabs.extra.TITLE_VISIBILITY";
    field public static final java.lang.String EXTRA_TOOLBAR_COLOR = "android.support.customtabs.extra.TOOLBAR_COLOR";
    field public static final java.lang.String EXTRA_TOOLBAR_ITEMS = "android.support.customtabs.extra.TOOLBAR_ITEMS";
    field public static final java.lang.String KEY_DESCRIPTION = "android.support.customtabs.customaction.DESCRIPTION";
    field public static final java.lang.String KEY_ICON = "android.support.customtabs.customaction.ICON";
    field public static final java.lang.String KEY_ID = "android.support.customtabs.customaction.ID";
    field public static final java.lang.String KEY_MENU_ITEM_TITLE = "android.support.customtabs.customaction.MENU_ITEM_TITLE";
    field public static final java.lang.String KEY_PENDING_INTENT = "android.support.customtabs.customaction.PENDING_INTENT";
    field public static final int NO_TITLE = 0; // 0x0
    field public static final int SHOW_PAGE_TITLE = 1; // 0x1
    field public static final int TOOLBAR_ACTION_BUTTON_ID = 0; // 0x0
    field public final android.content.Intent intent;
    field public final android.os.Bundle startAnimationBundle;
  }

  public static final class CustomTabsIntent.Builder {
    ctor public CustomTabsIntent.Builder();
    ctor public CustomTabsIntent.Builder(androidx.browser.customtabs.CustomTabsSession);
    method public androidx.browser.customtabs.CustomTabsIntent.Builder addDefaultShareMenuItem();
    method public androidx.browser.customtabs.CustomTabsIntent.Builder addMenuItem(java.lang.String, android.app.PendingIntent);
    method public deprecated androidx.browser.customtabs.CustomTabsIntent.Builder addToolbarItem(int, android.graphics.Bitmap, java.lang.String, android.app.PendingIntent) throws java.lang.IllegalStateException;
    method public androidx.browser.customtabs.CustomTabsIntent build();
    method public androidx.browser.customtabs.CustomTabsIntent.Builder enableUrlBarHiding();
    method public androidx.browser.customtabs.CustomTabsIntent.Builder setActionButton(android.graphics.Bitmap, java.lang.String, android.app.PendingIntent, boolean);
    method public androidx.browser.customtabs.CustomTabsIntent.Builder setActionButton(android.graphics.Bitmap, java.lang.String, android.app.PendingIntent);
    method public androidx.browser.customtabs.CustomTabsIntent.Builder setCloseButtonIcon(android.graphics.Bitmap);
    method public androidx.browser.customtabs.CustomTabsIntent.Builder setExitAnimations(android.content.Context, int, int);
    method public androidx.browser.customtabs.CustomTabsIntent.Builder setInstantAppsEnabled(boolean);
    method public androidx.browser.customtabs.CustomTabsIntent.Builder setSecondaryToolbarColor(int);
    method public androidx.browser.customtabs.CustomTabsIntent.Builder setSecondaryToolbarViews(android.widget.RemoteViews, int[], android.app.PendingIntent);
    method public androidx.browser.customtabs.CustomTabsIntent.Builder setShowTitle(boolean);
    method public androidx.browser.customtabs.CustomTabsIntent.Builder setStartAnimations(android.content.Context, int, int);
    method public androidx.browser.customtabs.CustomTabsIntent.Builder setToolbarColor(int);
  }

  public abstract class CustomTabsService extends android.app.Service {
    ctor public CustomTabsService();
    method protected boolean cleanUpSession(androidx.browser.customtabs.CustomTabsSessionToken);
    method protected abstract android.os.Bundle extraCommand(java.lang.String, android.os.Bundle);
    method protected abstract boolean mayLaunchUrl(androidx.browser.customtabs.CustomTabsSessionToken, android.net.Uri, android.os.Bundle, java.util.List<android.os.Bundle>);
    method protected abstract boolean newSession(androidx.browser.customtabs.CustomTabsSessionToken);
    method public android.os.IBinder onBind(android.content.Intent);
    method protected abstract int postMessage(androidx.browser.customtabs.CustomTabsSessionToken, java.lang.String, android.os.Bundle);
    method protected abstract boolean requestPostMessageChannel(androidx.browser.customtabs.CustomTabsSessionToken, android.net.Uri);
    method protected abstract boolean updateVisuals(androidx.browser.customtabs.CustomTabsSessionToken, android.os.Bundle);
    method protected abstract boolean validateRelationship(androidx.browser.customtabs.CustomTabsSessionToken, int, android.net.Uri, android.os.Bundle);
    method protected abstract boolean warmup(long);
    field public static final java.lang.String ACTION_CUSTOM_TABS_CONNECTION = "android.support.customtabs.action.CustomTabsService";
    field public static final java.lang.String KEY_URL = "android.support.customtabs.otherurls.URL";
    field public static final int RELATION_HANDLE_ALL_URLS = 2; // 0x2
    field public static final int RELATION_USE_AS_ORIGIN = 1; // 0x1
    field public static final int RESULT_FAILURE_DISALLOWED = -1; // 0xffffffff
    field public static final int RESULT_FAILURE_MESSAGING_ERROR = -3; // 0xfffffffd
    field public static final int RESULT_FAILURE_REMOTE_ERROR = -2; // 0xfffffffe
    field public static final int RESULT_SUCCESS = 0; // 0x0
  }

  public static abstract class CustomTabsService.Relation implements java.lang.annotation.Annotation {
  }

  public static abstract class CustomTabsService.Result implements java.lang.annotation.Annotation {
  }

  public abstract class CustomTabsServiceConnection implements android.content.ServiceConnection {
    ctor public CustomTabsServiceConnection();
    method public abstract void onCustomTabsServiceConnected(android.content.ComponentName, androidx.browser.customtabs.CustomTabsClient);
    method public final void onServiceConnected(android.content.ComponentName, android.os.IBinder);
  }

  public final class CustomTabsSession {
    method public static androidx.browser.customtabs.CustomTabsSession createMockSessionForTesting(android.content.ComponentName);
    method public boolean mayLaunchUrl(android.net.Uri, android.os.Bundle, java.util.List<android.os.Bundle>);
    method public int postMessage(java.lang.String, android.os.Bundle);
    method public boolean requestPostMessageChannel(android.net.Uri);
    method public boolean setActionButton(android.graphics.Bitmap, java.lang.String);
    method public boolean setSecondaryToolbarViews(android.widget.RemoteViews, int[], android.app.PendingIntent);
    method public deprecated boolean setToolbarItem(int, android.graphics.Bitmap, java.lang.String);
    method public boolean validateRelationship(int, android.net.Uri, android.os.Bundle);
  }

  public class CustomTabsSessionToken {
    method public static androidx.browser.customtabs.CustomTabsSessionToken createMockSessionTokenForTesting();
<<<<<<< HEAD
    method public androidx.browser.customtabs.CustomTabsCallback getCallback();
    method public static androidx.browser.customtabs.CustomTabsSessionToken getSessionTokenFromIntent(android.content.Intent);
=======
    method public androidx.browser.customtabs.CustomTabsCallback? getCallback();
    method public static androidx.browser.customtabs.CustomTabsSessionToken? getSessionTokenFromIntent(android.content.Intent);
>>>>>>> d55bc89b
    method public boolean isAssociatedWith(androidx.browser.customtabs.CustomTabsSession);
  }

  public class PostMessageService extends android.app.Service {
    ctor public PostMessageService();
    method public android.os.IBinder onBind(android.content.Intent);
  }

  public abstract class PostMessageServiceConnection implements android.content.ServiceConnection {
    ctor public PostMessageServiceConnection(androidx.browser.customtabs.CustomTabsSessionToken);
    method public boolean bindSessionToPostMessageService(android.content.Context, java.lang.String);
    method public final boolean notifyMessageChannelReady(android.os.Bundle);
    method public void onPostMessageServiceConnected();
    method public void onPostMessageServiceDisconnected();
    method public final void onServiceConnected(android.content.ComponentName, android.os.IBinder);
    method public final void onServiceDisconnected(android.content.ComponentName);
    method public final boolean postMessage(java.lang.String, android.os.Bundle);
    method public void unbindFromContext(android.content.Context);
  }

  public class TrustedWebUtils {
    method public static void launchAsTrustedWebActivity(android.content.Context, androidx.browser.customtabs.CustomTabsIntent, android.net.Uri);
    field public static final java.lang.String EXTRA_LAUNCH_AS_TRUSTED_WEB_ACTIVITY = "android.support.customtabs.extra.LAUNCH_AS_TRUSTED_WEB_ACTIVITY";
  }

}
<|MERGE_RESOLUTION|>--- conflicted
+++ resolved
@@ -1,63 +1,79 @@
+// Signature format: 3.0
 package androidx.browser.browseractions {
 
-  public class BrowserActionItem {
-    ctor public BrowserActionItem(java.lang.String, android.app.PendingIntent, int);
-    ctor public BrowserActionItem(java.lang.String, android.app.PendingIntent);
-    method public android.app.PendingIntent getAction();
-    method public int getIconId();
-    method public java.lang.String getTitle();
-  }
-
-  public class BrowserActionsIntent {
-    method public static java.lang.String getCreatorPackageName(android.content.Intent);
-    method public android.content.Intent getIntent();
-    method public static void launchIntent(android.content.Context, android.content.Intent);
-    method public static void openBrowserAction(android.content.Context, android.net.Uri);
-    method public static void openBrowserAction(android.content.Context, android.net.Uri, int, java.util.ArrayList<androidx.browser.browseractions.BrowserActionItem>, android.app.PendingIntent);
-    method public static java.util.List<androidx.browser.browseractions.BrowserActionItem> parseBrowserActionItems(java.util.ArrayList<android.os.Bundle>);
-    field public static final java.lang.String ACTION_BROWSER_ACTIONS_OPEN = "androidx.browser.browseractions.browser_action_open";
-    field public static final java.lang.String EXTRA_APP_ID = "androidx.browser.browseractions.APP_ID";
-    field public static final java.lang.String EXTRA_MENU_ITEMS = "androidx.browser.browseractions.extra.MENU_ITEMS";
-    field public static final java.lang.String EXTRA_SELECTED_ACTION_PENDING_INTENT = "androidx.browser.browseractions.extra.SELECTED_ACTION_PENDING_INTENT";
-    field public static final java.lang.String EXTRA_TYPE = "androidx.browser.browseractions.extra.TYPE";
-    field public static final int ITEM_COPY = 3; // 0x3
-    field public static final int ITEM_DOWNLOAD = 2; // 0x2
-    field public static final int ITEM_INVALID_ITEM = -1; // 0xffffffff
-    field public static final int ITEM_OPEN_IN_INCOGNITO = 1; // 0x1
-    field public static final int ITEM_OPEN_IN_NEW_TAB = 0; // 0x0
-    field public static final int ITEM_SHARE = 4; // 0x4
-    field public static final java.lang.String KEY_ACTION = "androidx.browser.browseractions.ACTION";
-    field public static final java.lang.String KEY_ICON_ID = "androidx.browser.browseractions.ICON_ID";
-    field public static final java.lang.String KEY_TITLE = "androidx.browser.browseractions.TITLE";
-    field public static final int MAX_CUSTOM_ITEMS = 5; // 0x5
-    field public static final int URL_TYPE_AUDIO = 3; // 0x3
-    field public static final int URL_TYPE_FILE = 4; // 0x4
-    field public static final int URL_TYPE_IMAGE = 1; // 0x1
-    field public static final int URL_TYPE_NONE = 0; // 0x0
-    field public static final int URL_TYPE_PLUGIN = 5; // 0x5
-    field public static final int URL_TYPE_VIDEO = 2; // 0x2
-  }
-
-  public static final class BrowserActionsIntent.Builder {
-    ctor public BrowserActionsIntent.Builder(android.content.Context, android.net.Uri);
-    method public androidx.browser.browseractions.BrowserActionsIntent build();
-    method public androidx.browser.browseractions.BrowserActionsIntent.Builder setCustomItems(java.util.ArrayList<androidx.browser.browseractions.BrowserActionItem>);
-    method public androidx.browser.browseractions.BrowserActionsIntent.Builder setCustomItems(androidx.browser.browseractions.BrowserActionItem...);
-    method public androidx.browser.browseractions.BrowserActionsIntent.Builder setOnItemSelectedAction(android.app.PendingIntent);
-    method public androidx.browser.browseractions.BrowserActionsIntent.Builder setUrlType(int);
+  @Deprecated public class BrowserActionItem {
+    ctor @Deprecated public BrowserActionItem(String, android.app.PendingIntent, @DrawableRes int);
+    ctor @Deprecated public BrowserActionItem(String, android.app.PendingIntent);
+    method @Deprecated public android.app.PendingIntent getAction();
+    method @Deprecated public int getIconId();
+    method @Deprecated public String getTitle();
+  }
+
+  @Deprecated public class BrowserActionsIntent {
+    method @Deprecated public static String? getCreatorPackageName(android.content.Intent);
+    method @Deprecated public android.content.Intent getIntent();
+    method @Deprecated public static String? getUntrustedCreatorPackageName(android.content.Intent);
+    method @Deprecated public static void launchIntent(android.content.Context!, android.content.Intent!);
+    method @Deprecated public static void openBrowserAction(android.content.Context!, android.net.Uri!);
+    method @Deprecated public static void openBrowserAction(android.content.Context!, android.net.Uri!, int, java.util.ArrayList<androidx.browser.browseractions.BrowserActionItem!>!, android.app.PendingIntent!);
+    method @Deprecated public static java.util.List<androidx.browser.browseractions.BrowserActionItem!>! parseBrowserActionItems(java.util.ArrayList<android.os.Bundle!>!);
+    field @Deprecated public static final String ACTION_BROWSER_ACTIONS_OPEN = "androidx.browser.browseractions.browser_action_open";
+    field @Deprecated public static final String EXTRA_APP_ID = "androidx.browser.browseractions.APP_ID";
+    field @Deprecated public static final String EXTRA_MENU_ITEMS = "androidx.browser.browseractions.extra.MENU_ITEMS";
+    field @Deprecated public static final String EXTRA_SELECTED_ACTION_PENDING_INTENT = "androidx.browser.browseractions.extra.SELECTED_ACTION_PENDING_INTENT";
+    field @Deprecated public static final String EXTRA_TYPE = "androidx.browser.browseractions.extra.TYPE";
+    field @Deprecated public static final int ITEM_COPY = 3; // 0x3
+    field @Deprecated public static final int ITEM_DOWNLOAD = 2; // 0x2
+    field @Deprecated public static final int ITEM_INVALID_ITEM = -1; // 0xffffffff
+    field @Deprecated public static final int ITEM_OPEN_IN_INCOGNITO = 1; // 0x1
+    field @Deprecated public static final int ITEM_OPEN_IN_NEW_TAB = 0; // 0x0
+    field @Deprecated public static final int ITEM_SHARE = 4; // 0x4
+    field @Deprecated public static final String KEY_ACTION = "androidx.browser.browseractions.ACTION";
+    field @Deprecated public static final String KEY_ICON_ID = "androidx.browser.browseractions.ICON_ID";
+    field @Deprecated public static final String KEY_TITLE = "androidx.browser.browseractions.TITLE";
+    field @Deprecated public static final int MAX_CUSTOM_ITEMS = 5; // 0x5
+    field @Deprecated public static final int URL_TYPE_AUDIO = 3; // 0x3
+    field @Deprecated public static final int URL_TYPE_FILE = 4; // 0x4
+    field @Deprecated public static final int URL_TYPE_IMAGE = 1; // 0x1
+    field @Deprecated public static final int URL_TYPE_NONE = 0; // 0x0
+    field @Deprecated public static final int URL_TYPE_PLUGIN = 5; // 0x5
+    field @Deprecated public static final int URL_TYPE_VIDEO = 2; // 0x2
+  }
+
+  @Deprecated public static final class BrowserActionsIntent.Builder {
+    ctor @Deprecated public BrowserActionsIntent.Builder(android.content.Context!, android.net.Uri!);
+    method @Deprecated public androidx.browser.browseractions.BrowserActionsIntent! build();
+    method @Deprecated public androidx.browser.browseractions.BrowserActionsIntent.Builder! setCustomItems(java.util.ArrayList<androidx.browser.browseractions.BrowserActionItem!>!);
+    method @Deprecated public androidx.browser.browseractions.BrowserActionsIntent.Builder! setCustomItems(androidx.browser.browseractions.BrowserActionItem!...);
+    method @Deprecated public androidx.browser.browseractions.BrowserActionsIntent.Builder! setOnItemSelectedAction(android.app.PendingIntent!);
+    method @Deprecated public androidx.browser.browseractions.BrowserActionsIntent.Builder! setUrlType(int);
   }
 
 }
 
 package androidx.browser.customtabs {
+
+  public final class CustomTabColorSchemeParams {
+    field @ColorInt public final Integer? navigationBarColor;
+    field @ColorInt public final Integer? secondaryToolbarColor;
+    field @ColorInt public final Integer? toolbarColor;
+  }
+
+  public static final class CustomTabColorSchemeParams.Builder {
+    ctor public CustomTabColorSchemeParams.Builder();
+    method public androidx.browser.customtabs.CustomTabColorSchemeParams build();
+    method public androidx.browser.customtabs.CustomTabColorSchemeParams.Builder setNavigationBarColor(@ColorInt int);
+    method public androidx.browser.customtabs.CustomTabColorSchemeParams.Builder setSecondaryToolbarColor(@ColorInt int);
+    method public androidx.browser.customtabs.CustomTabColorSchemeParams.Builder setToolbarColor(@ColorInt int);
+  }
 
   public class CustomTabsCallback {
     ctor public CustomTabsCallback();
-    method public void extraCallback(java.lang.String, android.os.Bundle);
-    method public void onMessageChannelReady(android.os.Bundle);
-    method public void onNavigationEvent(int, android.os.Bundle);
-    method public void onPostMessage(java.lang.String, android.os.Bundle);
-    method public void onRelationshipValidationResult(int, android.net.Uri, boolean, android.os.Bundle);
+    method public void extraCallback(String!, android.os.Bundle!);
+    method public void onMessageChannelReady(android.os.Bundle!);
+    method public void onNavigationEvent(int, android.os.Bundle!);
+    method public void onPostMessage(String!, android.os.Bundle!);
+    method public void onRelationshipValidationResult(@androidx.browser.customtabs.CustomTabsService.Relation int, android.net.Uri!, boolean, android.os.Bundle!);
     field public static final int NAVIGATION_ABORTED = 4; // 0x4
     field public static final int NAVIGATION_FAILED = 3; // 0x3
     field public static final int NAVIGATION_FINISHED = 2; // 0x2
@@ -67,14 +83,6 @@
   }
 
   public class CustomTabsClient {
-<<<<<<< HEAD
-    method public static boolean bindCustomTabsService(android.content.Context, java.lang.String, androidx.browser.customtabs.CustomTabsServiceConnection);
-    method public static boolean connectAndInitialize(android.content.Context, java.lang.String);
-    method public android.os.Bundle extraCommand(java.lang.String, android.os.Bundle);
-    method public static java.lang.String getPackageName(android.content.Context, java.util.List<java.lang.String>);
-    method public static java.lang.String getPackageName(android.content.Context, java.util.List<java.lang.String>, boolean);
-    method public androidx.browser.customtabs.CustomTabsSession newSession(androidx.browser.customtabs.CustomTabsCallback);
-=======
     method public static boolean bindCustomTabsService(android.content.Context, String?, androidx.browser.customtabs.CustomTabsServiceConnection);
     method public static boolean connectAndInitialize(android.content.Context, String);
     method public android.os.Bundle? extraCommand(String, android.os.Bundle?);
@@ -82,78 +90,88 @@
     method public static String? getPackageName(android.content.Context, java.util.List<java.lang.String!>?, boolean);
     method public androidx.browser.customtabs.CustomTabsSession? newSession(androidx.browser.customtabs.CustomTabsCallback?);
     method public androidx.browser.customtabs.CustomTabsSession? newSession(androidx.browser.customtabs.CustomTabsCallback?, int);
->>>>>>> d55bc89b
     method public boolean warmup(long);
   }
 
   public final class CustomTabsIntent {
+    method public static androidx.browser.customtabs.CustomTabColorSchemeParams getColorSchemeParams(android.content.Intent, int);
     method public static int getMaxToolbarItems();
-    method public void launchUrl(android.content.Context, android.net.Uri);
-    method public static android.content.Intent setAlwaysUseBrowserUI(android.content.Intent);
-    method public static boolean shouldAlwaysUseBrowserUI(android.content.Intent);
-    field public static final java.lang.String EXTRA_ACTION_BUTTON_BUNDLE = "android.support.customtabs.extra.ACTION_BUTTON_BUNDLE";
-    field public static final java.lang.String EXTRA_CLOSE_BUTTON_ICON = "android.support.customtabs.extra.CLOSE_BUTTON_ICON";
-    field public static final java.lang.String EXTRA_DEFAULT_SHARE_MENU_ITEM = "android.support.customtabs.extra.SHARE_MENU_ITEM";
-    field public static final java.lang.String EXTRA_ENABLE_INSTANT_APPS = "android.support.customtabs.extra.EXTRA_ENABLE_INSTANT_APPS";
-    field public static final java.lang.String EXTRA_ENABLE_URLBAR_HIDING = "android.support.customtabs.extra.ENABLE_URLBAR_HIDING";
-    field public static final java.lang.String EXTRA_EXIT_ANIMATION_BUNDLE = "android.support.customtabs.extra.EXIT_ANIMATION_BUNDLE";
-    field public static final java.lang.String EXTRA_MENU_ITEMS = "android.support.customtabs.extra.MENU_ITEMS";
-    field public static final java.lang.String EXTRA_REMOTEVIEWS = "android.support.customtabs.extra.EXTRA_REMOTEVIEWS";
-    field public static final java.lang.String EXTRA_REMOTEVIEWS_CLICKED_ID = "android.support.customtabs.extra.EXTRA_REMOTEVIEWS_CLICKED_ID";
-    field public static final java.lang.String EXTRA_REMOTEVIEWS_PENDINGINTENT = "android.support.customtabs.extra.EXTRA_REMOTEVIEWS_PENDINGINTENT";
-    field public static final java.lang.String EXTRA_REMOTEVIEWS_VIEW_IDS = "android.support.customtabs.extra.EXTRA_REMOTEVIEWS_VIEW_IDS";
-    field public static final java.lang.String EXTRA_SECONDARY_TOOLBAR_COLOR = "android.support.customtabs.extra.SECONDARY_TOOLBAR_COLOR";
-    field public static final java.lang.String EXTRA_SESSION = "android.support.customtabs.extra.SESSION";
-    field public static final java.lang.String EXTRA_TINT_ACTION_BUTTON = "android.support.customtabs.extra.TINT_ACTION_BUTTON";
-    field public static final java.lang.String EXTRA_TITLE_VISIBILITY_STATE = "android.support.customtabs.extra.TITLE_VISIBILITY";
-    field public static final java.lang.String EXTRA_TOOLBAR_COLOR = "android.support.customtabs.extra.TOOLBAR_COLOR";
-    field public static final java.lang.String EXTRA_TOOLBAR_ITEMS = "android.support.customtabs.extra.TOOLBAR_ITEMS";
-    field public static final java.lang.String KEY_DESCRIPTION = "android.support.customtabs.customaction.DESCRIPTION";
-    field public static final java.lang.String KEY_ICON = "android.support.customtabs.customaction.ICON";
-    field public static final java.lang.String KEY_ID = "android.support.customtabs.customaction.ID";
-    field public static final java.lang.String KEY_MENU_ITEM_TITLE = "android.support.customtabs.customaction.MENU_ITEM_TITLE";
-    field public static final java.lang.String KEY_PENDING_INTENT = "android.support.customtabs.customaction.PENDING_INTENT";
+    method public void launchUrl(android.content.Context!, android.net.Uri!);
+    method public static android.content.Intent! setAlwaysUseBrowserUI(android.content.Intent!);
+    method public static boolean shouldAlwaysUseBrowserUI(android.content.Intent!);
+    field public static final int COLOR_SCHEME_DARK = 2; // 0x2
+    field public static final int COLOR_SCHEME_LIGHT = 1; // 0x1
+    field public static final int COLOR_SCHEME_SYSTEM = 0; // 0x0
+    field public static final String EXTRA_ACTION_BUTTON_BUNDLE = "android.support.customtabs.extra.ACTION_BUTTON_BUNDLE";
+    field public static final String EXTRA_CLOSE_BUTTON_ICON = "android.support.customtabs.extra.CLOSE_BUTTON_ICON";
+    field public static final String EXTRA_COLOR_SCHEME = "androidx.browser.customtabs.extra.COLOR_SCHEME";
+    field public static final String EXTRA_COLOR_SCHEME_PARAMS = "androidx.browser.customtabs.extra.COLOR_SCHEME_PARAMS";
+    field public static final String EXTRA_DEFAULT_SHARE_MENU_ITEM = "android.support.customtabs.extra.SHARE_MENU_ITEM";
+    field public static final String EXTRA_ENABLE_INSTANT_APPS = "android.support.customtabs.extra.EXTRA_ENABLE_INSTANT_APPS";
+    field public static final String EXTRA_ENABLE_URLBAR_HIDING = "android.support.customtabs.extra.ENABLE_URLBAR_HIDING";
+    field public static final String EXTRA_EXIT_ANIMATION_BUNDLE = "android.support.customtabs.extra.EXIT_ANIMATION_BUNDLE";
+    field public static final String EXTRA_MENU_ITEMS = "android.support.customtabs.extra.MENU_ITEMS";
+    field public static final String EXTRA_NAVIGATION_BAR_COLOR = "androidx.browser.customtabs.extra.NAVIGATION_BAR_COLOR";
+    field public static final String EXTRA_REMOTEVIEWS = "android.support.customtabs.extra.EXTRA_REMOTEVIEWS";
+    field public static final String EXTRA_REMOTEVIEWS_CLICKED_ID = "android.support.customtabs.extra.EXTRA_REMOTEVIEWS_CLICKED_ID";
+    field public static final String EXTRA_REMOTEVIEWS_PENDINGINTENT = "android.support.customtabs.extra.EXTRA_REMOTEVIEWS_PENDINGINTENT";
+    field public static final String EXTRA_REMOTEVIEWS_VIEW_IDS = "android.support.customtabs.extra.EXTRA_REMOTEVIEWS_VIEW_IDS";
+    field public static final String EXTRA_SECONDARY_TOOLBAR_COLOR = "android.support.customtabs.extra.SECONDARY_TOOLBAR_COLOR";
+    field public static final String EXTRA_SESSION = "android.support.customtabs.extra.SESSION";
+    field public static final String EXTRA_TINT_ACTION_BUTTON = "android.support.customtabs.extra.TINT_ACTION_BUTTON";
+    field public static final String EXTRA_TITLE_VISIBILITY_STATE = "android.support.customtabs.extra.TITLE_VISIBILITY";
+    field public static final String EXTRA_TOOLBAR_COLOR = "android.support.customtabs.extra.TOOLBAR_COLOR";
+    field public static final String EXTRA_TOOLBAR_ITEMS = "android.support.customtabs.extra.TOOLBAR_ITEMS";
+    field public static final String KEY_DESCRIPTION = "android.support.customtabs.customaction.DESCRIPTION";
+    field public static final String KEY_ICON = "android.support.customtabs.customaction.ICON";
+    field public static final String KEY_ID = "android.support.customtabs.customaction.ID";
+    field public static final String KEY_MENU_ITEM_TITLE = "android.support.customtabs.customaction.MENU_ITEM_TITLE";
+    field public static final String KEY_PENDING_INTENT = "android.support.customtabs.customaction.PENDING_INTENT";
     field public static final int NO_TITLE = 0; // 0x0
     field public static final int SHOW_PAGE_TITLE = 1; // 0x1
     field public static final int TOOLBAR_ACTION_BUTTON_ID = 0; // 0x0
     field public final android.content.Intent intent;
-    field public final android.os.Bundle startAnimationBundle;
+    field public final android.os.Bundle? startAnimationBundle;
   }
 
   public static final class CustomTabsIntent.Builder {
     ctor public CustomTabsIntent.Builder();
-    ctor public CustomTabsIntent.Builder(androidx.browser.customtabs.CustomTabsSession);
+    ctor public CustomTabsIntent.Builder(androidx.browser.customtabs.CustomTabsSession?);
     method public androidx.browser.customtabs.CustomTabsIntent.Builder addDefaultShareMenuItem();
-    method public androidx.browser.customtabs.CustomTabsIntent.Builder addMenuItem(java.lang.String, android.app.PendingIntent);
-    method public deprecated androidx.browser.customtabs.CustomTabsIntent.Builder addToolbarItem(int, android.graphics.Bitmap, java.lang.String, android.app.PendingIntent) throws java.lang.IllegalStateException;
+    method public androidx.browser.customtabs.CustomTabsIntent.Builder addMenuItem(String, android.app.PendingIntent);
+    method @Deprecated public androidx.browser.customtabs.CustomTabsIntent.Builder addToolbarItem(int, android.graphics.Bitmap, String, android.app.PendingIntent!) throws java.lang.IllegalStateException;
     method public androidx.browser.customtabs.CustomTabsIntent build();
     method public androidx.browser.customtabs.CustomTabsIntent.Builder enableUrlBarHiding();
-    method public androidx.browser.customtabs.CustomTabsIntent.Builder setActionButton(android.graphics.Bitmap, java.lang.String, android.app.PendingIntent, boolean);
-    method public androidx.browser.customtabs.CustomTabsIntent.Builder setActionButton(android.graphics.Bitmap, java.lang.String, android.app.PendingIntent);
+    method public androidx.browser.customtabs.CustomTabsIntent.Builder setActionButton(android.graphics.Bitmap, String, android.app.PendingIntent, boolean);
+    method public androidx.browser.customtabs.CustomTabsIntent.Builder setActionButton(android.graphics.Bitmap, String, android.app.PendingIntent);
     method public androidx.browser.customtabs.CustomTabsIntent.Builder setCloseButtonIcon(android.graphics.Bitmap);
-    method public androidx.browser.customtabs.CustomTabsIntent.Builder setExitAnimations(android.content.Context, int, int);
+    method public androidx.browser.customtabs.CustomTabsIntent.Builder setColorScheme(int);
+    method public androidx.browser.customtabs.CustomTabsIntent.Builder setColorSchemeParams(int, androidx.browser.customtabs.CustomTabColorSchemeParams);
+    method public androidx.browser.customtabs.CustomTabsIntent.Builder setExitAnimations(android.content.Context, @AnimRes int, @AnimRes int);
     method public androidx.browser.customtabs.CustomTabsIntent.Builder setInstantAppsEnabled(boolean);
-    method public androidx.browser.customtabs.CustomTabsIntent.Builder setSecondaryToolbarColor(int);
-    method public androidx.browser.customtabs.CustomTabsIntent.Builder setSecondaryToolbarViews(android.widget.RemoteViews, int[], android.app.PendingIntent);
+    method public androidx.browser.customtabs.CustomTabsIntent.Builder setNavigationBarColor(@ColorInt int);
+    method public androidx.browser.customtabs.CustomTabsIntent.Builder setSecondaryToolbarColor(@ColorInt int);
+    method public androidx.browser.customtabs.CustomTabsIntent.Builder setSecondaryToolbarViews(android.widget.RemoteViews, int[]?, android.app.PendingIntent?);
     method public androidx.browser.customtabs.CustomTabsIntent.Builder setShowTitle(boolean);
-    method public androidx.browser.customtabs.CustomTabsIntent.Builder setStartAnimations(android.content.Context, int, int);
-    method public androidx.browser.customtabs.CustomTabsIntent.Builder setToolbarColor(int);
+    method public androidx.browser.customtabs.CustomTabsIntent.Builder setStartAnimations(android.content.Context, @AnimRes int, @AnimRes int);
+    method public androidx.browser.customtabs.CustomTabsIntent.Builder setToolbarColor(@ColorInt int);
   }
 
   public abstract class CustomTabsService extends android.app.Service {
     ctor public CustomTabsService();
-    method protected boolean cleanUpSession(androidx.browser.customtabs.CustomTabsSessionToken);
-    method protected abstract android.os.Bundle extraCommand(java.lang.String, android.os.Bundle);
-    method protected abstract boolean mayLaunchUrl(androidx.browser.customtabs.CustomTabsSessionToken, android.net.Uri, android.os.Bundle, java.util.List<android.os.Bundle>);
-    method protected abstract boolean newSession(androidx.browser.customtabs.CustomTabsSessionToken);
-    method public android.os.IBinder onBind(android.content.Intent);
-    method protected abstract int postMessage(androidx.browser.customtabs.CustomTabsSessionToken, java.lang.String, android.os.Bundle);
-    method protected abstract boolean requestPostMessageChannel(androidx.browser.customtabs.CustomTabsSessionToken, android.net.Uri);
-    method protected abstract boolean updateVisuals(androidx.browser.customtabs.CustomTabsSessionToken, android.os.Bundle);
-    method protected abstract boolean validateRelationship(androidx.browser.customtabs.CustomTabsSessionToken, int, android.net.Uri, android.os.Bundle);
+    method protected boolean cleanUpSession(androidx.browser.customtabs.CustomTabsSessionToken!);
+    method protected abstract android.os.Bundle! extraCommand(String!, android.os.Bundle!);
+    method protected abstract boolean mayLaunchUrl(androidx.browser.customtabs.CustomTabsSessionToken!, android.net.Uri!, android.os.Bundle!, java.util.List<android.os.Bundle!>!);
+    method protected abstract boolean newSession(androidx.browser.customtabs.CustomTabsSessionToken!);
+    method public android.os.IBinder! onBind(android.content.Intent!);
+    method @androidx.browser.customtabs.CustomTabsService.Result protected abstract int postMessage(androidx.browser.customtabs.CustomTabsSessionToken!, String!, android.os.Bundle!);
+    method protected abstract boolean requestPostMessageChannel(androidx.browser.customtabs.CustomTabsSessionToken!, android.net.Uri!);
+    method protected abstract boolean updateVisuals(androidx.browser.customtabs.CustomTabsSessionToken!, android.os.Bundle!);
+    method protected abstract boolean validateRelationship(androidx.browser.customtabs.CustomTabsSessionToken!, @androidx.browser.customtabs.CustomTabsService.Relation int, android.net.Uri!, android.os.Bundle!);
     method protected abstract boolean warmup(long);
-    field public static final java.lang.String ACTION_CUSTOM_TABS_CONNECTION = "android.support.customtabs.action.CustomTabsService";
-    field public static final java.lang.String KEY_URL = "android.support.customtabs.otherurls.URL";
+    field public static final String ACTION_CUSTOM_TABS_CONNECTION = "android.support.customtabs.action.CustomTabsService";
+    field public static final String CATEGORY_NAVBAR_COLOR_CUSTOMIZATION = "androidx.browser.trusted.category.NavBarColorCustomization";
+    field public static final String KEY_URL = "android.support.customtabs.otherurls.URL";
     field public static final int RELATION_HANDLE_ALL_URLS = 2; // 0x2
     field public static final int RELATION_USE_AS_ORIGIN = 1; // 0x1
     field public static final int RESULT_FAILURE_DISALLOWED = -1; // 0xffffffff
@@ -162,61 +180,56 @@
     field public static final int RESULT_SUCCESS = 0; // 0x0
   }
 
-  public static abstract class CustomTabsService.Relation implements java.lang.annotation.Annotation {
-  }
-
-  public static abstract class CustomTabsService.Result implements java.lang.annotation.Annotation {
+  @java.lang.annotation.Retention(java.lang.annotation.RetentionPolicy.SOURCE) @IntDef({androidx.browser.customtabs.CustomTabsService.RELATION_USE_AS_ORIGIN, androidx.browser.customtabs.CustomTabsService.RELATION_HANDLE_ALL_URLS}) public static @interface CustomTabsService.Relation {
+  }
+
+  @java.lang.annotation.Retention(java.lang.annotation.RetentionPolicy.SOURCE) @IntDef({androidx.browser.customtabs.CustomTabsService.RESULT_SUCCESS, androidx.browser.customtabs.CustomTabsService.RESULT_FAILURE_DISALLOWED, androidx.browser.customtabs.CustomTabsService.RESULT_FAILURE_REMOTE_ERROR, androidx.browser.customtabs.CustomTabsService.RESULT_FAILURE_MESSAGING_ERROR}) public static @interface CustomTabsService.Result {
   }
 
   public abstract class CustomTabsServiceConnection implements android.content.ServiceConnection {
     ctor public CustomTabsServiceConnection();
-    method public abstract void onCustomTabsServiceConnected(android.content.ComponentName, androidx.browser.customtabs.CustomTabsClient);
-    method public final void onServiceConnected(android.content.ComponentName, android.os.IBinder);
+    method public abstract void onCustomTabsServiceConnected(android.content.ComponentName!, androidx.browser.customtabs.CustomTabsClient!);
+    method public final void onServiceConnected(android.content.ComponentName!, android.os.IBinder!);
   }
 
   public final class CustomTabsSession {
-    method public static androidx.browser.customtabs.CustomTabsSession createMockSessionForTesting(android.content.ComponentName);
-    method public boolean mayLaunchUrl(android.net.Uri, android.os.Bundle, java.util.List<android.os.Bundle>);
-    method public int postMessage(java.lang.String, android.os.Bundle);
-    method public boolean requestPostMessageChannel(android.net.Uri);
-    method public boolean setActionButton(android.graphics.Bitmap, java.lang.String);
-    method public boolean setSecondaryToolbarViews(android.widget.RemoteViews, int[], android.app.PendingIntent);
-    method public deprecated boolean setToolbarItem(int, android.graphics.Bitmap, java.lang.String);
-    method public boolean validateRelationship(int, android.net.Uri, android.os.Bundle);
+    method @VisibleForTesting public static androidx.browser.customtabs.CustomTabsSession createMockSessionForTesting(android.content.ComponentName);
+    method public boolean mayLaunchUrl(android.net.Uri!, android.os.Bundle!, java.util.List<android.os.Bundle!>!);
+    method @androidx.browser.customtabs.CustomTabsService.Result public int postMessage(String!, android.os.Bundle!);
+    method public boolean requestPostMessageChannel(android.net.Uri!);
+    method public boolean setActionButton(android.graphics.Bitmap, String);
+    method public boolean setSecondaryToolbarViews(android.widget.RemoteViews?, int[]?, android.app.PendingIntent?);
+    method @Deprecated public boolean setToolbarItem(int, android.graphics.Bitmap, String);
+    method public boolean validateRelationship(@androidx.browser.customtabs.CustomTabsService.Relation int, android.net.Uri, android.os.Bundle?);
   }
 
   public class CustomTabsSessionToken {
     method public static androidx.browser.customtabs.CustomTabsSessionToken createMockSessionTokenForTesting();
-<<<<<<< HEAD
-    method public androidx.browser.customtabs.CustomTabsCallback getCallback();
-    method public static androidx.browser.customtabs.CustomTabsSessionToken getSessionTokenFromIntent(android.content.Intent);
-=======
     method public androidx.browser.customtabs.CustomTabsCallback? getCallback();
     method public static androidx.browser.customtabs.CustomTabsSessionToken? getSessionTokenFromIntent(android.content.Intent);
->>>>>>> d55bc89b
     method public boolean isAssociatedWith(androidx.browser.customtabs.CustomTabsSession);
   }
 
   public class PostMessageService extends android.app.Service {
     ctor public PostMessageService();
-    method public android.os.IBinder onBind(android.content.Intent);
+    method public android.os.IBinder! onBind(android.content.Intent!);
   }
 
   public abstract class PostMessageServiceConnection implements android.content.ServiceConnection {
-    ctor public PostMessageServiceConnection(androidx.browser.customtabs.CustomTabsSessionToken);
-    method public boolean bindSessionToPostMessageService(android.content.Context, java.lang.String);
-    method public final boolean notifyMessageChannelReady(android.os.Bundle);
+    ctor public PostMessageServiceConnection(androidx.browser.customtabs.CustomTabsSessionToken!);
+    method public boolean bindSessionToPostMessageService(android.content.Context!, String!);
+    method public final boolean notifyMessageChannelReady(android.os.Bundle!);
     method public void onPostMessageServiceConnected();
     method public void onPostMessageServiceDisconnected();
-    method public final void onServiceConnected(android.content.ComponentName, android.os.IBinder);
-    method public final void onServiceDisconnected(android.content.ComponentName);
-    method public final boolean postMessage(java.lang.String, android.os.Bundle);
-    method public void unbindFromContext(android.content.Context);
+    method public final void onServiceConnected(android.content.ComponentName!, android.os.IBinder!);
+    method public final void onServiceDisconnected(android.content.ComponentName!);
+    method public final boolean postMessage(String!, android.os.Bundle!);
+    method public void unbindFromContext(android.content.Context!);
   }
 
   public class TrustedWebUtils {
     method public static void launchAsTrustedWebActivity(android.content.Context, androidx.browser.customtabs.CustomTabsIntent, android.net.Uri);
-    field public static final java.lang.String EXTRA_LAUNCH_AS_TRUSTED_WEB_ACTIVITY = "android.support.customtabs.extra.LAUNCH_AS_TRUSTED_WEB_ACTIVITY";
+    field public static final String EXTRA_LAUNCH_AS_TRUSTED_WEB_ACTIVITY = "android.support.customtabs.extra.LAUNCH_AS_TRUSTED_WEB_ACTIVITY";
   }
 
 }
