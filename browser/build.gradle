import static androidx.build.dependencies.DependenciesKt.*
import androidx.build.LibraryGroups
import androidx.build.LibraryVersions

plugins {
    id("AndroidXPlugin")
    id("com.android.library")
}

android {
    defaultConfig {
        minSdkVersion 15
    }
}

dependencies {
    api(project(":core"))
    api(project(":annotation"))
    api(project(":interpolator"))
    api(project(":collection"))
    api(project(":legacy-support-core-ui"))

<<<<<<< HEAD
    androidTestImplementation(TEST_EXT_JUNIT)
    androidTestImplementation(TEST_CORE)
    androidTestImplementation(TEST_RUNNER)
    androidTestImplementation(TEST_RULES)
=======
    implementation(project(":concurrent:concurrent-futures"))

    androidTestImplementation(ANDROIDX_TEST_EXT_JUNIT)
    androidTestImplementation(ANDROIDX_TEST_CORE)
    androidTestImplementation(ANDROIDX_TEST_RUNNER)
    androidTestImplementation(ANDROIDX_TEST_RULES)
>>>>>>> 04abd831
    androidTestImplementation(ESPRESSO_CORE, libs.exclude_for_espresso)
    androidTestImplementation(project(":internal-testutils"))
}

androidx {
    name = "Android Support Custom Tabs"
    publish = true
    mavenVersion = LibraryVersions.BROWSER
    mavenGroup = LibraryGroups.BROWSER
    inceptionYear = "2015"
    description = "Android Support Custom Tabs"
}<|MERGE_RESOLUTION|>--- conflicted
+++ resolved
@@ -9,7 +9,7 @@
 
 android {
     defaultConfig {
-        minSdkVersion 15
+        minSdkVersion 16
     }
 }
 
@@ -20,19 +20,12 @@
     api(project(":collection"))
     api(project(":legacy-support-core-ui"))
 
-<<<<<<< HEAD
-    androidTestImplementation(TEST_EXT_JUNIT)
-    androidTestImplementation(TEST_CORE)
-    androidTestImplementation(TEST_RUNNER)
-    androidTestImplementation(TEST_RULES)
-=======
     implementation(project(":concurrent:concurrent-futures"))
 
     androidTestImplementation(ANDROIDX_TEST_EXT_JUNIT)
     androidTestImplementation(ANDROIDX_TEST_CORE)
     androidTestImplementation(ANDROIDX_TEST_RUNNER)
     androidTestImplementation(ANDROIDX_TEST_RULES)
->>>>>>> 04abd831
     androidTestImplementation(ESPRESSO_CORE, libs.exclude_for_espresso)
     androidTestImplementation(project(":internal-testutils"))
 }
