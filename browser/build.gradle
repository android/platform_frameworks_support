import static androidx.build.dependencies.DependenciesKt.*
import androidx.build.LibraryGroups
import androidx.build.LibraryVersions

plugins {
    id("SupportAndroidLibraryPlugin")
}

android {
    defaultConfig {
        minSdkVersion 15
    }
}

dependencies {
    api(project(":core"))
    api(project(":annotation"))
    api(project(":interpolator"))
    api(project(":collection"))
    api(project(":legacy-support-core-ui"))

<<<<<<< HEAD
    androidTestImplementation(TEST_RUNNER)
    androidTestImplementation(TEST_RULES)
=======
    implementation(project(":concurrent:concurrent-futures"))

    testImplementation(ANDROIDX_TEST_CORE)
    testImplementation(ANDROIDX_TEST_RUNNER)
    testImplementation(JUNIT)
    testImplementation(ROBOLECTRIC)
    testImplementation(MOCKITO_CORE)

    androidTestImplementation(ANDROIDX_TEST_EXT_JUNIT)
    androidTestImplementation(ANDROIDX_TEST_CORE)
    androidTestImplementation(ANDROIDX_TEST_RUNNER)
    androidTestImplementation(ANDROIDX_TEST_RULES)
>>>>>>> d55bc89b
    androidTestImplementation(ESPRESSO_CORE, libs.exclude_for_espresso)
    androidTestImplementation(project(":internal-testutils"))
}

supportLibrary {
    name = "Android Support Custom Tabs"
    publish = true
    mavenVersion = LibraryVersions.SUPPORT_LIBRARY
    mavenGroup = LibraryGroups.BROWSER
    inceptionYear = "2015"
    description = "Android Support Custom Tabs"
    failOnDeprecationWarnings = false
}<|MERGE_RESOLUTION|>--- conflicted
+++ resolved
@@ -1,28 +1,25 @@
 import static androidx.build.dependencies.DependenciesKt.*
 import androidx.build.LibraryGroups
 import androidx.build.LibraryVersions
+import androidx.build.Publish
 
 plugins {
-    id("SupportAndroidLibraryPlugin")
+    id("AndroidXPlugin")
+    id("com.android.library")
 }
 
 android {
     defaultConfig {
-        minSdkVersion 15
+        minSdkVersion 16
     }
 }
 
 dependencies {
-    api(project(":core"))
-    api(project(":annotation"))
+    api("androidx.core:core:1.1.0-rc01")
+    api("androidx.annotation:annotation:1.1.0")
     api(project(":interpolator"))
-    api(project(":collection"))
-    api(project(":legacy-support-core-ui"))
+    api("androidx.collection:collection:1.1.0")
 
-<<<<<<< HEAD
-    androidTestImplementation(TEST_RUNNER)
-    androidTestImplementation(TEST_RULES)
-=======
     implementation(project(":concurrent:concurrent-futures"))
 
     testImplementation(ANDROIDX_TEST_CORE)
@@ -35,15 +32,16 @@
     androidTestImplementation(ANDROIDX_TEST_CORE)
     androidTestImplementation(ANDROIDX_TEST_RUNNER)
     androidTestImplementation(ANDROIDX_TEST_RULES)
->>>>>>> d55bc89b
     androidTestImplementation(ESPRESSO_CORE, libs.exclude_for_espresso)
+    androidTestImplementation(MOCKITO_CORE, libs.exclude_bytebuddy) // DexMaker has it"s own MockMaker
+    androidTestImplementation(DEXMAKER_MOCKITO, libs.exclude_bytebuddy) // DexMaker has it"s own MockMaker
     androidTestImplementation(project(":internal-testutils"))
 }
 
-supportLibrary {
+androidx {
     name = "Android Support Custom Tabs"
-    publish = true
-    mavenVersion = LibraryVersions.SUPPORT_LIBRARY
+    publish = Publish.SNAPSHOT_AND_RELEASE
+    mavenVersion = LibraryVersions.BROWSER
     mavenGroup = LibraryGroups.BROWSER
     inceptionYear = "2015"
     description = "Android Support Custom Tabs"
