import static androidx.build.dependencies.DependenciesKt.*
import androidx.build.LibraryGroups
import androidx.build.LibraryVersions

plugins {
    id("SupportAndroidLibraryPlugin")
}

dependencies {
<<<<<<< HEAD
    api(project(":annotation"))

    api(project(":core"))
    api(project(":collection"))
    api(project(":cursoradapter"))
    api(project(":legacy-support-core-utils"))
    api(project(":fragment"))
    api(project(":vectordrawable"))
    api(project(":vectordrawable-animated"))

    androidTestImplementation(TEST_RUNNER)
    androidTestImplementation(TEST_RULES)
=======
    api("androidx.annotation:annotation:1.1.0")

    api("androidx.core:core:1.1.0-rc01")
    implementation("androidx.collection:collection:1.0.0")
    api("androidx.cursoradapter:cursoradapter:1.0.0")
    api("androidx.fragment:fragment:1.1.0-rc01")
    api(project(":appcompat:appcompat-resources"))
    api("androidx.drawerlayout:drawerlayout:1.0.0")

    androidTestImplementation(KOTLIN_STDLIB)
    androidTestImplementation(ANDROIDX_TEST_EXT_JUNIT)
    androidTestImplementation(ANDROIDX_TEST_CORE)
    androidTestImplementation(ANDROIDX_TEST_RUNNER)
    androidTestImplementation(ANDROIDX_TEST_RULES)
>>>>>>> d55bc89b
    androidTestImplementation(TRUTH)
    androidTestImplementation(ESPRESSO_CORE, libs.exclude_for_espresso)
    androidTestImplementation(MOCKITO_CORE, libs.exclude_bytebuddy) // DexMaker has it"s own MockMaker
    androidTestImplementation(DEXMAKER_MOCKITO, libs.exclude_bytebuddy) // DexMaker has it"s own MockMaker
    androidTestImplementation project(':internal-testutils'), {
        exclude group: 'androidx.appcompat', module: 'appcompat'
    }
}

android {
    defaultConfig {
        // This disables the builds tools automatic vector -> PNG generation
        generatedDensities = []
    }

    sourceSets {
        main.res.srcDirs 'res', 'res-public'
    }

    aaptOptions {
        additionalParameters "--no-version-vectors"
        noCompress 'ttf'
    }

    buildTypes.all {
        consumerProguardFiles("proguard-rules.pro")
    }
}

supportLibrary {
    name = "Android AppCompat Library v7"
    publish = true
    mavenVersion = LibraryVersions.APPCOMPAT
    mavenGroup = LibraryGroups.APPCOMPAT
    inceptionYear = "2011"
    description = "The Support Library is a static library that you can add to your Android application in order to use APIs that are either not available for older platform versions or utility APIs that aren\'t a part of the framework APIs. Compatible on devices running API 14 or later."
    failOnDeprecationWarnings = false
}<|MERGE_RESOLUTION|>--- conflicted
+++ resolved
@@ -1,26 +1,15 @@
 import static androidx.build.dependencies.DependenciesKt.*
 import androidx.build.LibraryGroups
 import androidx.build.LibraryVersions
+import androidx.build.Publish
 
 plugins {
-    id("SupportAndroidLibraryPlugin")
+    id("AndroidXPlugin")
+    id("com.android.library")
+    id("kotlin-android")
 }
 
 dependencies {
-<<<<<<< HEAD
-    api(project(":annotation"))
-
-    api(project(":core"))
-    api(project(":collection"))
-    api(project(":cursoradapter"))
-    api(project(":legacy-support-core-utils"))
-    api(project(":fragment"))
-    api(project(":vectordrawable"))
-    api(project(":vectordrawable-animated"))
-
-    androidTestImplementation(TEST_RUNNER)
-    androidTestImplementation(TEST_RULES)
-=======
     api("androidx.annotation:annotation:1.1.0")
 
     api("androidx.core:core:1.1.0-rc01")
@@ -35,17 +24,21 @@
     androidTestImplementation(ANDROIDX_TEST_CORE)
     androidTestImplementation(ANDROIDX_TEST_RUNNER)
     androidTestImplementation(ANDROIDX_TEST_RULES)
->>>>>>> d55bc89b
     androidTestImplementation(TRUTH)
     androidTestImplementation(ESPRESSO_CORE, libs.exclude_for_espresso)
     androidTestImplementation(MOCKITO_CORE, libs.exclude_bytebuddy) // DexMaker has it"s own MockMaker
     androidTestImplementation(DEXMAKER_MOCKITO, libs.exclude_bytebuddy) // DexMaker has it"s own MockMaker
     androidTestImplementation project(':internal-testutils'), {
         exclude group: 'androidx.appcompat', module: 'appcompat'
+        exclude group: 'androidx.core', module: 'core'
     }
 }
 
 android {
+    compileOptions {
+        sourceCompatibility = JavaVersion.VERSION_1_7
+        targetCompatibility = JavaVersion.VERSION_1_7
+    }
     defaultConfig {
         // This disables the builds tools automatic vector -> PNG generation
         generatedDensities = []
@@ -65,12 +58,13 @@
     }
 }
 
-supportLibrary {
+androidx {
     name = "Android AppCompat Library v7"
-    publish = true
+    publish = Publish.SNAPSHOT_AND_RELEASE
     mavenVersion = LibraryVersions.APPCOMPAT
     mavenGroup = LibraryGroups.APPCOMPAT
     inceptionYear = "2011"
     description = "The Support Library is a static library that you can add to your Android application in order to use APIs that are either not available for older platform versions or utility APIs that aren\'t a part of the framework APIs. Compatible on devices running API 14 or later."
     failOnDeprecationWarnings = false
+    trackRestrictedAPIs = false
 }