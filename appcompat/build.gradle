--- conflicted
+++ resolved
@@ -12,15 +12,10 @@
     api(project(":annotation"))
 
     api(project(":core"))
-<<<<<<< HEAD
-    implementation(project(":collection"))
-=======
     implementation("androidx.collection:collection:1.0.0")
->>>>>>> 04abd831
     api("androidx.cursoradapter:cursoradapter:1.0.0")
     api(project(":fragment"))
-    api("androidx.vectordrawable:vectordrawable:1.0.1")
-    api("androidx.vectordrawable:vectordrawable-animated:1.0.0")
+    api(project(":appcompat:appcompat-resources"))
     api("androidx.drawerlayout:drawerlayout:1.0.0")
 
     androidTestImplementation(ANDROIDX_TEST_EXT_JUNIT)
@@ -65,4 +60,5 @@
     description = "The Support Library is a static library that you can add to your Android application in order to use APIs that are either not available for older platform versions or utility APIs that aren\'t a part of the framework APIs. Compatible on devices running API 14 or later."
     failOnUncheckedWarnings = false
     failOnDeprecationWarnings = false
+    trackRestrictedAPIs = false
 }