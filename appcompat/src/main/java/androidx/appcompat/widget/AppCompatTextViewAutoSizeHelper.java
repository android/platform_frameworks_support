--- conflicted
+++ resolved
@@ -16,7 +16,7 @@
 
 package androidx.appcompat.widget;
 
-import static androidx.annotation.RestrictTo.Scope.LIBRARY_GROUP;
+import static androidx.annotation.RestrictTo.Scope.LIBRARY_GROUP_PREFIX;
 
 import android.content.Context;
 import android.content.res.Resources;
@@ -39,9 +39,11 @@
 import androidx.annotation.Nullable;
 import androidx.annotation.RequiresApi;
 import androidx.annotation.RestrictTo;
+import androidx.annotation.VisibleForTesting;
 import androidx.appcompat.R;
 import androidx.core.widget.TextViewCompat;
 
+import java.lang.reflect.Field;
 import java.lang.reflect.Method;
 import java.util.ArrayList;
 import java.util.Arrays;
@@ -68,6 +70,10 @@
     // Cache of TextView methods used via reflection; the key is the method name and the value is
     // the method itself or null if it can not be found.
     private static ConcurrentHashMap<String, Method> sTextViewMethodByNameCache =
+            new ConcurrentHashMap<>();
+    // Cache of TextView fields used via reflection; the key is the field name and the value is
+    // the field itself or null if it can not be found.
+    private static ConcurrentHashMap<String, Field> sTextViewFieldByNameCache =
             new ConcurrentHashMap<>();
     // Use this to specify that any of the auto-size configuration int values have not been set.
     static final float UNSET_AUTO_SIZE_UNIFORM_CONFIGURATION_VALUE = -1f;
@@ -187,13 +193,13 @@
      *        {@link TextViewCompat#AUTO_SIZE_TEXT_TYPE_NONE} or
      *        {@link TextViewCompat#AUTO_SIZE_TEXT_TYPE_UNIFORM}
      *
-     * @attr ref R.styleable#AppCompatTextView_autoSizeTextType
+     * {@link R.attr#autoSizeTextType}
      *
      * @see #getAutoSizeTextType()
      *
      * @hide
      */
-    @RestrictTo(LIBRARY_GROUP)
+    @RestrictTo(LIBRARY_GROUP_PREFIX)
     void setAutoSizeTextTypeWithDefaults(@TextViewCompat.AutoSizeTextType int autoSizeTextType) {
         if (supportsAutoSizeText()) {
             switch (autoSizeTextType) {
@@ -242,10 +248,10 @@
      *
      * @throws IllegalArgumentException if any of the configuration params are invalid.
      *
-     * @attr ref R.styleable#AppCompatTextView_autoSizeTextType
-     * @attr ref R.styleable#AppCompatTextView_autoSizeMinTextSize
-     * @attr ref R.styleable#AppCompatTextView_autoSizeMaxTextSize
-     * @attr ref R.styleable#AppCompatTextView_autoSizeStepGranularity
+     * {@link R.attr#autoSizeTextType}
+     * {@link R.attr#autoSizeMinTextSize}
+     * {@link R.attr#autoSizeMaxTextSize}
+     * {@link R.attr#autoSizeStepGranularity}
      *
      * @see #setAutoSizeTextTypeWithDefaults(int)
      * @see #setAutoSizeTextTypeUniformWithPresetSizes(int[], int)
@@ -256,7 +262,7 @@
      *
      * @hide
      */
-    @RestrictTo(LIBRARY_GROUP)
+    @RestrictTo(LIBRARY_GROUP_PREFIX)
     void setAutoSizeTextTypeUniformWithConfiguration(
             int autoSizeMinTextSize,
             int autoSizeMaxTextSize,
@@ -291,8 +297,8 @@
      *
      * @throws IllegalArgumentException if all of the <code>presetSizes</code> are invalid.
      *_
-     * @attr ref R.styleable#AppCompatTextView_autoSizeTextType
-     * @attr ref R.styleable#AppCompatTextView_autoSizePresetSizes
+     * {@link R.attr#autoSizeTextType}
+     * {@link R.attr#autoSizePresetSizes}
      *
      * @see #setAutoSizeTextTypeWithDefaults(int)
      * @see #setAutoSizeTextTypeUniformWithConfiguration(int, int, int, int)
@@ -302,7 +308,7 @@
      *
      * @hide
      */
-    @RestrictTo(LIBRARY_GROUP)
+    @RestrictTo(LIBRARY_GROUP_PREFIX)
     void setAutoSizeTextTypeUniformWithPresetSizes(@NonNull int[] presetSizes, int unit)
             throws IllegalArgumentException {
         if (supportsAutoSizeText()) {
@@ -344,7 +350,7 @@
      *         {@link TextViewCompat#AUTO_SIZE_TEXT_TYPE_NONE} or
      *         {@link TextViewCompat#AUTO_SIZE_TEXT_TYPE_UNIFORM}
      *
-     * @attr ref R.styleable#AppCompatTextView_autoSizeTextType
+     * {@link R.attr#autoSizeTextType}
      *
      * @see #setAutoSizeTextTypeWithDefaults(int)
      * @see #setAutoSizeTextTypeUniformWithConfiguration(int, int, int, int)
@@ -352,7 +358,7 @@
      *
      * @hide
      */
-    @RestrictTo(LIBRARY_GROUP)
+    @RestrictTo(LIBRARY_GROUP_PREFIX)
     @TextViewCompat.AutoSizeTextType
     int getAutoSizeTextType() {
         return mAutoSizeTextType;
@@ -361,13 +367,13 @@
     /**
      * @return the current auto-size step granularity in pixels.
      *
-     * @attr ref R.styleable#AppCompatTextView_autoSizeStepGranularity
+     * {@link R.attr#autoSizeStepGranularity}
      *
      * @see #setAutoSizeTextTypeUniformWithConfiguration(int, int, int, int)
      *
      * @hide
      */
-    @RestrictTo(LIBRARY_GROUP)
+    @RestrictTo(LIBRARY_GROUP_PREFIX)
     int getAutoSizeStepGranularity() {
         return Math.round(mAutoSizeStepGranularityInPx);
     }
@@ -376,14 +382,14 @@
      * @return the current auto-size minimum text size in pixels (the default is 12sp). Note that
      *         if auto-size has not been configured this function returns {@code -1}.
      *
-     * @attr ref R.styleable#AppCompatTextView_autoSizeMinTextSize
+     * {@link R.attr#autoSizeMinTextSize}
      *
      * @see #setAutoSizeTextTypeUniformWithConfiguration(int, int, int, int)
      * @see #setAutoSizeTextTypeUniformWithPresetSizes(int[], int)
      *
      * @hide
      */
-    @RestrictTo(LIBRARY_GROUP)
+    @RestrictTo(LIBRARY_GROUP_PREFIX)
     int getAutoSizeMinTextSize() {
         return Math.round(mAutoSizeMinTextSizeInPx);
     }
@@ -392,14 +398,14 @@
      * @return the current auto-size maximum text size in pixels (the default is 112sp). Note that
      *         if auto-size has not been configured this function returns {@code -1}.
      *
-     * @attr ref R.styleable#AppCompatTextView_autoSizeMaxTextSize
+     * {@link R.attr#autoSizeMaxTextSize}
      *
      * @see #setAutoSizeTextTypeUniformWithConfiguration(int, int, int, int)
      * @see #setAutoSizeTextTypeUniformWithPresetSizes(int[], int)
      *
      * @hide
      */
-    @RestrictTo(LIBRARY_GROUP)
+    @RestrictTo(LIBRARY_GROUP_PREFIX)
     int getAutoSizeMaxTextSize() {
         return Math.round(mAutoSizeMaxTextSizeInPx);
     }
@@ -412,7 +418,7 @@
      *
      * @hide
      */
-    @RestrictTo(LIBRARY_GROUP)
+    @RestrictTo(LIBRARY_GROUP_PREFIX)
     int[] getAutoSizeTextAvailableSizes() {
         return mAutoSizeTextSizesInPx;
     }
@@ -535,7 +541,7 @@
      *
      * @hide
      */
-    @RestrictTo(LIBRARY_GROUP)
+    @RestrictTo(LIBRARY_GROUP_PREFIX)
     void autoSizeText() {
         if (!isAutoSizeEnabled()) {
             return;
@@ -546,8 +552,9 @@
                 return;
             }
 
-            final boolean horizontallyScrolling = invokeAndReturnWithDefault(
-                    mTextView, "getHorizontallyScrolling", false);
+            final boolean horizontallyScrolling = Build.VERSION.SDK_INT >= 29
+                    ? mTextView.isHorizontallyScrollable()
+                    : invokeAndReturnWithDefault(mTextView, "getHorizontallyScrolling", false);
             final int availableWidth = horizontallyScrolling
                     ? VERY_WIDE
                     : mTextView.getMeasuredWidth() - mTextView.getTotalPaddingLeft()
@@ -584,7 +591,7 @@
     }
 
     /** @hide */
-    @RestrictTo(LIBRARY_GROUP)
+    @RestrictTo(LIBRARY_GROUP_PREFIX)
     void setTextSizeInternal(int unit, float size) {
         Resources res = mContext == null
                 ? Resources.getSystem()
@@ -655,6 +662,29 @@
         return mAutoSizeTextSizesInPx[bestSizeIndex];
     }
 
+    @VisibleForTesting
+    void initTempTextPaint(final int suggestedSizeInPx) {
+        if (mTempTextPaint == null) {
+            mTempTextPaint = new TextPaint();
+        } else {
+            mTempTextPaint.reset();
+        }
+        mTempTextPaint.set(mTextView.getPaint());
+        mTempTextPaint.setTextSize(suggestedSizeInPx);
+    }
+
+    @VisibleForTesting
+    StaticLayout createLayout(CharSequence text, Layout.Alignment alignment, int availableWidth,
+            int maxLines) {
+        if (Build.VERSION.SDK_INT >= Build.VERSION_CODES.M) {
+            return createStaticLayoutForMeasuring(text, alignment, availableWidth, maxLines);
+        } else if (Build.VERSION.SDK_INT >= Build.VERSION_CODES.JELLY_BEAN) {
+            return createStaticLayoutForMeasuringPre23(text, alignment, availableWidth);
+        } else {
+            return createStaticLayoutForMeasuringPre16(text, alignment, availableWidth);
+        }
+    }
+
     private boolean suggestedSizeFitsInSpace(int suggestedSizeInPx, RectF availableSpace) {
         CharSequence text = mTextView.getText();
         TransformationMethod transformationMethod = mTextView.getTransformationMethod();
@@ -666,22 +696,13 @@
         }
 
         final int maxLines = Build.VERSION.SDK_INT >= 16 ? mTextView.getMaxLines() : -1;
-        if (mTempTextPaint == null) {
-            mTempTextPaint = new TextPaint();
-        } else {
-            mTempTextPaint.reset();
-        }
-        mTempTextPaint.set(mTextView.getPaint());
-        mTempTextPaint.setTextSize(suggestedSizeInPx);
+        initTempTextPaint(suggestedSizeInPx);
 
         // Needs reflection call due to being private.
         Layout.Alignment alignment = invokeAndReturnWithDefault(
                 mTextView, "getLayoutAlignment", Layout.Alignment.ALIGN_NORMAL);
-        final StaticLayout layout = Build.VERSION.SDK_INT >= 23
-                ? createStaticLayoutForMeasuring(
-                        text, alignment, Math.round(availableSpace.right), maxLines)
-                : createStaticLayoutForMeasuringPre23(
-                        text, alignment, Math.round(availableSpace.right));
+        final StaticLayout layout = createLayout(text, alignment, Math.round(availableSpace.right),
+                maxLines);
         // Lines overflow.
         if (maxLines != -1 && (layout.getLineCount() > maxLines
                 || (layout.getLineEnd(layout.getLineCount() - 1)) != text.length())) {
@@ -699,49 +720,40 @@
     @RequiresApi(23)
     private StaticLayout createStaticLayoutForMeasuring(CharSequence text,
             Layout.Alignment alignment, int availableWidth, int maxLines) {
-        // Can use the StaticLayout.Builder (along with TextView params added in or after
-        // API 23) to construct the layout.
-        final TextDirectionHeuristic textDirectionHeuristic = invokeAndReturnWithDefault(
-                mTextView, "getTextDirectionHeuristic",
-                TextDirectionHeuristics.FIRSTSTRONG_LTR);
 
         final StaticLayout.Builder layoutBuilder = StaticLayout.Builder.obtain(
                 text, 0, text.length(),  mTempTextPaint, availableWidth);
 
-        return layoutBuilder.setAlignment(alignment)
+        layoutBuilder.setAlignment(alignment)
                 .setLineSpacing(
                         mTextView.getLineSpacingExtra(),
                         mTextView.getLineSpacingMultiplier())
                 .setIncludePad(mTextView.getIncludeFontPadding())
                 .setBreakStrategy(mTextView.getBreakStrategy())
                 .setHyphenationFrequency(mTextView.getHyphenationFrequency())
-                .setMaxLines(maxLines == -1 ? Integer.MAX_VALUE : maxLines)
-                .setTextDirection(textDirectionHeuristic)
-                .build();
-    }
-
+                .setMaxLines(maxLines == -1 ? Integer.MAX_VALUE : maxLines);
+
+        try {
+            // Can use the StaticLayout.Builder (along with TextView params added in or after
+            // API 23) to construct the layout.
+            final TextDirectionHeuristic textDirectionHeuristic = Build.VERSION.SDK_INT >= 29
+                    ? mTextView.getTextDirectionHeuristic()
+                    : invokeAndReturnWithDefault(mTextView, "getTextDirectionHeuristic",
+                            TextDirectionHeuristics.FIRSTSTRONG_LTR);
+            layoutBuilder.setTextDirection(textDirectionHeuristic);
+        } catch (ClassCastException e) {
+            // On some devices this exception happens, details: b/127137059.
+            Log.w(TAG, "Failed to obtain TextDirectionHeuristic, auto size may be incorrect");
+        }
+        return layoutBuilder.build();
+    }
+
+    @RequiresApi(16)
     private StaticLayout createStaticLayoutForMeasuringPre23(CharSequence text,
             Layout.Alignment alignment, int availableWidth) {
-        // Setup defaults.
-        float lineSpacingMultiplier = 1.0f;
-        float lineSpacingAdd = 0.0f;
-        boolean includePad = true;
-
-        if (Build.VERSION.SDK_INT >= 16) {
-            // Call public methods.
-            lineSpacingMultiplier = mTextView.getLineSpacingMultiplier();
-            lineSpacingAdd = mTextView.getLineSpacingExtra();
-            includePad = mTextView.getIncludeFontPadding();
-        } else {
-            // Call private methods and make sure to provide fallback defaults in case something
-            // goes wrong. The default values have been inlined with the StaticLayout defaults.
-            lineSpacingMultiplier = invokeAndReturnWithDefault(mTextView,
-                    "getLineSpacingMultiplier", lineSpacingMultiplier);
-            lineSpacingAdd = invokeAndReturnWithDefault(mTextView,
-                    "getLineSpacingExtra", lineSpacingAdd);
-            includePad = invokeAndReturnWithDefault(mTextView,
-                    "getIncludeFontPadding", includePad);
-        }
+        final float lineSpacingMultiplier = mTextView.getLineSpacingMultiplier();
+        final float lineSpacingAdd = mTextView.getLineSpacingExtra();
+        final boolean includePad = mTextView.getIncludeFontPadding();
 
         // The layout could not be constructed using the builder so fall back to the
         // most broad constructor.
@@ -752,9 +764,6 @@
                 includePad);
     }
 
-<<<<<<< HEAD
-    private <T> T invokeAndReturnWithDefault(@NonNull Object object,
-=======
     private StaticLayout createStaticLayoutForMeasuringPre16(CharSequence text,
             Layout.Alignment alignment, int availableWidth) {
         // The default values have been inlined with the StaticLayout defaults.
@@ -775,7 +784,6 @@
 
     @SuppressWarnings("unchecked")
     private static <T> T invokeAndReturnWithDefault(@NonNull Object object,
->>>>>>> d55bc89b
             @NonNull final String methodName, @NonNull final T defaultValue) {
         T result = null;
         boolean exceptionThrown = false;
@@ -796,8 +804,6 @@
         return result;
     }
 
-<<<<<<< HEAD
-=======
     @SuppressWarnings("unchecked")
     private static <T> T accessAndReturnWithDefault(@NonNull Object object,
             @NonNull final String fieldName, @NonNull final T defaultValue) {
@@ -814,9 +820,8 @@
         }
     }
 
->>>>>>> d55bc89b
     @Nullable
-    private Method getTextViewMethod(@NonNull final String methodName) {
+    private static Method getTextViewMethod(@NonNull final String methodName) {
         try {
             Method method = sTextViewMethodByNameCache.get(methodName);
             if (method == null) {
@@ -835,13 +840,32 @@
         }
     }
 
+    @Nullable
+    private static Field getTextViewField(@NonNull final String fieldName) {
+        try {
+            Field field = sTextViewFieldByNameCache.get(fieldName);
+            if (field == null) {
+                field = TextView.class.getDeclaredField(fieldName);
+                if (field != null) {
+                    field.setAccessible(true);
+                    sTextViewFieldByNameCache.put(fieldName, field);
+                }
+            }
+
+            return field;
+        } catch (NoSuchFieldException e) {
+            Log.w(TAG, "Failed to access TextView#" + fieldName + " member", e);
+            return null;
+        }
+    }
+
     /**
      * @return {@code true} if this widget supports auto-sizing text and has been configured to
      * auto-size.
      *
      * @hide
      */
-    @RestrictTo(LIBRARY_GROUP)
+    @RestrictTo(LIBRARY_GROUP_PREFIX)
     boolean isAutoSizeEnabled() {
         return supportsAutoSizeText()
                 && mAutoSizeTextType != TextViewCompat.AUTO_SIZE_TEXT_TYPE_NONE;
