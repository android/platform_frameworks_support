--- conflicted
+++ resolved
@@ -16,7 +16,7 @@
 
 package androidx.appcompat.app;
 
-import static androidx.annotation.RestrictTo.Scope.LIBRARY_GROUP;
+import static androidx.annotation.RestrictTo.Scope.LIBRARY_GROUP_PREFIX;
 
 import android.app.Activity;
 import android.app.Dialog;
@@ -94,53 +94,82 @@
     static final String TAG = "AppCompatDelegate";
 
     /**
-     * Mode which means to not use night mode, and therefore prefer {@code notnight} qualified
-     * resources where available, regardless of the time.
+     * Mode which uses the system's night mode setting to determine if it is night or not.
      *
      * @see #setLocalNightMode(int)
      */
-    public static final int MODE_NIGHT_NO = 1;
-
-    /**
-     * Mode which means to always use night mode, and therefore prefer {@code night} qualified
-     * resources where available, regardless of the time.
-     *
-     * @see #setLocalNightMode(int)
-     */
-    public static final int MODE_NIGHT_YES = 2;
-
-    /**
-     * Mode which means to use night mode when it is determined that it is night or not.
+    public static final int MODE_NIGHT_FOLLOW_SYSTEM = -1;
+
+    /**
+     * Night mode which switches between dark and light mode depending on the time of day
+     * (dark at night, light in the day).
      *
      * <p>The calculation used to determine whether it is night or not makes use of the location
      * APIs (if this app has the necessary permissions). This allows us to generate accurate
      * sunrise and sunset times. If this app does not have permission to access the location APIs
      * then we use hardcoded times which will be less accurate.</p>
      *
+     * @deprecated Automatic switching of dark/light based on the current time is deprecated.
+     * Considering using an explicit setting, or {@link #MODE_NIGHT_AUTO_BATTERY}.
+     */
+    @Deprecated
+    public static final int MODE_NIGHT_AUTO_TIME = 0;
+
+    /**
+     * @deprecated Use {@link AppCompatDelegate#MODE_NIGHT_AUTO_TIME} instead
+     */
+    @Deprecated
+    public static final int MODE_NIGHT_AUTO = MODE_NIGHT_AUTO_TIME;
+
+    /**
+     * Night mode which uses always uses a light mode, enabling {@code notnight} qualified
+     * resources regardless of the time.
+     *
      * @see #setLocalNightMode(int)
      */
-    public static final int MODE_NIGHT_AUTO = 0;
-
-    /**
-     * Mode which uses the system's night mode setting to determine if it is night or not.
+    public static final int MODE_NIGHT_NO = 1;
+
+    /**
+     * Night mode which uses always uses a dark mode, enabling {@code night} qualified
+     * resources regardless of the time.
      *
      * @see #setLocalNightMode(int)
      */
-    public static final int MODE_NIGHT_FOLLOW_SYSTEM = -1;
-
-    static final int MODE_NIGHT_UNSPECIFIED = -100;
+    public static final int MODE_NIGHT_YES = 2;
+
+    /**
+     * Night mode which uses a dark mode when the system's 'Battery Saver' feature is enabled,
+     * otherwise it uses a 'light mode'. This mode can help the device to decrease power usage,
+     * depending on the display technology in the device.
+     *
+     * <em>Please note: this mode should only be used when running on devices which do not
+     * provide a similar device-wide setting.</em>
+     *
+     * @see #setLocalNightMode(int)
+     */
+    public static final int MODE_NIGHT_AUTO_BATTERY = 3;
+
+    /**
+     * An unspecified mode for night mode. This is primarily used with
+     * {@link #setLocalNightMode(int)}, to allow the default night mode to be used.
+     * If both the default and local night modes are set to this value, then the default value of
+     * {@link #MODE_NIGHT_FOLLOW_SYSTEM} is applied.
+     *
+     * @see AppCompatDelegate#setDefaultNightMode(int)
+     */
+    public static final int MODE_NIGHT_UNSPECIFIED = -100;
 
     @NightMode
-    private static int sDefaultNightMode = MODE_NIGHT_FOLLOW_SYSTEM;
+    private static int sDefaultNightMode = MODE_NIGHT_UNSPECIFIED;
 
     private static final ArraySet<WeakReference<AppCompatDelegate>> sActiveDelegates =
             new ArraySet<>();
     private static final Object sActiveDelegatesLock = new Object();
 
     /** @hide */
-    @RestrictTo(LIBRARY_GROUP)
-    @IntDef({MODE_NIGHT_NO, MODE_NIGHT_YES, MODE_NIGHT_AUTO, MODE_NIGHT_FOLLOW_SYSTEM,
-            MODE_NIGHT_UNSPECIFIED})
+    @RestrictTo(LIBRARY_GROUP_PREFIX)
+    @IntDef({MODE_NIGHT_NO, MODE_NIGHT_YES, MODE_NIGHT_AUTO_TIME, MODE_NIGHT_FOLLOW_SYSTEM,
+            MODE_NIGHT_UNSPECIFIED, MODE_NIGHT_AUTO_BATTERY})
     @Retention(RetentionPolicy.SOURCE)
     public @interface NightMode {}
 
@@ -186,8 +215,10 @@
      *
      * @param callback An optional callback for AppCompat specific events
      */
-    public static AppCompatDelegate create(Activity activity, AppCompatCallback callback) {
-        return new AppCompatDelegateImpl(activity, activity.getWindow(), callback);
+    @NonNull
+    public static AppCompatDelegate create(@NonNull Activity activity,
+            @Nullable AppCompatCallback callback) {
+        return new AppCompatDelegateImpl(activity, callback);
     }
 
     /**
@@ -195,8 +226,10 @@
      *
      * @param callback An optional callback for AppCompat specific events
      */
-    public static AppCompatDelegate create(Dialog dialog, AppCompatCallback callback) {
-        return new AppCompatDelegateImpl(dialog.getContext(), dialog.getWindow(), callback);
+    @NonNull
+    public static AppCompatDelegate create(@NonNull Dialog dialog,
+            @Nullable AppCompatCallback callback) {
+        return new AppCompatDelegateImpl(dialog, callback);
     }
 
     /**
@@ -205,8 +238,9 @@
      *
      * @param callback An optional callback for AppCompat specific events
      */
-    public static AppCompatDelegate create(Context context, Window window,
-            AppCompatCallback callback) {
+    @NonNull
+    public static AppCompatDelegate create(@NonNull Context context, @NonNull Window window,
+            @Nullable AppCompatCallback callback) {
         return new AppCompatDelegateImpl(context, window, callback);
     }
 
@@ -337,6 +371,12 @@
     public abstract void addContentView(View v, ViewGroup.LayoutParams lp);
 
     /**
+     * Should be called from {@link Activity#attachBaseContext(Context)}
+     */
+    public void attachBaseContext(Context context) {
+    }
+
+    /**
      * Should be called from {@link Activity#onTitleChanged(CharSequence, int)}}
      */
     public abstract void setTitle(@Nullable CharSequence title);
@@ -450,8 +490,8 @@
      * androidx.appcompat.R.style#Theme_AppCompat_DayNight Theme.AppCompat.DayNight}
      * family of themes to work, using the specified mode.</p>
      *
-     * <p>You can notified when the night changes by overriding the
-     * {@link AppCompatCallback#onNightModeChanged(int)} method.</p>
+     * <p>You can be notified when the night changes by overriding the
+     * {@link AppCompatActivity#onNightModeChanged(int)} method.</p>
      *
      * @see #setDefaultNightMode(int)
      * @see #setLocalNightMode(int)
@@ -466,10 +506,6 @@
      * <p>When setting an mode to be used across an entire app, the
      * {@link #setDefaultNightMode(int)} method is preferred.</p>
      *
-<<<<<<< HEAD
-     * <p>As this will call {@link #applyDayNight()}, the host component might be
-     * recreated automatically.</p>
-=======
      * <p>If this is called after the host component has been created, a {@code uiMode}
      * configuration change will occur, which may result in the component being recreated.</p>
      *
@@ -479,15 +515,10 @@
      *
      * @see #getLocalNightMode()
      * @see #setDefaultNightMode(int)
->>>>>>> 04abd831
      */
     public abstract void setLocalNightMode(@NightMode int mode);
 
     /**
-<<<<<<< HEAD
-     * Sets the default night mode. This is used across all activities/dialogs but can be overridden
-     * locally via {@link #setLocalNightMode(int)}.
-=======
      * Returns the night mode previously set via {@link #getLocalNightMode()}.
      */
     @NightMode
@@ -501,7 +532,6 @@
      *
      * <p>This is the primary method to control the DayNight functionality, since it allows
      * the delegates to avoid unnecessary recreations when possible.</p>
->>>>>>> 04abd831
      *
      * <p>If this method is called after any host components with attached
      * {@link AppCompatDelegate}s have been 'started', a {@code uiMode} configuration change
@@ -515,20 +545,15 @@
      */
     public static void setDefaultNightMode(@NightMode int mode) {
         switch (mode) {
-            case MODE_NIGHT_AUTO:
             case MODE_NIGHT_NO:
             case MODE_NIGHT_YES:
             case MODE_NIGHT_FOLLOW_SYSTEM:
-<<<<<<< HEAD
-                sDefaultNightMode = mode;
-=======
             case MODE_NIGHT_AUTO_TIME:
             case MODE_NIGHT_AUTO_BATTERY:
                 if (sDefaultNightMode != mode) {
                     sDefaultNightMode = mode;
                     applyDayNightToActiveDelegates();
                 }
->>>>>>> 04abd831
                 break;
             default:
                 Log.d(TAG, "setDefaultNightMode() called with an unknown mode");
