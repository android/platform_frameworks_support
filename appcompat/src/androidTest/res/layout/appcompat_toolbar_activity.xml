<?xml version="1.0" encoding="utf-8"?>
<!--
  ~ Copyright (C) 2017 The Android Open Source Project
  ~
  ~ Licensed under the Apache License, Version 2.0 (the "License");
  ~ you may not use this file except in compliance with the License.
  ~ You may obtain a copy of the License at
  ~
  ~      http://www.apache.org/licenses/LICENSE-2.0
  ~
  ~ Unless required by applicable law or agreed to in writing, software
  ~ distributed under the License is distributed on an "AS IS" BASIS,
  ~ WITHOUT WARRANTIES OR CONDITIONS OF ANY KIND, either express or implied.
  ~ See the License for the specific language governing permissions and
  ~ limitations under the License.
  -->

<LinearLayout xmlns:android="http://schemas.android.com/apk/res/android"
              xmlns:app="http://schemas.android.com/apk/res-auto"
              android:orientation="vertical"
              android:layout_width="match_parent"
              android:layout_height="match_parent">

    <androidx.appcompat.widget.Toolbar
            android:id="@+id/toolbar"
            android:layout_height="wrap_content"
            android:layout_width="match_parent"
            android:minHeight="?attr/actionBarSize"
            android:background="?attr/colorPrimaryDark"
            android:theme="@style/ThemeOverlay.AppCompat.Dark.ActionBar"
            app:popupTheme="@style/ThemeOverlay.AppCompat.Light" />

    <androidx.appcompat.widget.Toolbar
            android:id="@+id/toolbar_textcolor_csl"
            android:layout_height="wrap_content"
            android:layout_width="match_parent"
            app:title="Title"
            app:subtitle="Subtitle"
            android:minHeight="?attr/actionBarSize"
            app:titleTextColor="@color/color_state_lilac_alpha"
            app:subtitleTextColor="@color/color_state_lilac_alpha"/>

    <androidx.appcompat.widget.Toolbar
<<<<<<< HEAD
            android:id="@+id/toolbar_textcolor_hex"
            android:layout_height="wrap_content"
            android:layout_width="match_parent"
            app:title="Title"
            app:subtitle="Subtitle"
            android:minHeight="?attr/actionBarSize"
            app:titleTextColor="#FF00FF"
            app:subtitleTextColor="#FF00FF"/>
=======
        android:id="@+id/toolbar_textcolor_hex"
        android:layout_width="match_parent"
        android:layout_height="wrap_content"
        android:minHeight="?attr/actionBarSize"
        app:subtitle="Subtitle"
        app:subtitleTextColor="#FF00FF"
        app:title="Title"
        app:titleTextColor="#FF00FF" />

    <androidx.appcompat.widget.Toolbar
        android:id="@+id/toolbar_themedcsl_colorcontrolnormal"
        android:layout_width="match_parent"
        android:layout_height="wrap_content"
        android:minHeight="?attr/actionBarSize"
        android:theme="@style/ThemeOverlay.ThemedCslMagenta"
        app:menu="@menu/popup_menu"
        app:subtitle="Subtitle"
        app:title="Title" />

    <androidx.appcompat.widget.Toolbar
        android:id="@+id/toolbar_menu"
        android:layout_width="match_parent"
        android:layout_height="wrap_content"
        android:minHeight="?attr/actionBarSize"
        app:title="Title"
        app:menu="@menu/sample_actions" />
>>>>>>> 04abd831

</LinearLayout><|MERGE_RESOLUTION|>--- conflicted
+++ resolved
@@ -16,41 +16,31 @@
   -->
 
 <LinearLayout xmlns:android="http://schemas.android.com/apk/res/android"
-              xmlns:app="http://schemas.android.com/apk/res-auto"
-              android:orientation="vertical"
-              android:layout_width="match_parent"
-              android:layout_height="match_parent">
+    xmlns:app="http://schemas.android.com/apk/res-auto"
+    android:layout_width="match_parent"
+    android:layout_height="match_parent"
+    android:orientation="vertical">
 
     <androidx.appcompat.widget.Toolbar
-            android:id="@+id/toolbar"
-            android:layout_height="wrap_content"
-            android:layout_width="match_parent"
-            android:minHeight="?attr/actionBarSize"
-            android:background="?attr/colorPrimaryDark"
-            android:theme="@style/ThemeOverlay.AppCompat.Dark.ActionBar"
-            app:popupTheme="@style/ThemeOverlay.AppCompat.Light" />
+        android:id="@+id/toolbar"
+        android:layout_width="match_parent"
+        android:layout_height="wrap_content"
+        android:background="?attr/colorPrimaryDark"
+        android:minHeight="?attr/actionBarSize"
+        android:theme="@style/ThemeOverlay.AppCompat.Dark.ActionBar"
+        app:popupTheme="@style/ThemeOverlay.AppCompat.Light" />
 
     <androidx.appcompat.widget.Toolbar
-            android:id="@+id/toolbar_textcolor_csl"
-            android:layout_height="wrap_content"
-            android:layout_width="match_parent"
-            app:title="Title"
-            app:subtitle="Subtitle"
-            android:minHeight="?attr/actionBarSize"
-            app:titleTextColor="@color/color_state_lilac_alpha"
-            app:subtitleTextColor="@color/color_state_lilac_alpha"/>
+        android:id="@+id/toolbar_textcolor_csl"
+        android:layout_width="match_parent"
+        android:layout_height="wrap_content"
+        android:minHeight="?attr/actionBarSize"
+        app:subtitle="Subtitle"
+        app:subtitleTextColor="@color/color_state_lilac_alpha"
+        app:title="Title"
+        app:titleTextColor="@color/color_state_lilac_alpha" />
 
     <androidx.appcompat.widget.Toolbar
-<<<<<<< HEAD
-            android:id="@+id/toolbar_textcolor_hex"
-            android:layout_height="wrap_content"
-            android:layout_width="match_parent"
-            app:title="Title"
-            app:subtitle="Subtitle"
-            android:minHeight="?attr/actionBarSize"
-            app:titleTextColor="#FF00FF"
-            app:subtitleTextColor="#FF00FF"/>
-=======
         android:id="@+id/toolbar_textcolor_hex"
         android:layout_width="match_parent"
         android:layout_height="wrap_content"
@@ -77,6 +67,5 @@
         android:minHeight="?attr/actionBarSize"
         app:title="Title"
         app:menu="@menu/sample_actions" />
->>>>>>> 04abd831
 
 </LinearLayout>