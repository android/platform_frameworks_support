/*
 * Copyright 2019 The Android Open Source Project
 *
 * Licensed under the Apache License, Version 2.0 (the "License");
 * you may not use this file except in compliance with the License.
 * You may obtain a copy of the License at
 *
 *      http://www.apache.org/licenses/LICENSE-2.0
 *
 * Unless required by applicable law or agreed to in writing, software
 * distributed under the License is distributed on an "AS IS" BASIS,
 * WITHOUT WARRANTIES OR CONDITIONS OF ANY KIND, either express or implied.
 * See the License for the specific language governing permissions and
 * limitations under the License.
 */

package androidx.appcompat.testutils;

import static org.junit.Assert.assertEquals;

import android.app.Instrumentation;
import android.content.res.Configuration;

import androidx.appcompat.app.AppCompatActivity;
import androidx.appcompat.app.AppCompatDelegate;
<<<<<<< HEAD
=======
import androidx.appcompat.app.AppCompatDelegate.NightMode;
import androidx.lifecycle.Lifecycle;
>>>>>>> 04abd831
import androidx.test.platform.app.InstrumentationRegistry;
import androidx.test.rule.ActivityTestRule;

public class NightModeUtils {

<<<<<<< HEAD
=======
    public enum NightSetMode {
        /**
         * Set the night mode using {@link AppCompatDelegate#setDefaultNightMode(int)}
         */
        DEFAULT,

        /**
         * Set the night mode using {@link AppCompatDelegate#setLocalNightMode(int)}
         */
        LOCAL
    }

    public static void assertConfigurationNightModeEquals(int expectedNightMode,
            @NonNull Context context) {
        assertConfigurationNightModeEquals(expectedNightMode,
                context.getResources().getConfiguration());
    }

>>>>>>> 04abd831
    public static void assertConfigurationNightModeEquals(
            int expectedNightMode, Configuration configuration) {
        assertEquals(expectedNightMode, configuration.uiMode & Configuration.UI_MODE_NIGHT_MASK);
    }

<<<<<<< HEAD
    public static void setLocalNightModeAndWait(
            final ActivityTestRule<? extends AppCompatActivity> activityRule,
            @AppCompatDelegate.NightMode final int nightMode
=======
    public static <T extends AppCompatActivity> void setNightModeAndWait(
            final ActivityTestRule<T> activityRule,
            @NightMode final int nightMode,
            final NightSetMode setMode
    ) throws Throwable {
        setNightModeAndWait(activityRule.getActivity(), activityRule, nightMode, setMode);
    }

    public static <T extends AppCompatActivity> void setNightModeAndWait(
            final AppCompatActivity activity,
            final ActivityTestRule<T> activityRule,
            @NightMode final int nightMode,
            final NightSetMode setMode
>>>>>>> 04abd831
    ) throws Throwable {
        final Instrumentation instrumentation = InstrumentationRegistry.getInstrumentation();
        activityRule.runOnUiThread(new Runnable() {
            @Override
            public void run() {
<<<<<<< HEAD
                activityRule.getActivity().getDelegate().setLocalNightMode(nightMode);
=======
                setNightMode(nightMode, activity, setMode);
>>>>>>> 04abd831
            }
        });
        instrumentation.waitForIdleSync();
    }
<<<<<<< HEAD
=======

    public static <T extends AppCompatActivity> void setNightModeAndWaitForDestroy(
            final ActivityTestRule<T> activityRule,
            @NightMode final int nightMode,
            final NightSetMode setMode
    ) throws Throwable {
        final T activity = activityRule.getActivity();
        activityRule.runOnUiThread(new Runnable() {
            @Override
            public void run() {
                setNightMode(nightMode, activity, setMode);
            }
        });
        LifecycleOwnerUtils.waitUntilState(activity, activityRule, Lifecycle.State.DESTROYED);
    }

    private static void setNightMode(
            @NightMode final int nightMode,
            final AppCompatActivity activity,
            final NightSetMode setMode) {
        if (setMode == NightSetMode.DEFAULT) {
            AppCompatDelegate.setDefaultNightMode(nightMode);
        } else {
            activity.getDelegate().setLocalNightMode(nightMode);
        }
    }
>>>>>>> 04abd831
}<|MERGE_RESOLUTION|>--- conflicted
+++ resolved
@@ -19,22 +19,20 @@
 import static org.junit.Assert.assertEquals;
 
 import android.app.Instrumentation;
+import android.content.Context;
 import android.content.res.Configuration;
 
+import androidx.annotation.NonNull;
 import androidx.appcompat.app.AppCompatActivity;
 import androidx.appcompat.app.AppCompatDelegate;
-<<<<<<< HEAD
-=======
 import androidx.appcompat.app.AppCompatDelegate.NightMode;
 import androidx.lifecycle.Lifecycle;
->>>>>>> 04abd831
 import androidx.test.platform.app.InstrumentationRegistry;
 import androidx.test.rule.ActivityTestRule;
+import androidx.testutils.LifecycleOwnerUtils;
 
 public class NightModeUtils {
 
-<<<<<<< HEAD
-=======
     public enum NightSetMode {
         /**
          * Set the night mode using {@link AppCompatDelegate#setDefaultNightMode(int)}
@@ -53,17 +51,11 @@
                 context.getResources().getConfiguration());
     }
 
->>>>>>> 04abd831
     public static void assertConfigurationNightModeEquals(
             int expectedNightMode, Configuration configuration) {
         assertEquals(expectedNightMode, configuration.uiMode & Configuration.UI_MODE_NIGHT_MASK);
     }
 
-<<<<<<< HEAD
-    public static void setLocalNightModeAndWait(
-            final ActivityTestRule<? extends AppCompatActivity> activityRule,
-            @AppCompatDelegate.NightMode final int nightMode
-=======
     public static <T extends AppCompatActivity> void setNightModeAndWait(
             final ActivityTestRule<T> activityRule,
             @NightMode final int nightMode,
@@ -77,23 +69,16 @@
             final ActivityTestRule<T> activityRule,
             @NightMode final int nightMode,
             final NightSetMode setMode
->>>>>>> 04abd831
     ) throws Throwable {
         final Instrumentation instrumentation = InstrumentationRegistry.getInstrumentation();
         activityRule.runOnUiThread(new Runnable() {
             @Override
             public void run() {
-<<<<<<< HEAD
-                activityRule.getActivity().getDelegate().setLocalNightMode(nightMode);
-=======
                 setNightMode(nightMode, activity, setMode);
->>>>>>> 04abd831
             }
         });
         instrumentation.waitForIdleSync();
     }
-<<<<<<< HEAD
-=======
 
     public static <T extends AppCompatActivity> void setNightModeAndWaitForDestroy(
             final ActivityTestRule<T> activityRule,
@@ -120,5 +105,4 @@
             activity.getDelegate().setLocalNightMode(nightMode);
         }
     }
->>>>>>> 04abd831
 }