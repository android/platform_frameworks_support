--- conflicted
+++ resolved
@@ -25,18 +25,10 @@
 
 dependencies {
     api(project(":annotation"))
-<<<<<<< HEAD
-
-    api("androidx.core:core:1.0.1")
-    implementation("androidx.collection:collection:1.0.0")
-    api("androidx.vectordrawable:vectordrawable:1.0.1")
-    api("androidx.vectordrawable:vectordrawable-animated:1.0.0")
-=======
     api("androidx.core:core:1.0.1")
     implementation("androidx.collection:collection:1.0.0")
     api(project(":vectordrawable"))
     api(project(":vectordrawable-animated"))
->>>>>>> ede286b1
 
     androidTestImplementation(TEST_EXT_JUNIT)
     androidTestImplementation(TEST_CORE)
