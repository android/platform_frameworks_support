--- conflicted
+++ resolved
@@ -447,12 +447,8 @@
      * @hide
      */
     @RestrictTo(LIBRARY_GROUP_PREFIX)
-<<<<<<< HEAD
-    public @Nullable Bundle getNotifyChildrenChangedOptions() {
-=======
     @Nullable
     public Bundle getNotifyChildrenChangedOptions() {
->>>>>>> 6876100b
         return mImpl.getNotifyChildrenChangedOptions();
     }
 
