--- conflicted
+++ resolved
@@ -15,13 +15,8 @@
  */
 package android.support.v4.media;
 
-<<<<<<< HEAD
-import static androidx.annotation.RestrictTo.Scope.LIBRARY;
-import static androidx.annotation.RestrictTo.Scope.LIBRARY_GROUP;
-=======
 import static androidx.annotation.RestrictTo.Scope.LIBRARY_GROUP;
 import static androidx.annotation.RestrictTo.Scope.LIBRARY_GROUP_PREFIX;
->>>>>>> 04abd831
 import static androidx.media.MediaBrowserProtocol.CLIENT_MSG_ADD_SUBSCRIPTION;
 import static androidx.media.MediaBrowserProtocol.CLIENT_MSG_CONNECT;
 import static androidx.media.MediaBrowserProtocol.CLIENT_MSG_DISCONNECT;
@@ -466,7 +461,7 @@
         private final MediaDescriptionCompat mDescription;
 
         /** @hide */
-        @RestrictTo(LIBRARY_GROUP)
+        @RestrictTo(LIBRARY_GROUP_PREFIX)
         @Retention(RetentionPolicy.SOURCE)
         @IntDef(flag=true, value = { FLAG_BROWSABLE, FLAG_PLAYABLE })
         public @interface Flags { }
