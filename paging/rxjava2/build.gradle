--- conflicted
+++ resolved
@@ -17,26 +17,18 @@
 import static androidx.build.dependencies.DependenciesKt.*
 import androidx.build.LibraryGroups
 import androidx.build.LibraryVersions
-import androidx.build.SupportLibraryExtension
+import androidx.build.AndroidXExtension
+import androidx.build.Publish
 
 plugins {
-    id("SupportAndroidLibraryPlugin")
+    id("AndroidXPlugin")
+    id("com.android.library")
     id("kotlin-android")
 }
 
 dependencies {
+    api(project(":paging:paging-common"))
     api(project(":arch:core-runtime"))
-<<<<<<< HEAD
-    api(project(":paging:paging-common"))
-
-    api(RX_JAVA)
-    androidTestImplementation(JUNIT)
-    androidTestImplementation(MOCKITO_CORE, libs.exclude_bytebuddy) // DexMaker has it"s own MockMaker
-    androidTestImplementation(DEXMAKER_MOCKITO, libs.exclude_bytebuddy) // DexMaker has it"s own MockMaker
-    androidTestImplementation(TEST_RUNNER)
-    androidTestImplementation(ESPRESSO_CORE)
-    androidTestImplementation(KOTLIN_STDLIB)
-=======
     api(RX_JAVA)
     implementation(KOTLIN_STDLIB)
 
@@ -48,15 +40,14 @@
     androidTestImplementation(ANDROIDX_TEST_CORE)
     androidTestImplementation(ANDROIDX_TEST_RUNNER)
     androidTestImplementation(ARCH_CORE_TESTING)
->>>>>>> d55bc89b
 }
 
-supportLibrary {
+androidx {
     name = "Android Paging RXJava2"
-    publish = true
+    publish = Publish.SNAPSHOT_AND_RELEASE
     mavenVersion = LibraryVersions.PAGING
     mavenGroup = LibraryGroups.PAGING
     inceptionYear = "2018"
     description = "Android Paging RXJava2"
-    url = SupportLibraryExtension.ARCHITECTURE_URL
+    url = AndroidXExtension.ARCHITECTURE_URL
 }