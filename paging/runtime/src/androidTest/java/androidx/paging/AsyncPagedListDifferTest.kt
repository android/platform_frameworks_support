/*
 * Copyright (C) 2017 The Android Open Source Project
 *
 * Licensed under the Apache License, Version 2.0 (the "License");
 * you may not use this file except in compliance with the License.
 * You may obtain a copy of the License at
 *
 *      http://www.apache.org/licenses/LICENSE-2.0
 *
 * Unless required by applicable law or agreed to in writing, software
 * distributed under the License is distributed on an "AS IS" BASIS,
 * WITHOUT WARRANTIES OR CONDITIONS OF ANY KIND, either express or implied.
 * See the License for the specific language governing permissions and
 * limitations under the License.
 */

package androidx.paging

import androidx.arch.core.executor.ArchTaskExecutor
import androidx.recyclerview.widget.AsyncDifferConfig
import androidx.recyclerview.widget.DiffUtil
import androidx.recyclerview.widget.ListUpdateCallback
import androidx.test.filters.SmallTest
import org.junit.Assert.assertEquals
import org.junit.Assert.assertFalse
import org.junit.Assert.assertNotNull
import org.junit.Assert.assertNull
import org.junit.Assert.assertTrue
import org.junit.Assert.fail
import org.junit.Test
import org.junit.runner.RunWith
import org.junit.runners.JUnit4
import org.mockito.Mockito.mock
import org.mockito.Mockito.reset
import org.mockito.Mockito.verify
import org.mockito.Mockito.verifyNoMoreInteractions
import org.mockito.Mockito.verifyZeroInteractions

@SmallTest
@RunWith(JUnit4::class)
class AsyncPagedListDifferTest {
    private val mainThread = TestExecutor()
    private val diffThread = TestExecutor()
    private val pageLoadingThread = TestExecutor()

    private fun createDiffer(
        listUpdateCallback: ListUpdateCallback = IGNORE_CALLBACK
    ): AsyncPagedListDiffer<String> {
<<<<<<< HEAD
        val differ = AsyncPagedListDiffer(listUpdateCallback,
                AsyncDifferConfig.Builder(STRING_DIFF_CALLBACK)
                        .setBackgroundThreadExecutor(mDiffThread)
                        .build())
        // by default, use ArchExecutor
        assertEquals(differ.mMainThreadExecutor, ArchTaskExecutor.getMainThreadExecutor())
        differ.mMainThreadExecutor = mMainThread
=======
        val differ = AsyncPagedListDiffer(
            listUpdateCallback,
            AsyncDifferConfig.Builder(STRING_DIFF_CALLBACK)
                .setBackgroundThreadExecutor(diffThread)
                .build()
        )
        // by default, use ArchExecutor
        assertEquals(differ.mainThreadExecutor, ArchTaskExecutor.getMainThreadExecutor())
        differ.mainThreadExecutor = mainThread
>>>>>>> d55bc89b
        return differ
    }

    private fun <V> createPagedListFromListAndPos(
        config: PagedList.Config,
        data: List<V>,
        initialKey: Int
    ): PagedList<V> {
<<<<<<< HEAD
        return PagedList.Builder<Int, V>(ListDataSource(data), config)
                .setInitialKey(initialKey)
                .setNotifyExecutor(mMainThread)
                .setFetchExecutor(mPageLoadingThread)
                .build()
=======
        @Suppress("DEPRECATION")
        return PagedList.Builder(ListDataSource(data), config)
            .setInitialKey(initialKey)
            .setNotifyExecutor(mainThread)
            .setFetchExecutor(pageLoadingThread)
            .build()
>>>>>>> d55bc89b
    }

    @Test
    fun initialState() {
        val callback = mock(ListUpdateCallback::class.java)
        val differ = createDiffer(callback)
        assertEquals(null, differ.currentList)
        assertEquals(0, differ.itemCount)
        verifyZeroInteractions(callback)
    }

    @Test
    fun setFullList() {
        val callback = mock(ListUpdateCallback::class.java)
        val differ = createDiffer(callback)
        differ.submitList(StringPagedList(0, 0, "a", "b"))

        assertEquals(2, differ.itemCount)
        assertEquals("a", differ.getItem(0))
        assertEquals("b", differ.getItem(1))

        verify(callback).onInserted(0, 2)
        verifyNoMoreInteractions(callback)
        drain()
        verifyNoMoreInteractions(callback)
    }

    @Test(expected = IndexOutOfBoundsException::class)
    fun getEmpty() {
        val differ = createDiffer()
        differ.getItem(0)
    }

    @Test(expected = IndexOutOfBoundsException::class)
    fun getNegative() {
        val differ = createDiffer()
        differ.submitList(StringPagedList(0, 0, "a", "b"))
        differ.getItem(-1)
    }

    @Test(expected = IndexOutOfBoundsException::class)
    fun getPastEnd() {
        val differ = createDiffer()
        differ.submitList(StringPagedList(0, 0, "a", "b"))
        differ.getItem(2)
    }

    @Test
    fun simpleStatic() {
        val callback = mock(ListUpdateCallback::class.java)
        val differ = createDiffer(callback)

        assertEquals(0, differ.itemCount)

        differ.submitList(StringPagedList(2, 2, "a", "b"))

        verify(callback).onInserted(0, 6)
        verifyNoMoreInteractions(callback)
        assertEquals(6, differ.itemCount)

        assertNull(differ.getItem(0))
        assertNull(differ.getItem(1))
        assertEquals("a", differ.getItem(2))
        assertEquals("b", differ.getItem(3))
        assertNull(differ.getItem(4))
        assertNull(differ.getItem(5))
    }

    @Test
    fun submitListReuse() {
        val callback = mock(ListUpdateCallback::class.java)
        val differ = createDiffer(callback)
        val origList = StringPagedList(2, 2, "a", "b")

        // set up original list
        differ.submitList(origList)
        verify(callback).onInserted(0, 6)
        verifyNoMoreInteractions(callback)
        drain()
        verifyNoMoreInteractions(callback)

        // submit new list, but don't let it finish
        differ.submitList(StringPagedList(0, 0, "c", "d"))
        drainExceptDiffThread()
        verifyNoMoreInteractions(callback)

        // resubmit original list, which should be final observable state
        differ.submitList(origList)
        drain()
        assertEquals(origList, differ.currentList)
    }

    @Test
    fun pagingInContent() {
        val config = PagedList.Config.Builder()
                .setInitialLoadSizeHint(4)
                .setPageSize(2)
                .setPrefetchDistance(2)
                .build()

        val callback = mock(ListUpdateCallback::class.java)
        val differ = createDiffer(callback)

        differ.submitList(createPagedListFromListAndPos(config, ALPHABET_LIST, 2))
        verify(callback).onInserted(0, ALPHABET_LIST.size)
        verifyNoMoreInteractions(callback)
        drain()
        verifyNoMoreInteractions(callback)

        // get without triggering prefetch...
        differ.getItem(1)
        verifyNoMoreInteractions(callback)
        drain()
        verifyNoMoreInteractions(callback)

        // get triggering prefetch...
        differ.getItem(2)
        verifyNoMoreInteractions(callback)
        drain()
        verify(callback).onChanged(4, 2, null)
        verifyNoMoreInteractions(callback)

        // get with no data loaded nearby...
        differ.getItem(12)
        verifyNoMoreInteractions(callback)
        drain()
        verify(callback).onChanged(10, 2, null)
        verify(callback).onChanged(12, 2, null)
        verify(callback).onChanged(14, 2, null)
        verifyNoMoreInteractions(callback)

        // finally, clear
        differ.submitList(null)
        verify(callback).onRemoved(0, 26)
        drain()
        verifyNoMoreInteractions(callback)
    }

    @Test
    fun simpleSwap() {
        // Page size large enough to load
        val config = PagedList.Config.Builder()
                .setPageSize(50)
                .build()

        val callback = mock(ListUpdateCallback::class.java)
        val differ = createDiffer(callback)

        // initial list missing one item (immediate)
        differ.submitList(createPagedListFromListAndPos(config, ALPHABET_LIST.subList(0, 25), 0))
        verify(callback).onInserted(0, 25)
        verifyNoMoreInteractions(callback)
        assertEquals(differ.itemCount, 25)
        drain()
        verifyNoMoreInteractions(callback)

        // pass second list with full data
        differ.submitList(createPagedListFromListAndPos(config, ALPHABET_LIST, 0))
        verifyNoMoreInteractions(callback)
        drain()
        verify(callback).onInserted(25, 1)
        verifyNoMoreInteractions(callback)
        assertEquals(differ.itemCount, 26)

        // finally, clear (immediate)
        differ.submitList(null)
        verify(callback).onRemoved(0, 26)
        verifyNoMoreInteractions(callback)
        drain()
        verifyNoMoreInteractions(callback)
    }

    @Test
    fun newPageWhileDiffing() {
        val config = PagedList.Config.Builder()
                .setInitialLoadSizeHint(4)
                .setPageSize(2)
                .setPrefetchDistance(2)
                .build()

        val callback = mock(ListUpdateCallback::class.java)
        val differ = createDiffer(callback)

        differ.submitList(createPagedListFromListAndPos(config, ALPHABET_LIST, 2))
        verify(callback).onInserted(0, ALPHABET_LIST.size)
        verifyNoMoreInteractions(callback)
        drain()
        verifyNoMoreInteractions(callback)
        assertNotNull(differ.currentList)
        assertFalse(differ.currentList!!.isImmutable)

        // trigger page loading
        differ.getItem(10)
        differ.submitList(createPagedListFromListAndPos(config, ALPHABET_LIST, 2))
        verifyNoMoreInteractions(callback)

        // drain page fetching, but list became immutable, page will be ignored
        drainExceptDiffThread()
        verifyNoMoreInteractions(callback)
        assertNotNull(differ.currentList)
        assertTrue(differ.currentList!!.isImmutable)

        // flush diff, which signals nothing, since 1st pagedlist == 2nd pagedlist
        diffThread.executeAll()
        mainThread.executeAll()
        verifyNoMoreInteractions(callback)
        assertNotNull(differ.currentList)
        assertFalse(differ.currentList!!.isImmutable)

        // finally, a full flush will complete the swap-triggered load within the new list
        drain()
        verify(callback).onChanged(8, 2, null)
    }

    @Test
    fun itemCountUpdatedBeforeListUpdateCallbacks() {
        // verify that itemCount is updated in the differ before dispatching ListUpdateCallbacks

        val expectedCount = intArrayOf(0)
        // provides access to differ, which must be constructed after callback
        val differAccessor = arrayOf<AsyncPagedListDiffer<*>?>(null)

        val callback = object : ListUpdateCallback {
            override fun onInserted(position: Int, count: Int) {
                assertEquals(expectedCount[0], differAccessor[0]!!.itemCount)
            }

            override fun onRemoved(position: Int, count: Int) {
                assertEquals(expectedCount[0], differAccessor[0]!!.itemCount)
            }

            override fun onMoved(fromPosition: Int, toPosition: Int) {
                fail("not expected")
            }

            override fun onChanged(position: Int, count: Int, payload: Any?) {
                fail("not expected")
            }
        }

        val differ = createDiffer(callback)
        differAccessor[0] = differ

        val config = PagedList.Config.Builder()
                .setPageSize(20)
                .build()

        // in the fast-add case...
        expectedCount[0] = 5
        assertEquals(0, differ.itemCount)
        differ.submitList(createPagedListFromListAndPos(config, ALPHABET_LIST.subList(0, 5), 0))
        assertEquals(5, differ.itemCount)

        // in the slow, diff on BG thread case...
        expectedCount[0] = 10
        assertEquals(5, differ.itemCount)
        differ.submitList(createPagedListFromListAndPos(config, ALPHABET_LIST.subList(0, 10), 0))
        drain()
        assertEquals(10, differ.itemCount)

        // and in the fast-remove case
        expectedCount[0] = 0
        assertEquals(10, differ.itemCount)
        differ.submitList(null)
        assertEquals(0, differ.itemCount)
    }

    @Test
    fun loadAroundHandlePrepend() {
        val differ = createDiffer()

        val config = PagedList.Config.Builder()
                .setPageSize(5)
                .setEnablePlaceholders(false)
                .build()

        // initialize, initial key position is 0
        differ.submitList(createPagedListFromListAndPos(config, ALPHABET_LIST.subList(10, 20), 0))
        differ.currentList!!.loadAround(0)
        drain()
        assertEquals(differ.currentList!!.lastKey, 0)

        // if 10 items are prepended, lastKey should be updated to point to same item
        differ.submitList(createPagedListFromListAndPos(config, ALPHABET_LIST.subList(0, 20), 0))
        drain()
        assertEquals(differ.currentList!!.lastKey, 10)
    }

    @Test
    fun submitSubset() {
        // Page size large enough to load
        val config = PagedList.Config.Builder()
                .setInitialLoadSizeHint(4)
                .setPageSize(2)
                .setPrefetchDistance(1)
                .setEnablePlaceholders(false)
                .build()

        val differ = createDiffer()

        // mock RecyclerView interaction, where we load list where initial load doesn't fill the
        // viewport, and it needs to load more
        val first = createPagedListFromListAndPos(config, ALPHABET_LIST, 0)
        differ.submitList(first)
        assertEquals(4, differ.itemCount)
        for (i in 0..3) {
            differ.getItem(i)
        }
        // load more
        drain()
        assertEquals(6, differ.itemCount)
        for (i in 4..5) {
            differ.getItem(i)
        }

        // Update comes along with same initial data - a subset of current PagedList
        val second = createPagedListFromListAndPos(config, ALPHABET_LIST, 0)
        differ.submitList(second)
        assertEquals(4, second.size)

        // RecyclerView doesn't trigger any binds in this case, so no getItem() calls to
        // AsyncPagedListDiffer / calls to PagedList.loadAround

        // finish diff, but no further loading
        diffThread.executeAll()
        mainThread.executeAll()

        // 2nd list starts out at size 4
        assertEquals(4, second.size)
        assertEquals(4, differ.itemCount)

        // but grows, despite not having explicit bind-triggered loads
        drain()
        assertEquals(6, second.size)
        assertEquals(6, differ.itemCount)
    }

    @Test
    fun emptyPagedLists() {
        val differ = createDiffer()
        differ.submitList(StringPagedList(0, 0, "a", "b"))
        differ.submitList(StringPagedList(0, 0))
        // verify that committing a diff with a empty final list doesn't crash
        drain()
    }

    @Test
    fun pagedListListener() {
        val differ = createDiffer()

        @Suppress("UNCHECKED_CAST")
        val listener = mock(AsyncPagedListDiffer.PagedListListener::class.java)
                as AsyncPagedListDiffer.PagedListListener<String>
        differ.addPagedListListener(listener)

        val callback = mock(Runnable::class.java)

        // first - simple insert
        val first = StringPagedList(2, 2, "a", "b")
        verifyZeroInteractions(listener)
        differ.submitList(first, callback)
        verify(listener).onCurrentListChanged(null, first)
        verifyNoMoreInteractions(listener)
        verify(callback).run()
        verifyNoMoreInteractions(callback)
        reset(callback)

        // second - async update
        val second = StringPagedList(2, 2, "c", "d")
        differ.submitList(second, callback)
        verifyNoMoreInteractions(listener)
        verifyNoMoreInteractions(callback)
        drain()
        verify(listener).onCurrentListChanged(first, second)
        verifyNoMoreInteractions(listener)
        verify(callback).run()
        verifyNoMoreInteractions(callback)
        reset(callback)

        // third - same list - only triggers callback
        differ.submitList(second, callback)
        verifyNoMoreInteractions(listener)
        verify(callback).run()
        verifyNoMoreInteractions(callback)
        drain()
        verifyNoMoreInteractions(listener)
        verifyNoMoreInteractions(callback)
        reset(callback)

        // fourth - null
        differ.submitList(null, callback)
        verify(listener).onCurrentListChanged(second, null)
        verifyNoMoreInteractions(listener)
        verify(callback).run()
        verifyNoMoreInteractions(callback)
        reset(callback)

        // remove listener, see nothing
        differ.removePagedListListener(listener)
        differ.submitList(first)
        drain()
        verifyNoMoreInteractions(listener)
        verifyNoMoreInteractions(callback)
    }

    @Test
    fun addRemovePagedListCallback() {
        val differ = createDiffer()
        val noopCallback = { _: PagedList<String>?, _: PagedList<String>? -> }
        differ.addPagedListListener(noopCallback)
        assert(differ.listeners.size == 1)
        differ.removePagedListListener { _: PagedList<String>?, _: PagedList<String>? -> }
        assert(differ.listeners.size == 1)
        differ.removePagedListListener(noopCallback)
        assert(differ.listeners.size == 0)
    }

    private fun drainExceptDiffThread() {
        var executed: Boolean
        do {
            executed = pageLoadingThread.executeAll()
            executed = mainThread.executeAll() or executed
        } while (executed)
    }

    private fun drain() {
        var executed: Boolean
        do {
            executed = pageLoadingThread.executeAll()
            executed = diffThread.executeAll() or executed
            executed = mainThread.executeAll() or executed
        } while (executed)
    }

    companion object {
        private val ALPHABET_LIST = List(26) { "" + ('a' + it) }

        private val STRING_DIFF_CALLBACK = object : DiffUtil.ItemCallback<String>() {
            override fun areItemsTheSame(oldItem: String, newItem: String): Boolean {
                return oldItem == newItem
            }

            override fun areContentsTheSame(oldItem: String, newItem: String): Boolean {
                return oldItem == newItem
            }
        }

        private val IGNORE_CALLBACK = object : ListUpdateCallback {
            override fun onInserted(position: Int, count: Int) {}

            override fun onRemoved(position: Int, count: Int) {}

            override fun onMoved(fromPosition: Int, toPosition: Int) {}

            override fun onChanged(position: Int, count: Int, payload: Any?) {}
        }
    }
}<|MERGE_RESOLUTION|>--- conflicted
+++ resolved
@@ -21,6 +21,12 @@
 import androidx.recyclerview.widget.DiffUtil
 import androidx.recyclerview.widget.ListUpdateCallback
 import androidx.test.filters.SmallTest
+import androidx.testutils.TestExecutor
+import com.nhaarman.mockitokotlin2.mock
+import com.nhaarman.mockitokotlin2.reset
+import com.nhaarman.mockitokotlin2.verify
+import com.nhaarman.mockitokotlin2.verifyNoMoreInteractions
+import com.nhaarman.mockitokotlin2.verifyZeroInteractions
 import org.junit.Assert.assertEquals
 import org.junit.Assert.assertFalse
 import org.junit.Assert.assertNotNull
@@ -30,11 +36,6 @@
 import org.junit.Test
 import org.junit.runner.RunWith
 import org.junit.runners.JUnit4
-import org.mockito.Mockito.mock
-import org.mockito.Mockito.reset
-import org.mockito.Mockito.verify
-import org.mockito.Mockito.verifyNoMoreInteractions
-import org.mockito.Mockito.verifyZeroInteractions
 
 @SmallTest
 @RunWith(JUnit4::class)
@@ -46,15 +47,6 @@
     private fun createDiffer(
         listUpdateCallback: ListUpdateCallback = IGNORE_CALLBACK
     ): AsyncPagedListDiffer<String> {
-<<<<<<< HEAD
-        val differ = AsyncPagedListDiffer(listUpdateCallback,
-                AsyncDifferConfig.Builder(STRING_DIFF_CALLBACK)
-                        .setBackgroundThreadExecutor(mDiffThread)
-                        .build())
-        // by default, use ArchExecutor
-        assertEquals(differ.mMainThreadExecutor, ArchTaskExecutor.getMainThreadExecutor())
-        differ.mMainThreadExecutor = mMainThread
-=======
         val differ = AsyncPagedListDiffer(
             listUpdateCallback,
             AsyncDifferConfig.Builder(STRING_DIFF_CALLBACK)
@@ -64,34 +56,25 @@
         // by default, use ArchExecutor
         assertEquals(differ.mainThreadExecutor, ArchTaskExecutor.getMainThreadExecutor())
         differ.mainThreadExecutor = mainThread
->>>>>>> d55bc89b
         return differ
     }
 
-    private fun <V> createPagedListFromListAndPos(
+    private fun <V : Any> createPagedListFromListAndPos(
         config: PagedList.Config,
         data: List<V>,
         initialKey: Int
     ): PagedList<V> {
-<<<<<<< HEAD
-        return PagedList.Builder<Int, V>(ListDataSource(data), config)
-                .setInitialKey(initialKey)
-                .setNotifyExecutor(mMainThread)
-                .setFetchExecutor(mPageLoadingThread)
-                .build()
-=======
         @Suppress("DEPRECATION")
         return PagedList.Builder(ListDataSource(data), config)
             .setInitialKey(initialKey)
             .setNotifyExecutor(mainThread)
             .setFetchExecutor(pageLoadingThread)
             .build()
->>>>>>> d55bc89b
     }
 
     @Test
     fun initialState() {
-        val callback = mock(ListUpdateCallback::class.java)
+        val callback = mock<ListUpdateCallback>()
         val differ = createDiffer(callback)
         assertEquals(null, differ.currentList)
         assertEquals(0, differ.itemCount)
@@ -100,7 +83,7 @@
 
     @Test
     fun setFullList() {
-        val callback = mock(ListUpdateCallback::class.java)
+        val callback = mock<ListUpdateCallback>()
         val differ = createDiffer(callback)
         differ.submitList(StringPagedList(0, 0, "a", "b"))
 
@@ -136,7 +119,7 @@
 
     @Test
     fun simpleStatic() {
-        val callback = mock(ListUpdateCallback::class.java)
+        val callback = mock<ListUpdateCallback>()
         val differ = createDiffer(callback)
 
         assertEquals(0, differ.itemCount)
@@ -157,7 +140,7 @@
 
     @Test
     fun submitListReuse() {
-        val callback = mock(ListUpdateCallback::class.java)
+        val callback = mock<ListUpdateCallback>()
         val differ = createDiffer(callback)
         val origList = StringPagedList(2, 2, "a", "b")
 
@@ -182,12 +165,12 @@
     @Test
     fun pagingInContent() {
         val config = PagedList.Config.Builder()
-                .setInitialLoadSizeHint(4)
-                .setPageSize(2)
-                .setPrefetchDistance(2)
-                .build()
-
-        val callback = mock(ListUpdateCallback::class.java)
+            .setInitialLoadSizeHint(4)
+            .setPageSize(2)
+            .setPrefetchDistance(2)
+            .build()
+
+        val callback = mock<ListUpdateCallback>()
         val differ = createDiffer(callback)
 
         differ.submitList(createPagedListFromListAndPos(config, ALPHABET_LIST, 2))
@@ -213,9 +196,11 @@
         differ.getItem(12)
         verifyNoMoreInteractions(callback)
         drain()
-        verify(callback).onChanged(10, 2, null)
-        verify(callback).onChanged(12, 2, null)
-        verify(callback).onChanged(14, 2, null)
+
+        // NOTE: tiling is currently disabled, so tiles at 6 and 8 are required to load around 12
+        for (pos in 6..14 step 2) {
+            verify(callback).onChanged(pos, 2, null)
+        }
         verifyNoMoreInteractions(callback)
 
         // finally, clear
@@ -229,10 +214,10 @@
     fun simpleSwap() {
         // Page size large enough to load
         val config = PagedList.Config.Builder()
-                .setPageSize(50)
-                .build()
-
-        val callback = mock(ListUpdateCallback::class.java)
+            .setPageSize(50)
+            .build()
+
+        val callback = mock<ListUpdateCallback>()
         val differ = createDiffer(callback)
 
         // initial list missing one item (immediate)
@@ -262,12 +247,12 @@
     @Test
     fun newPageWhileDiffing() {
         val config = PagedList.Config.Builder()
-                .setInitialLoadSizeHint(4)
-                .setPageSize(2)
-                .setPrefetchDistance(2)
-                .build()
-
-        val callback = mock(ListUpdateCallback::class.java)
+            .setInitialLoadSizeHint(4)
+            .setPageSize(2)
+            .setPrefetchDistance(2)
+            .build()
+
+        val callback = mock<ListUpdateCallback>()
         val differ = createDiffer(callback)
 
         differ.submitList(createPagedListFromListAndPos(config, ALPHABET_LIST, 2))
@@ -331,8 +316,8 @@
         differAccessor[0] = differ
 
         val config = PagedList.Config.Builder()
-                .setPageSize(20)
-                .build()
+            .setPageSize(20)
+            .build()
 
         // in the fast-add case...
         expectedCount[0] = 5
@@ -359,31 +344,31 @@
         val differ = createDiffer()
 
         val config = PagedList.Config.Builder()
-                .setPageSize(5)
-                .setEnablePlaceholders(false)
-                .build()
+            .setPageSize(5)
+            .setEnablePlaceholders(false)
+            .build()
 
         // initialize, initial key position is 0
         differ.submitList(createPagedListFromListAndPos(config, ALPHABET_LIST.subList(10, 20), 0))
         differ.currentList!!.loadAround(0)
         drain()
-        assertEquals(differ.currentList!!.lastKey, 0)
+        assertEquals(0, differ.currentList!!.lastKey)
 
         // if 10 items are prepended, lastKey should be updated to point to same item
         differ.submitList(createPagedListFromListAndPos(config, ALPHABET_LIST.subList(0, 20), 0))
         drain()
-        assertEquals(differ.currentList!!.lastKey, 10)
+        assertEquals(10, differ.currentList!!.lastKey)
     }
 
     @Test
     fun submitSubset() {
         // Page size large enough to load
         val config = PagedList.Config.Builder()
-                .setInitialLoadSizeHint(4)
-                .setPageSize(2)
-                .setPrefetchDistance(1)
-                .setEnablePlaceholders(false)
-                .build()
+            .setInitialLoadSizeHint(4)
+            .setPageSize(2)
+            .setPrefetchDistance(1)
+            .setEnablePlaceholders(false)
+            .build()
 
         val differ = createDiffer()
 
@@ -438,11 +423,10 @@
         val differ = createDiffer()
 
         @Suppress("UNCHECKED_CAST")
-        val listener = mock(AsyncPagedListDiffer.PagedListListener::class.java)
-                as AsyncPagedListDiffer.PagedListListener<String>
+        val listener = mock<AsyncPagedListDiffer.PagedListListener<String>>()
         differ.addPagedListListener(listener)
 
-        val callback = mock(Runnable::class.java)
+        val callback = mock<Runnable>()
 
         // first - simple insert
         val first = StringPagedList(2, 2, "a", "b")
