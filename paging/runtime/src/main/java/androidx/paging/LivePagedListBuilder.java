/*
 * Copyright (C) 2017 The Android Open Source Project
 *
 * Licensed under the Apache License, Version 2.0 (the "License");
 * you may not use this file except in compliance with the License.
 * You may obtain a copy of the License at
 *
 *      http://www.apache.org/licenses/LICENSE-2.0
 *
 * Unless required by applicable law or agreed to in writing, software
 * distributed under the License is distributed on an "AS IS" BASIS,
 * WITHOUT WARRANTIES OR CONDITIONS OF ANY KIND, either express or implied.
 * See the License for the specific language governing permissions and
 * limitations under the License.
 */

package androidx.paging;

import android.annotation.SuppressLint;

import android.annotation.SuppressLint;

import androidx.annotation.NonNull;
import androidx.annotation.Nullable;
import androidx.arch.core.executor.ArchTaskExecutor;
import androidx.lifecycle.LiveData;

import java.util.concurrent.Executor;

/**
 * Builder for {@code LiveData<PagedList>}, given a {@link DataSource.Factory} and a
 * {@link PagedList.Config}.
 * <p>
 * The required parameters are in the constructor, so you can simply construct and build, or
 * optionally enable extra features (such as initial load key, or BoundaryCallback).
 *
 * @param <Key> Type of input valued used to load data from the DataSource. Must be integer if
 *             you're using PositionalDataSource.
 * @param <Value> Item type being presented.
 */
public final class LivePagedListBuilder<Key, Value> {
    private Key mInitialLoadKey;
    private PagedList.Config mConfig;
    private DataSource.Factory<Key, Value> mDataSourceFactory;
<<<<<<< HEAD
    private PagedList.BoundaryCallback mBoundaryCallback;
=======
    private PagedList.BoundaryCallback<Value> mBoundaryCallback;
>>>>>>> 04abd831
    @SuppressLint("RestrictedApi")
    private Executor mFetchExecutor = ArchTaskExecutor.getIOThreadExecutor();

    /**
     * Creates a LivePagedListBuilder with required parameters.
     *
     * @param dataSourceFactory DataSource factory providing DataSource generations.
     * @param config Paging configuration.
     */
    public LivePagedListBuilder(@NonNull DataSource.Factory<Key, Value> dataSourceFactory,
            @NonNull PagedList.Config config) {
        //noinspection ConstantConditions
        if (config == null) {
            throw new IllegalArgumentException("PagedList.Config must be provided");
        }
        //noinspection ConstantConditions
        if (dataSourceFactory == null) {
            throw new IllegalArgumentException("DataSource.Factory must be provided");
        }

        mDataSourceFactory = dataSourceFactory;
        mConfig = config;
    }

    /**
     * Creates a LivePagedListBuilder with required parameters.
     * <p>
     * This method is a convenience for:
     * <pre>
     * LivePagedListBuilder(dataSourceFactory,
     *         new PagedList.Config.Builder().setPageSize(pageSize).build())
     * </pre>
     *
     * @param dataSourceFactory DataSource.Factory providing DataSource generations.
     * @param pageSize Size of pages to load.
     */
    public LivePagedListBuilder(@NonNull DataSource.Factory<Key, Value> dataSourceFactory,
            int pageSize) {
        this(dataSourceFactory, new PagedList.Config.Builder().setPageSize(pageSize).build());
    }

    /**
     * First loading key passed to the first PagedList/DataSource.
     * <p>
     * When a new PagedList/DataSource pair is created after the first, it acquires a load key from
     * the previous generation so that data is loaded around the position already being observed.
     *
     * @param key Initial load key passed to the first PagedList/DataSource.
     * @return this
     */
    @NonNull
    public LivePagedListBuilder<Key, Value> setInitialLoadKey(@Nullable Key key) {
        mInitialLoadKey = key;
        return this;
    }

    /**
     * Sets a {@link PagedList.BoundaryCallback} on each PagedList created, typically used to load
     * additional data from network when paging from local storage.
     * <p>
     * Pass a BoundaryCallback to listen to when the PagedList runs out of data to load. If this
     * method is not called, or {@code null} is passed, you will not be notified when each
     * DataSource runs out of data to provide to its PagedList.
     * <p>
     * If you are paging from a DataSource.Factory backed by local storage, you can set a
     * BoundaryCallback to know when there is no more information to page from local storage.
     * This is useful to page from the network when local storage is a cache of network data.
     * <p>
     * Note that when using a BoundaryCallback with a {@code LiveData<PagedList>}, method calls
     * on the callback may be dispatched multiple times - one for each PagedList/DataSource
     * pair. If loading network data from a BoundaryCallback, you should prevent multiple
     * dispatches of the same method from triggering multiple simultaneous network loads.
     *
     * @param boundaryCallback The boundary callback for listening to PagedList load state.
     * @return this
     */
    @SuppressWarnings("unused")
    @NonNull
    public LivePagedListBuilder<Key, Value> setBoundaryCallback(
            @Nullable PagedList.BoundaryCallback<Value> boundaryCallback) {
        mBoundaryCallback = boundaryCallback;
        return this;
    }

    /**
     * Sets executor used for background fetching of PagedLists, and the pages within.
     * <p>
     * If not set, defaults to the Arch components I/O thread pool.
     *
     * @param fetchExecutor Executor for fetching data from DataSources.
     * @return this
     */
    @SuppressWarnings("unused")
    @NonNull
    public LivePagedListBuilder<Key, Value> setFetchExecutor(
            @NonNull Executor fetchExecutor) {
        mFetchExecutor = fetchExecutor;
        return this;
    }

    /**
     * Constructs the {@code LiveData<PagedList>}.
     * <p>
     * No work (such as loading) is done immediately, the creation of the first PagedList is is
     * deferred until the LiveData is observed.
     *
     * @return The LiveData of PagedLists
     */
    @SuppressLint("RestrictedApi")
    @NonNull
    @SuppressLint("RestrictedApi")
    public LiveData<PagedList<Value>> build() {
        return new LivePagedList<>(mInitialLoadKey, mConfig, mBoundaryCallback, mDataSourceFactory,
                ArchTaskExecutor.getMainThreadExecutor(), mFetchExecutor);
<<<<<<< HEAD
    }

    @AnyThread
    @NonNull
    @SuppressLint("RestrictedApi")
    private static <Key, Value> LiveData<PagedList<Value>> create(
            @Nullable final Key initialLoadKey,
            @NonNull final PagedList.Config config,
            @Nullable final PagedList.BoundaryCallback boundaryCallback,
            @NonNull final DataSource.Factory<Key, Value> dataSourceFactory,
            @NonNull final Executor notifyExecutor,
            @NonNull final Executor fetchExecutor) {
        return new ComputableLiveData<PagedList<Value>>(fetchExecutor) {
            @Nullable
            private PagedList<Value> mList;
            @Nullable
            private DataSource<Key, Value> mDataSource;

            private final DataSource.InvalidatedCallback mCallback =
                    new DataSource.InvalidatedCallback() {
                        @Override
                        public void onInvalidated() {
                            invalidate();
                        }
                    };

            @SuppressWarnings("unchecked") // for casting getLastKey to Key
            @Override
            protected PagedList<Value> compute() {
                @Nullable Key initializeKey = initialLoadKey;
                if (mList != null) {
                    initializeKey = (Key) mList.getLastKey();
                }

                do {
                    if (mDataSource != null) {
                        mDataSource.removeInvalidatedCallback(mCallback);
                    }

                    mDataSource = dataSourceFactory.create();
                    mDataSource.addInvalidatedCallback(mCallback);
=======
>>>>>>> 04abd831

    }
}<|MERGE_RESOLUTION|>--- conflicted
+++ resolved
@@ -16,7 +16,6 @@
 
 package androidx.paging;
 
-import android.annotation.SuppressLint;
 
 import android.annotation.SuppressLint;
 
@@ -42,11 +41,7 @@
     private Key mInitialLoadKey;
     private PagedList.Config mConfig;
     private DataSource.Factory<Key, Value> mDataSourceFactory;
-<<<<<<< HEAD
-    private PagedList.BoundaryCallback mBoundaryCallback;
-=======
     private PagedList.BoundaryCallback<Value> mBoundaryCallback;
->>>>>>> 04abd831
     @SuppressLint("RestrictedApi")
     private Executor mFetchExecutor = ArchTaskExecutor.getIOThreadExecutor();
 
@@ -157,54 +152,9 @@
      */
     @SuppressLint("RestrictedApi")
     @NonNull
-    @SuppressLint("RestrictedApi")
     public LiveData<PagedList<Value>> build() {
         return new LivePagedList<>(mInitialLoadKey, mConfig, mBoundaryCallback, mDataSourceFactory,
                 ArchTaskExecutor.getMainThreadExecutor(), mFetchExecutor);
-<<<<<<< HEAD
-    }
-
-    @AnyThread
-    @NonNull
-    @SuppressLint("RestrictedApi")
-    private static <Key, Value> LiveData<PagedList<Value>> create(
-            @Nullable final Key initialLoadKey,
-            @NonNull final PagedList.Config config,
-            @Nullable final PagedList.BoundaryCallback boundaryCallback,
-            @NonNull final DataSource.Factory<Key, Value> dataSourceFactory,
-            @NonNull final Executor notifyExecutor,
-            @NonNull final Executor fetchExecutor) {
-        return new ComputableLiveData<PagedList<Value>>(fetchExecutor) {
-            @Nullable
-            private PagedList<Value> mList;
-            @Nullable
-            private DataSource<Key, Value> mDataSource;
-
-            private final DataSource.InvalidatedCallback mCallback =
-                    new DataSource.InvalidatedCallback() {
-                        @Override
-                        public void onInvalidated() {
-                            invalidate();
-                        }
-                    };
-
-            @SuppressWarnings("unchecked") // for casting getLastKey to Key
-            @Override
-            protected PagedList<Value> compute() {
-                @Nullable Key initializeKey = initialLoadKey;
-                if (mList != null) {
-                    initializeKey = (Key) mList.getLastKey();
-                }
-
-                do {
-                    if (mDataSource != null) {
-                        mDataSource.removeInvalidatedCallback(mCallback);
-                    }
-
-                    mDataSource = dataSourceFactory.create();
-                    mDataSource.addInvalidatedCallback(mCallback);
-=======
->>>>>>> 04abd831
 
     }
 }