/*
 * Copyright (C) 2017 The Android Open Source Project
 *
 * Licensed under the Apache License, Version 2.0 (the "License");
 * you may not use this file except in compliance with the License.
 * You may obtain a copy of the License at
 *
 *      http://www.apache.org/licenses/LICENSE-2.0
 *
 * Unless required by applicable law or agreed to in writing, software
 * distributed under the License is distributed on an "AS IS" BASIS,
 * WITHOUT WARRANTIES OR CONDITIONS OF ANY KIND, either express or implied.
 * See the License for the specific language governing permissions and
 * limitations under the License.
 */

import static androidx.build.dependencies.DependenciesKt.*
import androidx.build.LibraryGroups
import androidx.build.LibraryVersions
import androidx.build.SupportLibraryExtension

plugins {
    id("SupportAndroidLibraryPlugin")
    id("kotlin-android")
}

dependencies {
<<<<<<< HEAD
=======
    api(project(":paging:paging-common"))
    // Ensure that the -ktx dependency graph mirrors the Java dependency graph
    api(project(":paging:paging-common-ktx"))

>>>>>>> d55bc89b
    api(project(":arch:core-runtime"))
    api(project(":paging:paging-common"))
    api(project(":lifecycle:lifecycle-runtime"))
    api(project(":lifecycle:lifecycle-livedata"))

<<<<<<< HEAD
    api(SUPPORT_RECYCLERVIEW, libs.support_exclude_config)

    androidTestImplementation(JUNIT)
    androidTestImplementation(MOCKITO_CORE, libs.exclude_bytebuddy) // DexMaker has it"s own MockMaker
    androidTestImplementation(DEXMAKER_MOCKITO, libs.exclude_bytebuddy) // DexMaker has it"s own MockMaker
    androidTestImplementation(TEST_RUNNER)
    androidTestImplementation(KOTLIN_STDLIB)
=======
    androidTestImplementation project(':internal-testutils-common')
    androidTestImplementation(ANDROIDX_TEST_EXT_JUNIT)
    androidTestImplementation(ANDROIDX_TEST_CORE)
    androidTestImplementation(ANDROIDX_TEST_RUNNER)
    androidTestImplementation(ARCH_CORE_TESTING)
    androidTestImplementation(ESPRESSO_CORE)
    androidTestImplementation(JUNIT)
    androidTestImplementation(MOCKITO_CORE, libs.exclude_bytebuddy) // DexMaker has it"s own MockMaker
    androidTestImplementation(DEXMAKER_MOCKITO, libs.exclude_bytebuddy) // DexMaker has it"s own MockMaker
    androidTestImplementation MOCKITO_KOTLIN, {
        exclude group: 'org.mockito' // to keep control on the mockito version
    }
>>>>>>> d55bc89b
}

supportLibrary {
    name = "Android Paging-Runtime"
    publish = true
    mavenVersion = LibraryVersions.PAGING
    mavenGroup = LibraryGroups.PAGING
    inceptionYear = "2017"
    description = "Android Paging-Runtime"
    url = SupportLibraryExtension.ARCHITECTURE_URL
}<|MERGE_RESOLUTION|>--- conflicted
+++ resolved
@@ -14,38 +14,32 @@
  * limitations under the License.
  */
 
-import static androidx.build.dependencies.DependenciesKt.*
+
+import androidx.build.AndroidXExtension
 import androidx.build.LibraryGroups
 import androidx.build.LibraryVersions
-import androidx.build.SupportLibraryExtension
+import androidx.build.AndroidXExtension
+import androidx.build.Publish
+
+import static androidx.build.dependencies.DependenciesKt.*
 
 plugins {
-    id("SupportAndroidLibraryPlugin")
+    id("AndroidXPlugin")
+    id("com.android.library")
     id("kotlin-android")
 }
 
 dependencies {
-<<<<<<< HEAD
-=======
     api(project(":paging:paging-common"))
     // Ensure that the -ktx dependency graph mirrors the Java dependency graph
     api(project(":paging:paging-common-ktx"))
 
->>>>>>> d55bc89b
     api(project(":arch:core-runtime"))
-    api(project(":paging:paging-common"))
-    api(project(":lifecycle:lifecycle-runtime"))
+    api(ARCH_LIFECYCLE_RUNTIME)
     api(project(":lifecycle:lifecycle-livedata"))
+    api(ANDROIDX_RECYCLERVIEW, libs.support_exclude_config)
+    api(KOTLIN_STDLIB)
 
-<<<<<<< HEAD
-    api(SUPPORT_RECYCLERVIEW, libs.support_exclude_config)
-
-    androidTestImplementation(JUNIT)
-    androidTestImplementation(MOCKITO_CORE, libs.exclude_bytebuddy) // DexMaker has it"s own MockMaker
-    androidTestImplementation(DEXMAKER_MOCKITO, libs.exclude_bytebuddy) // DexMaker has it"s own MockMaker
-    androidTestImplementation(TEST_RUNNER)
-    androidTestImplementation(KOTLIN_STDLIB)
-=======
     androidTestImplementation project(':internal-testutils-common')
     androidTestImplementation(ANDROIDX_TEST_EXT_JUNIT)
     androidTestImplementation(ANDROIDX_TEST_CORE)
@@ -58,15 +52,14 @@
     androidTestImplementation MOCKITO_KOTLIN, {
         exclude group: 'org.mockito' // to keep control on the mockito version
     }
->>>>>>> d55bc89b
 }
 
-supportLibrary {
+androidx {
     name = "Android Paging-Runtime"
-    publish = true
+    publish = Publish.SNAPSHOT_AND_RELEASE
     mavenVersion = LibraryVersions.PAGING
     mavenGroup = LibraryGroups.PAGING
     inceptionYear = "2017"
     description = "Android Paging-Runtime"
-    url = SupportLibraryExtension.ARCHITECTURE_URL
+    url = AndroidXExtension.ARCHITECTURE_URL
 }