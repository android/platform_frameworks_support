--- conflicted
+++ resolved
@@ -1,14 +1,7 @@
+// Signature format: 3.0
 package androidx.paging {
 
   public abstract class DataSource<Key, Value> {
-<<<<<<< HEAD
-    method public void addInvalidatedCallback(androidx.paging.DataSource.InvalidatedCallback);
-    method public void invalidate();
-    method public boolean isInvalid();
-    method public abstract <ToValue> androidx.paging.DataSource<Key, ToValue> map(androidx.arch.core.util.Function<Value, ToValue>);
-    method public abstract <ToValue> androidx.paging.DataSource<Key, ToValue> mapByPage(androidx.arch.core.util.Function<java.util.List<Value>, java.util.List<ToValue>>);
-    method public void removeInvalidatedCallback(androidx.paging.DataSource.InvalidatedCallback);
-=======
     method @AnyThread public void addInvalidatedCallback(androidx.paging.DataSource.InvalidatedCallback onInvalidatedCallback);
     method @AnyThread public final void addInvalidatedCallback(kotlin.jvm.functions.Function0<kotlin.Unit> onInvalidatedCallback);
     method protected final java.util.concurrent.Executor getExecutor();
@@ -21,30 +14,30 @@
     method @AnyThread public final void removeInvalidatedCallback(kotlin.jvm.functions.Function0<kotlin.Unit> onInvalidatedCallback);
     property protected final java.util.concurrent.Executor executor;
     property @WorkerThread public boolean isInvalid;
->>>>>>> d55bc89b
-  }
-
-  public static abstract class DataSource.Factory<Key, Value> {
+  }
+
+  public static class DataSource.BaseResult<Value> {
+    ctor protected DataSource.BaseResult(java.util.List<? extends Value> data, Object? prevKey, Object? nextKey, int leadingNulls, int trailingNulls, int offset, boolean counted);
+    method public final boolean getCounted();
+    method public final int getLeadingNulls();
+    method public final Object? getNextKey();
+    method public final int getOffset();
+    method public final Object? getPrevKey();
+    method public final int getTrailingNulls();
+    field public final java.util.List<Value> data;
+  }
+
+  public abstract static class DataSource.Factory<Key, Value> {
     ctor public DataSource.Factory();
-    method public abstract androidx.paging.DataSource<Key, Value> create();
-    method public <ToValue> androidx.paging.DataSource.Factory<Key, ToValue> map(androidx.arch.core.util.Function<Value, ToValue>);
-    method public <ToValue> androidx.paging.DataSource.Factory<Key, ToValue> mapByPage(androidx.arch.core.util.Function<java.util.List<Value>, java.util.List<ToValue>>);
-  }
-
-  public static abstract interface DataSource.InvalidatedCallback {
-    method public abstract void onInvalidated();
-  }
-
-<<<<<<< HEAD
-  public abstract class ItemKeyedDataSource<Key, Value> extends androidx.paging.DataSource {
-    ctor public ItemKeyedDataSource();
-    method public abstract Key getKey(Value);
-    method public abstract void loadAfter(androidx.paging.ItemKeyedDataSource.LoadParams<Key>, androidx.paging.ItemKeyedDataSource.LoadCallback<Value>);
-    method public abstract void loadBefore(androidx.paging.ItemKeyedDataSource.LoadParams<Key>, androidx.paging.ItemKeyedDataSource.LoadCallback<Value>);
-    method public abstract void loadInitial(androidx.paging.ItemKeyedDataSource.LoadInitialParams<Key>, androidx.paging.ItemKeyedDataSource.LoadInitialCallback<Value>);
-    method public final <ToValue> androidx.paging.ItemKeyedDataSource<Key, ToValue> map(androidx.arch.core.util.Function<Value, ToValue>);
-    method public final <ToValue> androidx.paging.ItemKeyedDataSource<Key, ToValue> mapByPage(androidx.arch.core.util.Function<java.util.List<Value>, java.util.List<ToValue>>);
-=======
+    method public abstract androidx.paging.DataSource<Key,Value> create();
+    method public <ToValue> androidx.paging.DataSource.Factory<Key,ToValue> map(androidx.arch.core.util.Function<Value,ToValue> function);
+    method public <ToValue> androidx.paging.DataSource.Factory<Key,ToValue> mapByPage(androidx.arch.core.util.Function<java.util.List<Value>,java.util.List<ToValue>> function);
+  }
+
+  public static interface DataSource.InvalidatedCallback {
+    method @AnyThread public void onInvalidated();
+  }
+
   public final class DataSourceKt {
     ctor public DataSourceKt();
   }
@@ -57,86 +50,56 @@
     method public abstract void loadInitial(androidx.paging.ItemKeyedDataSource.LoadInitialParams<Key> params, androidx.paging.ItemKeyedDataSource.LoadInitialCallback<Value> callback);
     method public final <ToValue> androidx.paging.ItemKeyedDataSource<Key,ToValue> map(androidx.arch.core.util.Function<Value,ToValue> function);
     method public final <ToValue> androidx.paging.ItemKeyedDataSource<Key,ToValue> mapByPage(androidx.arch.core.util.Function<java.util.List<Value>,java.util.List<ToValue>> function);
->>>>>>> d55bc89b
-  }
-
-  public static abstract class ItemKeyedDataSource.LoadCallback<Value> {
+  }
+
+  public abstract static class ItemKeyedDataSource.LoadCallback<Value> {
     ctor public ItemKeyedDataSource.LoadCallback();
-    method public abstract void onResult(java.util.List<Value>);
-  }
-
-  public static abstract class ItemKeyedDataSource.LoadInitialCallback<Value> extends androidx.paging.ItemKeyedDataSource.LoadCallback {
+    method public void onError(Throwable error);
+    method public abstract void onResult(java.util.List<? extends Value> data);
+  }
+
+  public abstract static class ItemKeyedDataSource.LoadInitialCallback<Value> extends androidx.paging.ItemKeyedDataSource.LoadCallback<Value> {
     ctor public ItemKeyedDataSource.LoadInitialCallback();
-    method public abstract void onResult(java.util.List<Value>, int, int);
+    method public abstract void onResult(java.util.List<? extends Value> data, int position, int totalCount);
   }
 
   public static class ItemKeyedDataSource.LoadInitialParams<Key> {
-<<<<<<< HEAD
-    ctor public ItemKeyedDataSource.LoadInitialParams(Key, int, boolean);
-=======
     ctor public ItemKeyedDataSource.LoadInitialParams(Key? requestedInitialKey, int requestedLoadSize, boolean placeholdersEnabled);
->>>>>>> d55bc89b
     field public final boolean placeholdersEnabled;
-    field public final Key requestedInitialKey;
+    field public final Key? requestedInitialKey;
     field public final int requestedLoadSize;
   }
 
   public static class ItemKeyedDataSource.LoadParams<Key> {
-<<<<<<< HEAD
-    ctor public ItemKeyedDataSource.LoadParams(Key, int);
-=======
     ctor public ItemKeyedDataSource.LoadParams(Key key, int requestedLoadSize);
->>>>>>> d55bc89b
     field public final Key key;
     field public final int requestedLoadSize;
   }
 
-<<<<<<< HEAD
-  public abstract class PageKeyedDataSource<Key, Value> extends androidx.paging.DataSource {
-    ctor public PageKeyedDataSource();
-    method public abstract void loadAfter(androidx.paging.PageKeyedDataSource.LoadParams<Key>, androidx.paging.PageKeyedDataSource.LoadCallback<Key, Value>);
-    method public abstract void loadBefore(androidx.paging.PageKeyedDataSource.LoadParams<Key>, androidx.paging.PageKeyedDataSource.LoadCallback<Key, Value>);
-    method public abstract void loadInitial(androidx.paging.PageKeyedDataSource.LoadInitialParams<Key>, androidx.paging.PageKeyedDataSource.LoadInitialCallback<Key, Value>);
-    method public final <ToValue> androidx.paging.PageKeyedDataSource<Key, ToValue> map(androidx.arch.core.util.Function<Value, ToValue>);
-    method public final <ToValue> androidx.paging.PageKeyedDataSource<Key, ToValue> mapByPage(androidx.arch.core.util.Function<java.util.List<Value>, java.util.List<ToValue>>);
-  }
-
-  public static abstract class PageKeyedDataSource.LoadCallback<Key, Value> {
-    ctor public PageKeyedDataSource.LoadCallback();
-    method public abstract void onResult(java.util.List<Value>, Key);
-=======
   public abstract class ListenablePageKeyedDataSource<Key, Value> extends androidx.paging.DataSource<Key,Value> {
     ctor public ListenablePageKeyedDataSource();
     method public abstract com.google.common.util.concurrent.ListenableFuture<androidx.paging.ListenablePageKeyedDataSource.Result<Key,Value>> loadAfter(androidx.paging.ListenablePageKeyedDataSource.LoadParams<Key> params);
     method public abstract com.google.common.util.concurrent.ListenableFuture<androidx.paging.ListenablePageKeyedDataSource.Result<Key,Value>> loadBefore(androidx.paging.ListenablePageKeyedDataSource.LoadParams<Key> params);
     method public abstract com.google.common.util.concurrent.ListenableFuture<androidx.paging.ListenablePageKeyedDataSource.InitialResult<Key,Value>> loadInitial(androidx.paging.ListenablePageKeyedDataSource.LoadInitialParams<Key> params);
->>>>>>> d55bc89b
-  }
-
-  public static abstract class PageKeyedDataSource.LoadInitialCallback<Key, Value> {
-    ctor public PageKeyedDataSource.LoadInitialCallback();
-    method public abstract void onResult(java.util.List<Value>, int, int, Key, Key);
-    method public abstract void onResult(java.util.List<Value>, Key, Key);
-  }
-
-  public static class PageKeyedDataSource.LoadInitialParams<Key> {
-    ctor public PageKeyedDataSource.LoadInitialParams(int, boolean);
+  }
+
+  public static class ListenablePageKeyedDataSource.InitialResult<Key, Value> extends androidx.paging.DataSource.BaseResult<Value> {
+    ctor public ListenablePageKeyedDataSource.InitialResult(java.util.List<? extends Value> data, int position, int totalCount, Key? previousPageKey, Key? nextPageKey);
+    ctor public ListenablePageKeyedDataSource.InitialResult(java.util.List<? extends Value> data, Key? previousPageKey, Key? nextPageKey);
+  }
+
+  public static class ListenablePageKeyedDataSource.LoadInitialParams<Key> {
+    ctor public ListenablePageKeyedDataSource.LoadInitialParams(int requestedLoadSize, boolean placeholdersEnabled);
     field public final boolean placeholdersEnabled;
     field public final int requestedLoadSize;
   }
 
-  public static class PageKeyedDataSource.LoadParams<Key> {
-    ctor public PageKeyedDataSource.LoadParams(Key, int);
+  public static class ListenablePageKeyedDataSource.LoadParams<Key> {
+    ctor public ListenablePageKeyedDataSource.LoadParams(Key key, int requestedLoadSize);
     field public final Key key;
     field public final int requestedLoadSize;
   }
 
-<<<<<<< HEAD
-  public abstract class PagedList<T> extends java.util.AbstractList {
-    method public void addWeakCallback(java.util.List<T>, androidx.paging.PagedList.Callback);
-    method public void detach();
-    method public T get(int);
-=======
   public static class ListenablePageKeyedDataSource.Result<Key, Value> extends androidx.paging.DataSource.BaseResult<Value> {
     ctor public ListenablePageKeyedDataSource.Result(java.util.List<? extends Value> data, Key? adjacentPageKey);
   }
@@ -210,49 +173,54 @@
     method public void addWeakLoadStateListener(kotlin.jvm.functions.Function3<? super androidx.paging.PagedList.LoadType,? super androidx.paging.PagedList.LoadState,? super java.lang.Throwable,kotlin.Unit> listener);
     method public abstract void detach();
     method public T? get(int index);
->>>>>>> d55bc89b
     method public androidx.paging.PagedList.Config getConfig();
-    method public abstract androidx.paging.DataSource<?, T> getDataSource();
-    method public abstract java.lang.Object getLastKey();
+    method public abstract androidx.paging.DataSource<?,T> getDataSource();
+    method public abstract Object? getLastKey();
     method public int getLoadedCount();
     method public int getPositionOffset();
-    method public boolean isDetached();
+    method public int getSize();
+    method public abstract boolean isContiguous();
+    method public abstract boolean isDetached();
     method public boolean isImmutable();
-<<<<<<< HEAD
-    method public void loadAround(int);
-    method public void removeWeakCallback(androidx.paging.PagedList.Callback);
-    method public int size();
-=======
     method public void loadAround(int index);
     method public void removeWeakCallback(androidx.paging.PagedList.Callback callback);
     method public void removeWeakLoadStateListener(kotlin.jvm.functions.Function3<? super androidx.paging.PagedList.LoadType,? super androidx.paging.PagedList.LoadState,? super java.lang.Throwable,kotlin.Unit> listener);
     method public void retry();
->>>>>>> d55bc89b
     method public java.util.List<T> snapshot();
-  }
-
-  public static abstract class PagedList.BoundaryCallback<T> {
+    property public androidx.paging.PagedList.Config config;
+    property public abstract androidx.paging.DataSource<?,T> dataSource;
+    property public abstract boolean isContiguous;
+    property public abstract boolean isDetached;
+    property public boolean isImmutable;
+    property public abstract Object? lastKey;
+    property public int loadedCount;
+    property public int positionOffset;
+    property public int size;
+  }
+
+  @MainThread public abstract static class PagedList.BoundaryCallback<T> {
     ctor public PagedList.BoundaryCallback();
-    method public void onItemAtEndLoaded(T);
-    method public void onItemAtFrontLoaded(T);
+    method public void onItemAtEndLoaded(T? itemAtEnd);
+    method public void onItemAtFrontLoaded(T? itemAtFront);
     method public void onZeroItemsLoaded();
   }
 
   public static final class PagedList.Builder<Key, Value> {
-    ctor public PagedList.Builder(androidx.paging.DataSource<Key, Value>, androidx.paging.PagedList.Config);
-    ctor public PagedList.Builder(androidx.paging.DataSource<Key, Value>, int);
-    method public androidx.paging.PagedList<Value> build();
-    method public androidx.paging.PagedList.Builder<Key, Value> setBoundaryCallback(androidx.paging.PagedList.BoundaryCallback);
-    method public androidx.paging.PagedList.Builder<Key, Value> setFetchExecutor(java.util.concurrent.Executor);
-    method public androidx.paging.PagedList.Builder<Key, Value> setInitialKey(Key);
-    method public androidx.paging.PagedList.Builder<Key, Value> setNotifyExecutor(java.util.concurrent.Executor);
-  }
-
-  public static abstract class PagedList.Callback {
+    ctor public PagedList.Builder(androidx.paging.DataSource<Key,Value> dataSource, androidx.paging.PagedList.Config config);
+    ctor public PagedList.Builder(androidx.paging.DataSource<Key,Value> dataSource, int pageSize);
+    method @Deprecated @WorkerThread public androidx.paging.PagedList<Value> build();
+    method public com.google.common.util.concurrent.ListenableFuture<androidx.paging.PagedList<Value>> buildAsync();
+    method public androidx.paging.PagedList.Builder<Key,Value> setBoundaryCallback(androidx.paging.PagedList.BoundaryCallback<Value>? boundaryCallback);
+    method public androidx.paging.PagedList.Builder<Key,Value> setFetchExecutor(java.util.concurrent.Executor fetchExecutor);
+    method public androidx.paging.PagedList.Builder<Key,Value> setInitialKey(Key? initialKey);
+    method public androidx.paging.PagedList.Builder<Key,Value> setNotifyExecutor(java.util.concurrent.Executor notifyExecutor);
+  }
+
+  public abstract static class PagedList.Callback {
     ctor public PagedList.Callback();
-    method public abstract void onChanged(int, int);
-    method public abstract void onInserted(int, int);
-    method public abstract void onRemoved(int, int);
+    method public abstract void onChanged(int position, int count);
+    method public abstract void onInserted(int position, int count);
+    method public abstract void onRemoved(int position, int count);
   }
 
   public static final class PagedList.Config {
@@ -267,16 +235,6 @@
   public static final class PagedList.Config.Builder {
     ctor public PagedList.Config.Builder();
     method public androidx.paging.PagedList.Config build();
-<<<<<<< HEAD
-    method public androidx.paging.PagedList.Config.Builder setEnablePlaceholders(boolean);
-    method public androidx.paging.PagedList.Config.Builder setInitialLoadSizeHint(int);
-    method public androidx.paging.PagedList.Config.Builder setMaxSize(int);
-    method public androidx.paging.PagedList.Config.Builder setPageSize(int);
-    method public androidx.paging.PagedList.Config.Builder setPrefetchDistance(int);
-  }
-
-  public abstract class PositionalDataSource<T> extends androidx.paging.DataSource {
-=======
     method public androidx.paging.PagedList.Config.Builder setEnablePlaceholders(boolean enablePlaceholders);
     method public androidx.paging.PagedList.Config.Builder setInitialLoadSizeHint(@IntRange(from=1) int initialLoadSizeHint);
     method public androidx.paging.PagedList.Config.Builder setMaxSize(@IntRange(from=2) int maxSize);
@@ -381,41 +339,38 @@
   }
 
   public abstract class PositionalDataSource<T> extends androidx.paging.ListenablePositionalDataSource<T> {
->>>>>>> d55bc89b
     ctor public PositionalDataSource();
-    method public static int computeInitialLoadPosition(androidx.paging.PositionalDataSource.LoadInitialParams, int);
-    method public static int computeInitialLoadSize(androidx.paging.PositionalDataSource.LoadInitialParams, int, int);
-    method public abstract void loadInitial(androidx.paging.PositionalDataSource.LoadInitialParams, androidx.paging.PositionalDataSource.LoadInitialCallback<T>);
-    method public abstract void loadRange(androidx.paging.PositionalDataSource.LoadRangeParams, androidx.paging.PositionalDataSource.LoadRangeCallback<T>);
-    method public final <V> androidx.paging.PositionalDataSource<V> map(androidx.arch.core.util.Function<T, V>);
-    method public final <V> androidx.paging.PositionalDataSource<V> mapByPage(androidx.arch.core.util.Function<java.util.List<T>, java.util.List<V>>);
-  }
-
-  public static abstract class PositionalDataSource.LoadInitialCallback<T> {
+    method public static final int computeInitialLoadPosition(androidx.paging.PositionalDataSource.LoadInitialParams params, int totalCount);
+    method public static final int computeInitialLoadSize(androidx.paging.PositionalDataSource.LoadInitialParams params, int initialLoadPosition, int totalCount);
+    method public final com.google.common.util.concurrent.ListenableFuture<androidx.paging.ListenablePositionalDataSource.InitialResult<T>> loadInitial(androidx.paging.ListenablePositionalDataSource.LoadInitialParams params);
+    method @WorkerThread public abstract void loadInitial(androidx.paging.PositionalDataSource.LoadInitialParams params, androidx.paging.PositionalDataSource.LoadInitialCallback<T> callback);
+    method public final com.google.common.util.concurrent.ListenableFuture<androidx.paging.ListenablePositionalDataSource.RangeResult<T>> loadRange(androidx.paging.ListenablePositionalDataSource.LoadRangeParams params);
+    method @WorkerThread public abstract void loadRange(androidx.paging.PositionalDataSource.LoadRangeParams params, androidx.paging.PositionalDataSource.LoadRangeCallback<T> callback);
+    method public final <V> androidx.paging.PositionalDataSource<V> map(androidx.arch.core.util.Function<T,V> function);
+    method public final <V> androidx.paging.PositionalDataSource<V> mapByPage(androidx.arch.core.util.Function<java.util.List<T>,java.util.List<V>> function);
+  }
+
+  public abstract static class PositionalDataSource.LoadInitialCallback<T> {
     ctor public PositionalDataSource.LoadInitialCallback();
-    method public abstract void onResult(java.util.List<T>, int, int);
-    method public abstract void onResult(java.util.List<T>, int);
-  }
-
-  public static class PositionalDataSource.LoadInitialParams {
-    ctor public PositionalDataSource.LoadInitialParams(int, int, int, boolean);
-    field public final int pageSize;
-    field public final boolean placeholdersEnabled;
-    field public final int requestedLoadSize;
-    field public final int requestedStartPosition;
-  }
-
-  public static abstract class PositionalDataSource.LoadRangeCallback<T> {
+    method public void onError(Throwable error);
+    method public abstract void onResult(java.util.List<? extends T> data, int position, int totalCount);
+    method public abstract void onResult(java.util.List<? extends T> data, int position);
+  }
+
+  public static class PositionalDataSource.LoadInitialParams extends androidx.paging.ListenablePositionalDataSource.LoadInitialParams {
+    ctor public PositionalDataSource.LoadInitialParams(int requestedStartPosition, int requestedLoadSize, int pageSize, boolean placeholdersEnabled);
+  }
+
+  public abstract static class PositionalDataSource.LoadRangeCallback<T> {
     ctor public PositionalDataSource.LoadRangeCallback();
-    method public abstract void onResult(java.util.List<T>);
-  }
-
-<<<<<<< HEAD
-  public static class PositionalDataSource.LoadRangeParams {
-    ctor public PositionalDataSource.LoadRangeParams(int, int);
-    field public final int loadSize;
-    field public final int startPosition;
-=======
+    method public void onError(Throwable error);
+    method public abstract void onResult(java.util.List<? extends T> data);
+  }
+
+  public static class PositionalDataSource.LoadRangeParams extends androidx.paging.ListenablePositionalDataSource.LoadRangeParams {
+    ctor public PositionalDataSource.LoadRangeParams(int startPosition, int loadSize);
+  }
+
 }
 
 package androidx.paging.futures {
@@ -426,7 +381,6 @@
 
   public final class Futures {
     ctor public Futures();
->>>>>>> d55bc89b
   }
 
 }
