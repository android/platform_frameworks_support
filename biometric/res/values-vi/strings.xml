--- conflicted
+++ resolved
@@ -24,9 +24,6 @@
     <string name="fingerprint_error_no_fingerprints" msgid="3350805046152877040">"Chưa đăng ký vân tay."</string>
     <string name="fingerprint_error_hw_not_present" msgid="1176237289575184578">"Thiết bị này không có cảm biến vân tay"</string>
     <string name="fingerprint_error_user_canceled" msgid="3421037373085129417">"Người dùng đã hủy thao tác dùng dấu vân tay."</string>
-<<<<<<< HEAD
-=======
     <string name="fingerprint_error_lockout" msgid="1651062876313169162">"Bạn đã thử quá nhiều lần. Vui lòng thử lại sau."</string>
     <string name="default_error_msg" msgid="7497355367608150274">"Lỗi không xác định"</string>
->>>>>>> 04abd831
 </resources>