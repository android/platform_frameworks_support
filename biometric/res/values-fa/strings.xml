--- conflicted
+++ resolved
@@ -24,9 +24,6 @@
     <string name="fingerprint_error_no_fingerprints" msgid="3350805046152877040">"اثر انگشتی ثبت نشده است."</string>
     <string name="fingerprint_error_hw_not_present" msgid="1176237289575184578">"این دستگاه حسگر اثر انگشت ندارد"</string>
     <string name="fingerprint_error_user_canceled" msgid="3421037373085129417">"کاربر عملیات اثر انگشت را لغو کرد"</string>
-<<<<<<< HEAD
-=======
     <string name="fingerprint_error_lockout" msgid="1651062876313169162">"تعداد تلاش‌ها بیش از حد مجاز است. لطفاً بعداً دوباره امتحان کنید."</string>
     <string name="default_error_msg" msgid="7497355367608150274">"خطای ناشناس"</string>
->>>>>>> 04abd831
 </resources>