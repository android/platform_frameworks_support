<?xml version="1.0" encoding="UTF-8"?>
<!-- 
  ~ Copyright (C) 2017 The Android Open Source Project
  ~
  ~ Licensed under the Apache License, Version 2.0 (the "License");
  ~ you may not use this file except in compliance with the License.
  ~ You may obtain a copy of the License at
  ~
  ~      http://www.apache.org/licenses/LICENSE-2.0
  ~
  ~ Unless required by applicable law or agreed to in writing, software
  ~ distributed under the License is distributed on an "AS IS" BASIS,
  ~ WITHOUT WARRANTIES OR CONDITIONS OF ANY KIND, either express or implied.
  ~ See the License for the specific language governing permissions and
  ~ limitations under the License.
   -->

<resources xmlns:android="http://schemas.android.com/apk/res/android"
    xmlns:xliff="urn:oasis:names:tc:xliff:document:1.2">
    <string name="fingerprint_dialog_touch_sensor" msgid="5354590751262189738">"फ़िंगरप्रिंट सेंसर को छुएं"</string>
    <string name="fingerprint_not_recognized" msgid="5491287833813257925">"पहचान नहीं हो पाई"</string>
    <string name="accessibility_fingerprint_dialog_help_area" msgid="6241458715391513061">"सहायता का मैसेज दिखाने की जगह"</string>
    <string name="fingerprint_error_hw_not_available" msgid="3976825677335166260">"फ़िंगरप्रिंट हार्डवेयर मौजूद नहीं है."</string>
    <string name="fingerprint_error_no_fingerprints" msgid="3350805046152877040">"कोई फ़िंगरप्रिंट रजिस्टर नहीं किया गया है."</string>
    <string name="fingerprint_error_hw_not_present" msgid="1176237289575184578">"इस डिवाइस में फ़िंगरप्रिंट सेंसर नहीं है"</string>
    <string name="fingerprint_error_user_canceled" msgid="3421037373085129417">"उपयोगकर्ता ने फिंगरप्रिंट की पुष्टि की कार्रवाई रद्द कर दी है."</string>
<<<<<<< HEAD
=======
    <string name="fingerprint_error_lockout" msgid="1651062876313169162">"कई बार कोशिश की जा चुकी है. कृपया बाद में फिर से कोशिश करें."</string>
    <string name="default_error_msg" msgid="7497355367608150274">"अनजान गड़बड़ी"</string>
>>>>>>> 04abd831
</resources><|MERGE_RESOLUTION|>--- conflicted
+++ resolved
@@ -24,9 +24,6 @@
     <string name="fingerprint_error_no_fingerprints" msgid="3350805046152877040">"कोई फ़िंगरप्रिंट रजिस्टर नहीं किया गया है."</string>
     <string name="fingerprint_error_hw_not_present" msgid="1176237289575184578">"इस डिवाइस में फ़िंगरप्रिंट सेंसर नहीं है"</string>
     <string name="fingerprint_error_user_canceled" msgid="3421037373085129417">"उपयोगकर्ता ने फिंगरप्रिंट की पुष्टि की कार्रवाई रद्द कर दी है."</string>
-<<<<<<< HEAD
-=======
     <string name="fingerprint_error_lockout" msgid="1651062876313169162">"कई बार कोशिश की जा चुकी है. कृपया बाद में फिर से कोशिश करें."</string>
     <string name="default_error_msg" msgid="7497355367608150274">"अनजान गड़बड़ी"</string>
->>>>>>> 04abd831
 </resources>