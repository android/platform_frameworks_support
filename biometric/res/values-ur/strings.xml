--- conflicted
+++ resolved
@@ -24,9 +24,6 @@
     <string name="fingerprint_error_no_fingerprints" msgid="3350805046152877040">"کوئی فنگر پرنٹ مندرج نہیں ہے۔"</string>
     <string name="fingerprint_error_hw_not_present" msgid="1176237289575184578">"اس آلہ میں فنگر پرنٹ سینسر نہیں ہے"</string>
     <string name="fingerprint_error_user_canceled" msgid="3421037373085129417">"صارف نے فنگر پرنٹ کی کارروائی منسوخ کر دی۔"</string>
-<<<<<<< HEAD
-=======
     <string name="fingerprint_error_lockout" msgid="1651062876313169162">"کافی زیادہ کوششیں۔ براہ کرم بعد میں دوبارہ کوشش کریں۔"</string>
     <string name="default_error_msg" msgid="7497355367608150274">"نامعلوم خرابی"</string>
->>>>>>> 04abd831
 </resources>