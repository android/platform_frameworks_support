--- conflicted
+++ resolved
@@ -478,9 +478,9 @@
                 mBiometricFragment = biometricFragment;
             } else {
                 mBiometricFragment = BiometricFragment.newInstance();
-                mBiometricFragment.setCallbacks(mExecutor, mNegativeButtonListener,
-                        mAuthenticationCallback);
-            }
+            }
+            mBiometricFragment.setCallbacks(mExecutor, mNegativeButtonListener,
+                    mAuthenticationCallback);
             // Set the crypto object.
             mBiometricFragment.setCryptoObject(crypto);
             mBiometricFragment.setBundle(bundle);
@@ -503,13 +503,9 @@
                 mFingerprintDialogFragment = fingerprintDialogFragment;
             } else {
                 mFingerprintDialogFragment = FingerprintDialogFragment.newInstance();
-                mFingerprintDialogFragment.setNegativeButtonListener(mNegativeButtonListener);
-            }
-<<<<<<< HEAD
-=======
+            }
 
             mFingerprintDialogFragment.setNegativeButtonListener(mNegativeButtonListener);
->>>>>>> 04abd831
             mFingerprintDialogFragment.setBundle(bundle);
             if (fingerprintDialogFragment == null) {
                 mFingerprintDialogFragment.show(fragmentManager, DIALOG_FRAGMENT_TAG);
@@ -525,16 +521,11 @@
                 mFingerprintHelperFragment = fingerprintHelperFragment;
             } else {
                 mFingerprintHelperFragment = FingerprintHelperFragment.newInstance();
-                mFingerprintHelperFragment.setCallback(mExecutor, mAuthenticationCallback);
-            }
-<<<<<<< HEAD
-            mFingerprintHelperFragment.setHandler(mFingerprintDialogFragment.getHandler());
-=======
+            }
 
             mFingerprintHelperFragment.setCallback(mExecutor, mAuthenticationCallback);
             final Handler fingerprintDialogHandler = mFingerprintDialogFragment.getHandler();
             mFingerprintHelperFragment.setHandler(fingerprintDialogHandler);
->>>>>>> 04abd831
             mFingerprintHelperFragment.setCryptoObject(crypto);
             fingerprintDialogHandler.sendMessageDelayed(
                     fingerprintDialogHandler.obtainMessage(
