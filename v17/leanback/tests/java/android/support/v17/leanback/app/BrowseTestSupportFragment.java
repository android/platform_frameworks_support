/* This file is auto-generated from BrowseTestFragment.java.  DO NOT MODIFY. */

/*
 * Copyright (C) 2015 The Android Open Source Project
 *
 * Licensed under the Apache License, Version 2.0 (the "License"); you may not use this file except
 * in compliance with the License. You may obtain a copy of the License at
 *
 * http://www.apache.org/licenses/LICENSE-2.0
 *
 * Unless required by applicable law or agreed to in writing, software distributed under the License
 * is distributed on an "AS IS" BASIS, WITHOUT WARRANTIES OR CONDITIONS OF ANY KIND, either express
 * or implied. See the License for the specific language governing permissions and limitations under
 * the License.
 */
package android.support.v17.leanback.app;

import android.os.Bundle;
import android.os.Handler;
import android.support.v17.leanback.widget.ArrayObjectAdapter;
import android.support.v17.leanback.widget.HeaderItem;
import android.support.v17.leanback.widget.ListRow;
import android.support.v17.leanback.widget.ListRowPresenter;
import android.support.v17.leanback.widget.OnItemViewClickedListener;
import android.support.v17.leanback.widget.OnItemViewSelectedListener;
import android.support.v17.leanback.widget.Presenter;
import android.support.v17.leanback.widget.Row;
import android.support.v17.leanback.widget.RowPresenter;
import android.support.v17.leanback.widget.VerticalGridView;
import android.util.Log;
import android.view.View;

<<<<<<< HEAD
import static android.support.v17.leanback.app.BrowseSupportFragmentTestActivity.*;

/**
 * @hide from javadoc
 */
=======
>>>>>>> 7243922e
public class BrowseTestSupportFragment extends BrowseSupportFragment {
    private static final String TAG = "BrowseTestSupportFragment";

    final static int DEFAULT_NUM_ROWS = 100;
    final static int DEFAULT_REPEAT_PER_ROW = 20;
    final static long DEFAULT_LOAD_DATA_DELAY = 2000;
    final static boolean DEFAULT_TEST_ENTRANCE_TRANSITION = true;
    final static boolean DEFAULT_SET_ADAPTER_AFTER_DATA_LOAD = false;

    private ArrayObjectAdapter mRowsAdapter;

    // For good performance, it's important to use a single instance of
    // a card presenter for all rows using that presenter.
    final static StringPresenter sCardPresenter = new StringPresenter();

    int NUM_ROWS;
    int REPEAT_PER_ROW;

    @Override
    public void onCreate(Bundle savedInstanceState) {
        Log.i(TAG, "onCreate");
        super.onCreate(savedInstanceState);

        Bundle arguments = getArguments();
        NUM_ROWS = arguments.getInt(EXTRA_NUM_ROWS, BrowseTestSupportFragment.DEFAULT_NUM_ROWS);
        REPEAT_PER_ROW = arguments.getInt(EXTRA_REPEAT_PER_ROW,
                DEFAULT_REPEAT_PER_ROW);
        long LOAD_DATA_DELAY = arguments.getLong(EXTRA_LOAD_DATA_DELAY,
                DEFAULT_LOAD_DATA_DELAY);
        boolean TEST_ENTRANCE_TRANSITION = arguments.getBoolean(
                EXTRA_TEST_ENTRANCE_TRANSITION,
                DEFAULT_TEST_ENTRANCE_TRANSITION);
        final boolean SET_ADAPTER_AFTER_DATA_LOAD = arguments.getBoolean(
                EXTRA_SET_ADAPTER_AFTER_DATA_LOAD,
                DEFAULT_SET_ADAPTER_AFTER_DATA_LOAD);

        if (!SET_ADAPTER_AFTER_DATA_LOAD) {
            setupRows();
        }

        setTitle("BrowseTestSupportFragment");
        setHeadersState(HEADERS_ENABLED);

        setOnSearchClickedListener(new View.OnClickListener() {
            @Override
            public void onClick(View view) {
                Log.i(TAG, "onSearchClicked");
            }
        });

        setOnItemViewClickedListener(new ItemViewClickedListener());
        setOnItemViewSelectedListener(new OnItemViewSelectedListener() {
            @Override
            public void onItemSelected(Presenter.ViewHolder itemViewHolder, Object item,
                    RowPresenter.ViewHolder rowViewHolder, Row row) {
                Log.i(TAG, "onItemSelected: " + item + " row " + row);
            }
        });
        if (TEST_ENTRANCE_TRANSITION) {
            // don't run entrance transition if fragment is restored.
            if (savedInstanceState == null) {
                prepareEntranceTransition();
            }
        }
        // simulates in a real world use case  data being loaded two seconds later
        new Handler().postDelayed(new Runnable() {
            @Override
            public void run() {
                if (getActivity() == null || getActivity().isDestroyed()) {
                    return;
                }
                if (SET_ADAPTER_AFTER_DATA_LOAD) {
                    setupRows();
                }
                loadData();
                startEntranceTransition();
            }
        }, LOAD_DATA_DELAY);
    }

    private void setupRows() {
        ListRowPresenter lrp = new ListRowPresenter();

        mRowsAdapter = new ArrayObjectAdapter(lrp);

        setAdapter(mRowsAdapter);
    }

    private void loadData() {
        for (int i = 0; i < NUM_ROWS; ++i) {
            ArrayObjectAdapter listRowAdapter = new ArrayObjectAdapter(sCardPresenter);
            for (int j = 0; j < REPEAT_PER_ROW; ++j) {
                listRowAdapter.add("Hello world");
                listRowAdapter.add("This is a test");
                listRowAdapter.add("Android TV");
                listRowAdapter.add("Leanback");
                listRowAdapter.add("Hello world");
                listRowAdapter.add("Android TV");
                listRowAdapter.add("Leanback");
                listRowAdapter.add("GuidedStepSupportFragment");
            }
            HeaderItem header = new HeaderItem(i, "Row " + i);
            mRowsAdapter.add(new ListRow(header, listRowAdapter));
        }
    }

    private final class ItemViewClickedListener implements OnItemViewClickedListener {
        @Override
        public void onItemClicked(Presenter.ViewHolder itemViewHolder, Object item,
                RowPresenter.ViewHolder rowViewHolder, Row row) {
            Log.i(TAG, "onItemClicked: " + item + " row " + row);
        }
    }

    public VerticalGridView getGridView() {
        return getRowsSupportFragment().getVerticalGridView();
    }
}<|MERGE_RESOLUTION|>--- conflicted
+++ resolved
@@ -30,14 +30,8 @@
 import android.util.Log;
 import android.view.View;
 
-<<<<<<< HEAD
 import static android.support.v17.leanback.app.BrowseSupportFragmentTestActivity.*;
 
-/**
- * @hide from javadoc
- */
-=======
->>>>>>> 7243922e
 public class BrowseTestSupportFragment extends BrowseSupportFragment {
     private static final String TAG = "BrowseTestSupportFragment";
 
