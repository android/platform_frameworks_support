/*
 * Copyright (C) 2016 The Android Open Source Project
 *
 * Licensed under the Apache License, Version 2.0 (the "License");
 * you may not use this file except in compliance with the License.
 * You may obtain a copy of the License at
 *
 *      http://www.apache.org/licenses/LICENSE-2.0
 *
 * Unless required by applicable law or agreed to in writing, software
 * distributed under the License is distributed on an "AS IS" BASIS,
 * WITHOUT WARRANTIES OR CONDITIONS OF ANY KIND, either express or implied.
 * See the License for the specific language governing permissions and
 * limitations under the License.
 */

package android.support.v17.leanback.widget;

import static junit.framework.Assert.assertEquals;

import static org.mockito.Mockito.times;
import static org.mockito.Mockito.verify;

import android.support.test.filters.SmallTest;
import android.support.test.runner.AndroidJUnit4;
import android.util.Property;

import org.junit.Before;
import org.junit.Test;
import org.junit.runner.RunWith;
import org.mockito.Mock;
import org.mockito.Mockito;
import org.mockito.MockitoAnnotations;

@RunWith(AndroidJUnit4.class)
@SmallTest
public class ParallaxIntEffectTest {

    Parallax<Parallax.IntProperty> mSource;
    int mScreenMax;
    ParallaxEffect.IntEffect mEffect;
    @Mock ParallaxTarget mTarget;

    static void assertFloatEquals(float expected, float actual) {
        org.junit.Assert.assertEquals((double) expected, (double) actual, 0.0001d);
    }

    @Before
    public void setUp() throws Exception {
        MockitoAnnotations.initMocks(this);
        mSource = new Parallax<Parallax.IntProperty>() {

<<<<<<< HEAD
            @Override
            public int getMaxValue() {
=======
            public float getMaxValue() {
>>>>>>> ec6f358e
                return mScreenMax;
            }

            @Override
            public IntProperty createProperty(String name, int index) {
                return new IntProperty(name, index);
            }
        };
        mEffect = new ParallaxEffect.IntEffect();
    }

    @Test
    public void testOneVariable() {
        mScreenMax = 1080;
        Parallax.IntProperty var1 = mSource.addProperty("var1");

        mEffect.setPropertyRanges(var1.atAbsolute(540), var1.atAbsolute(0));
        mEffect.target(mTarget);

        // start
        var1.setValue(mSource, 540);
        mEffect.performMapping(mSource);
        verify(mTarget, times(1)).update(0f);
        Mockito.reset(mTarget);

        // 25% complete
        var1.setValue(mSource, 405);
        mEffect.performMapping(mSource);
        verify(mTarget, times(1)).update(0.25f);
        Mockito.reset(mTarget);

        // middle
        var1.setValue(mSource, 270);
        mEffect.performMapping(mSource);
        verify(mTarget, times(1)).update(.5f);
        Mockito.reset(mTarget);

        // 75% complete
        var1.setValue(mSource, 135);
        mEffect.performMapping(mSource);
        verify(mTarget, times(1)).update(0.75f);
        Mockito.reset(mTarget);

        // end
        var1.setValue(mSource, 0);
        mEffect.performMapping(mSource);
        verify(mTarget, times(1)).update(1f);
        Mockito.reset(mTarget);

        // after end
        var1.setValue(mSource, -1000);
        mEffect.performMapping(mSource);
        verify(mTarget, times(1)).update(1f);
        Mockito.reset(mTarget);

        // before start
        var1.setValue(mSource, 1000);
        mEffect.performMapping(mSource);
        verify(mTarget, times(1)).update(0f);
        Mockito.reset(mTarget);

        // unknown_before
        var1.setValue(mSource, Parallax.IntProperty.UNKNOWN_BEFORE);
        mEffect.performMapping(mSource);
        verify(mTarget, times(1)).update(1f);
        Mockito.reset(mTarget);

        // unknown_after
        var1.setValue(mSource, Parallax.IntProperty.UNKNOWN_AFTER);
        mEffect.performMapping(mSource);
        verify(mTarget, times(1)).update(0f);
        Mockito.reset(mTarget);
    }

    @Test(expected=IllegalStateException.class)
    public void testVerifyKeyValueOfSameVariableInDesendantOrder() {
        mScreenMax = 1080;
        Parallax.IntProperty var1 = mSource.addProperty("var1");

        mEffect.setPropertyRanges(var1.atAbsolute(540), var1.atAbsolute(550));
        mEffect.target(mTarget);
        var1.setValue(mSource, 0);
        mEffect.performMapping(mSource);
    }

    @Test
    public void testTwoVariable() {
        mScreenMax = 1080;
        Parallax.IntProperty var1 = mSource.addProperty("var1");
        Parallax.IntProperty var2 = mSource.addProperty("var2");

        mEffect.setPropertyRanges(var1.atAbsolute(540), var2.atAbsolute(540));
        mEffect.target(mTarget);

        // start
        var1.setValue(mSource, 540);
        var2.setValue(mSource, 840);
        mEffect.performMapping(mSource);
        verify(mTarget, times(1)).update(0f);
        Mockito.reset(mTarget);

        // middle
        var1.setValue(mSource, 390);
        var2.setValue(mSource, 690);
        mEffect.performMapping(mSource);
        verify(mTarget, times(1)).update(.5f);
        Mockito.reset(mTarget);

        // end
        var1.setValue(mSource, 240);
        var2.setValue(mSource, 540);
        mEffect.performMapping(mSource);
        verify(mTarget, times(1)).update(1f);
        Mockito.reset(mTarget);

        // after end
        var1.setValue(mSource, 200);
        var2.setValue(mSource, 500);
        mEffect.performMapping(mSource);
        verify(mTarget, times(1)).update(1f);
        Mockito.reset(mTarget);

        // before start
        var1.setValue(mSource, 1000);
        var2.setValue(mSource, 1300);
        mEffect.performMapping(mSource);
        verify(mTarget, times(1)).update(0f);
        Mockito.reset(mTarget);

        // unknown_before
        var1.setValue(mSource, Parallax.IntProperty.UNKNOWN_BEFORE);
        var2.setValue(mSource, Parallax.IntProperty.UNKNOWN_BEFORE);
        mEffect.performMapping(mSource);
        verify(mTarget, times(1)).update(1f);
        Mockito.reset(mTarget);

        // unknown_before
        var1.setValue(mSource, Parallax.IntProperty.UNKNOWN_BEFORE);
        var2.setValue(mSource, -1000);
        mEffect.performMapping(mSource);
        verify(mTarget, times(1)).update(1f);
        Mockito.reset(mTarget);

        // unknown_after
        var1.setValue(mSource, Parallax.IntProperty.UNKNOWN_AFTER);
        var2.setValue(mSource, Parallax.IntProperty.UNKNOWN_AFTER);
        mEffect.performMapping(mSource);
        verify(mTarget, times(1)).update(0f);
        Mockito.reset(mTarget);

        // unknown_after
        var1.setValue(mSource, 1000);
        var2.setValue(mSource, Parallax.IntProperty.UNKNOWN_AFTER);
        mEffect.performMapping(mSource);
        verify(mTarget, times(1)).update(0f);
        Mockito.reset(mTarget);

        // unknown_before and less
        var1.setValue(mSource, Parallax.IntProperty.UNKNOWN_BEFORE);
        var2.setValue(mSource, 500);
        mEffect.performMapping(mSource);
        verify(mTarget, times(1)).update(1f);
        Mockito.reset(mTarget);

        // unknown_before and hit second
        var1.setValue(mSource, Parallax.IntProperty.UNKNOWN_BEFORE);
        var2.setValue(mSource, 540);
        mEffect.performMapping(mSource);
        verify(mTarget, times(1)).update(1f);
        Mockito.reset(mTarget);

        // unknown_before with estimation
        var1.setValue(mSource, Parallax.IntProperty.UNKNOWN_BEFORE);
        var2.setValue(mSource, 1080);
        mEffect.performMapping(mSource);
        verify(mTarget, times(1)).update(0.5f);
        Mockito.reset(mTarget);

        // unknown_after with estimation
        var1.setValue(mSource, 0);
        var2.setValue(mSource, Parallax.IntProperty.UNKNOWN_AFTER);
        mEffect.performMapping(mSource);
        verify(mTarget, times(1)).update(0.5f);
        Mockito.reset(mTarget);
    }

    @Test
    public void testDirectMapping() {
        mScreenMax = 1080;
        Parallax.IntProperty var1 = mSource.addProperty("var1");

        mEffect.setPropertyRanges(var1.atAbsolute((int) 540.45), var1.atAbsolute((int) 0.22));
        Object object = new Object();
        final int[] properValue = new int[1];
        Property<Object, Integer> property = new Property<Object, Integer>(Integer.class, "attr") {
            @Override
            public void set(Object object, Integer value) {
                properValue[0] = value;
            }

            @Override
            public Integer get(Object o) {
                return properValue[0];
            }
        };
        mTarget = new ParallaxTarget.DirectPropertyTarget<>(object, property);
        mEffect.target(mTarget);

        var1.setValue(mSource, (int) 540.45);
        mEffect.performMapping(mSource);
        assertEquals((int) 540.45, properValue[0]);

        var1.setValue(mSource, (int) 405.85);
        mEffect.performMapping(mSource);
        assertEquals((int) 405.85, properValue[0]);

        var1.setValue(mSource, 2000);
        mEffect.performMapping(mSource);
        assertEquals((int) 540.45, properValue[0]);

        var1.setValue(mSource, (int) 0.22);
        mEffect.performMapping(mSource);
        assertEquals((int) 0.22, properValue[0]);

        var1.setValue(mSource, (int) 0.12);
        mEffect.performMapping(mSource);
        assertEquals((int) 0.22, properValue[0]);
    }
}<|MERGE_RESOLUTION|>--- conflicted
+++ resolved
@@ -50,12 +50,8 @@
         MockitoAnnotations.initMocks(this);
         mSource = new Parallax<Parallax.IntProperty>() {
 
-<<<<<<< HEAD
-            @Override
-            public int getMaxValue() {
-=======
+            @Override
             public float getMaxValue() {
->>>>>>> ec6f358e
                 return mScreenMax;
             }
 
