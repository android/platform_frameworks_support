--- conflicted
+++ resolved
@@ -493,7 +493,17 @@
 
 }
 
-<<<<<<< HEAD
+package android.support.v17.leanback.system {
+
+  public class Settings {
+    method public boolean getBoolean(java.lang.String);
+    method public static android.support.v17.leanback.system.Settings getInstance(android.content.Context);
+    method public void setBoolean(java.lang.String, boolean);
+    field public static final java.lang.String PREFER_STATIC_SHADOWS = "PREFER_STATIC_SHADOWS";
+  }
+
+}
+
 package android.support.v17.leanback.view {
 
   public class ViewGroupOverlayHelper {
@@ -506,15 +516,6 @@
   public static abstract interface ViewGroupOverlayHelper.Impl {
     method public abstract void addChildToOverlay(android.view.ViewGroup, android.view.View);
     method public abstract void removeChildFromOverlay(android.view.ViewGroup, android.view.View);
-=======
-package android.support.v17.leanback.system {
-
-  public class Settings {
-    method public boolean getBoolean(java.lang.String);
-    method public static android.support.v17.leanback.system.Settings getInstance(android.content.Context);
-    method public void setBoolean(java.lang.String, boolean);
-    field public static final java.lang.String PREFER_STATIC_SHADOWS = "PREFER_STATIC_SHADOWS";
->>>>>>> f00356e6
   }
 
 }
