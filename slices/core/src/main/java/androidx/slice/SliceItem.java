/*
 * Copyright (C) 2017 The Android Open Source Project
 *
 * Licensed under the Apache License, Version 2.0 (the "License");
 * you may not use this file except in compliance with the License.
 * You may obtain a copy of the License at
 *
 *      http://www.apache.org/licenses/LICENSE-2.0
 *
 * Unless required by applicable law or agreed to in writing, software
 * distributed under the License is distributed on an "AS IS" BASIS,
 * WITHOUT WARRANTIES OR CONDITIONS OF ANY KIND, either express or implied.
 * See the License for the specific language governing permissions and
 * limitations under the License.
 */

package androidx.slice;

import static android.app.slice.SliceItem.FORMAT_ACTION;
import static android.app.slice.SliceItem.FORMAT_IMAGE;
import static android.app.slice.SliceItem.FORMAT_INT;
import static android.app.slice.SliceItem.FORMAT_LONG;
import static android.app.slice.SliceItem.FORMAT_REMOTE_INPUT;
import static android.app.slice.SliceItem.FORMAT_SLICE;
import static android.app.slice.SliceItem.FORMAT_TEXT;

import static androidx.slice.Slice.appendHints;

import android.app.PendingIntent;
import android.app.RemoteInput;
import android.content.Context;
import android.content.Intent;
import android.graphics.Color;
import android.os.Bundle;
import android.os.Parcelable;
import android.text.Spannable;
import android.text.SpannableString;
import android.text.Spanned;
import android.text.TextUtils;
import android.text.format.DateUtils;
import android.text.style.AlignmentSpan;
import android.text.style.ForegroundColorSpan;
import android.text.style.RelativeSizeSpan;
import android.text.style.StyleSpan;

import androidx.annotation.NonNull;
import androidx.annotation.Nullable;
import androidx.annotation.RequiresApi;
import androidx.annotation.RestrictTo;
import androidx.annotation.RestrictTo.Scope;
import androidx.annotation.StringDef;
import androidx.core.graphics.drawable.IconCompat;
import androidx.core.util.Pair;
import androidx.versionedparcelable.CustomVersionedParcelable;
import androidx.versionedparcelable.NonParcelField;
import androidx.versionedparcelable.ParcelField;
import androidx.versionedparcelable.VersionedParcelize;

import java.util.Arrays;
import java.util.Calendar;
import java.util.List;


/**
 * A SliceItem is a single unit in the tree structure of a {@link Slice}.
 * <p>
 * A SliceItem a piece of content and some hints about what that content
 * means or how it should be displayed. The types of content can be:
 * <li>{@link android.app.slice.SliceItem#FORMAT_SLICE}</li>
 * <li>{@link android.app.slice.SliceItem#FORMAT_TEXT}</li>
 * <li>{@link android.app.slice.SliceItem#FORMAT_IMAGE}</li>
 * <li>{@link android.app.slice.SliceItem#FORMAT_ACTION}</li>
 * <li>{@link android.app.slice.SliceItem#FORMAT_INT}</li>
 * <li>{@link android.app.slice.SliceItem#FORMAT_LONG}</li>
 * <p>
 * The hints that a {@link SliceItem} are a set of strings which annotate
 * the content. The hints that are guaranteed to be understood by the system
 * are defined on {@link Slice}.
 */
@VersionedParcelize(allowSerialization = true, ignoreParcelables = true, isCustom = true)
@RequiresApi(19)
public final class SliceItem extends CustomVersionedParcelable {

    private static final String HINTS = "hints";
    private static final String FORMAT = "format";
    private static final String SUBTYPE = "subtype";
    private static final String OBJ = "obj";
    private static final String OBJ_2 = "obj_2";

    /**
     * @hide
     */
    @RestrictTo(Scope.LIBRARY)
    @StringDef({FORMAT_SLICE, FORMAT_TEXT, FORMAT_IMAGE, FORMAT_ACTION, FORMAT_INT,
            FORMAT_LONG, FORMAT_REMOTE_INPUT, FORMAT_LONG})
    public @interface SliceType {
    }

    /**
     * @hide
     */
    @RestrictTo(Scope.LIBRARY)
    @ParcelField(value = 1, defaultValue = "androidx.slice.Slice.NO_HINTS")
    protected @Slice.SliceHint String[] mHints = Slice.NO_HINTS;
    @ParcelField(value = 2, defaultValue = FORMAT_TEXT)
    String mFormat = FORMAT_TEXT;
    @ParcelField(value = 3, defaultValue = "null")
    String mSubType = null;
    @NonParcelField
    Object mObj;
    @NonParcelField
    CharSequence mSanitizedText;

    @ParcelField(4)
    SliceItemHolder mHolder;

    /**
     * @hide
     */
    @RestrictTo(Scope.LIBRARY)
    public SliceItem(Object obj, @SliceType String format, String subType,
            @Slice.SliceHint String[] hints) {
        mHints = hints;
        mFormat = format;
        mSubType = subType;
        mObj = obj;
    }

    /**
     * @hide
     */
    @RestrictTo(Scope.LIBRARY)
    public SliceItem(Object obj, @SliceType String format, String subType,
            @Slice.SliceHint List<String> hints) {
        this (obj, format, subType, hints.toArray(new String[hints.size()]));
    }

    /**
     * Used by VersionedParcelable.
     * @hide
     */
    @RestrictTo(Scope.LIBRARY)
    public SliceItem() {
    }

    /**
     * @hide
     */
    @RestrictTo(Scope.LIBRARY)
    public SliceItem(PendingIntent intent, Slice slice, String format, String subType,
            @Slice.SliceHint String[] hints) {
        this(new Pair<Object, Slice>(intent, slice), format, subType, hints);
    }

    /**
     * @hide
     */
    @RestrictTo(Scope.LIBRARY)
    public SliceItem(ActionHandler action, Slice slice, String format, String subType,
            @Slice.SliceHint String[] hints) {
        this(new Pair<Object, Slice>(action, slice), format, subType, hints);
    }

    /**
     * Gets all hints associated with this SliceItem.
     *
     * @return Array of hints.
     */
    public @NonNull @Slice.SliceHint List<String> getHints() {
        return Arrays.asList(mHints);
    }

    /**
     * @hide
     */
    @RestrictTo(Scope.LIBRARY)
    public void addHint(@Slice.SliceHint String hint) {
        mHints = ArrayUtils.appendElement(String.class, mHints, hint);
    }

    /**
     * Get the format of this SliceItem.
     * <p>
     * The format will be one of the following types supported by the platform:
     * <li>{@link android.app.slice.SliceItem#FORMAT_SLICE}</li>
     * <li>{@link android.app.slice.SliceItem#FORMAT_TEXT}</li>
     * <li>{@link android.app.slice.SliceItem#FORMAT_IMAGE}</li>
     * <li>{@link android.app.slice.SliceItem#FORMAT_ACTION}</li>
     * <li>{@link android.app.slice.SliceItem#FORMAT_INT}</li>
     * <li>{@link android.app.slice.SliceItem#FORMAT_LONG}</li>
     * <li>{@link android.app.slice.SliceItem#FORMAT_REMOTE_INPUT}</li>
     * @see #getSubType() ()
     */
    public @SliceType String getFormat() {
        return mFormat;
    }

    /**
     * Get the sub-type of this SliceItem.
     * <p>
     * Subtypes provide additional information about the type of this information beyond basic
     * interpretations inferred by {@link #getFormat()}. For example a slice may contain
     * many {@link android.app.slice.SliceItem#FORMAT_TEXT} items, but only some of them may be
     * {@link android.app.slice.Slice#SUBTYPE_MESSAGE}.
     * @see #getFormat()
     */
    public String getSubType() {
        return mSubType;
    }

    /**
     * @return The text held by this {@link android.app.slice.SliceItem#FORMAT_TEXT} SliceItem
     */
    public CharSequence getText() {
        return (CharSequence) mObj;
    }

    /**
     * @hide
     * @return The text held by this {@link android.app.slice.SliceItem#FORMAT_TEXT} SliceItem with
     * ony spans that are unsupported by the androidx Slice renderer removed.
     */
    @RestrictTo(Scope.LIBRARY_GROUP)
    public CharSequence getSanitizedText() {
        if (mSanitizedText == null) mSanitizedText = sanitizeText(getText());
        return mSanitizedText;
    }

    /**
     * @return The icon held by this {@link android.app.slice.SliceItem#FORMAT_IMAGE} SliceItem
     */
    public IconCompat getIcon() {
        return (IconCompat) mObj;
    }

    /**
     * @return The pending intent held by this {@link android.app.slice.SliceItem#FORMAT_ACTION}
     * SliceItem
     */
    @SuppressWarnings("unchecked")
    public PendingIntent getAction() {
        Object action = ((Pair<Object, Slice>) mObj).first;
        if (action instanceof PendingIntent) {
            return (PendingIntent) action;
        }
        return null;
    }

    /**
     * Trigger the action on this SliceItem.
     * @param context The Context to use when sending the PendingIntent.
     * @param i The intent to use when sending the PendingIntent.
     */
    public void fireAction(@Nullable Context context, @Nullable Intent i)
            throws PendingIntent.CanceledException {
        fireActionInternal(context, i);
    }

    /**
     * @hide
     */
<<<<<<< HEAD
    @RestrictTo(Scope.LIBRARY_GROUP)
=======
    @SuppressWarnings("unchecked")
    @RestrictTo(Scope.LIBRARY_GROUP_PREFIX)
>>>>>>> d55bc89b
    public boolean fireActionInternal(@Nullable Context context, @Nullable Intent i)
            throws PendingIntent.CanceledException {
        Object action = ((Pair<Object, Slice>) mObj).first;
        if (action instanceof PendingIntent) {
            ((PendingIntent) action).send(context, 0, i, null, null);
            return false;
        } else {
            ((ActionHandler) action).onAction(this, context, i);
            return true;
        }
    }

    /**
     * @return The remote input held by this {@link android.app.slice.SliceItem#FORMAT_REMOTE_INPUT}
     * SliceItem
     * @hide
     */
    @RequiresApi(20)
    @RestrictTo(RestrictTo.Scope.LIBRARY_GROUP)
    public RemoteInput getRemoteInput() {
        return (RemoteInput) mObj;
    }

    /**
     * @return The color held by this {@link android.app.slice.SliceItem#FORMAT_INT} SliceItem
     */
    public int getInt() {
        return (Integer) mObj;
    }

    /**
     * @return The slice held by this {@link android.app.slice.SliceItem#FORMAT_ACTION} or
     * {@link android.app.slice.SliceItem#FORMAT_SLICE} SliceItem
     */
    @SuppressWarnings("unchecked")
    public Slice getSlice() {
        if (FORMAT_ACTION.equals(getFormat())) {
            return ((Pair<Object, Slice>) mObj).second;
        }
        return (Slice) mObj;
    }

    /**
     * @return The long held by this {@link android.app.slice.SliceItem#FORMAT_LONG}
     * SliceItem
     */
    public long getLong() {
        return (Long) mObj;
    }

    /**
     * @param hint The hint to check for
     * @return true if this item contains the given hint
     */
    public boolean hasHint(@Slice.SliceHint String hint) {
        return ArrayUtils.contains(mHints, hint);
    }

    /**
     * @hide
     */
    @RestrictTo(Scope.LIBRARY)
    public SliceItem(Bundle in) {
        mHints = in.getStringArray(HINTS);
        mFormat = in.getString(FORMAT);
        mSubType = in.getString(SUBTYPE);
        mObj = readObj(mFormat, in);
    }

    /**
     * @hide
     * @return
     */
    @RestrictTo(Scope.LIBRARY)
    public Bundle toBundle() {
        Bundle b = new Bundle();
        b.putStringArray(HINTS, mHints);
        b.putString(FORMAT, mFormat);
        b.putString(SUBTYPE, mSubType);
        writeObj(b, mObj, mFormat);
        return b;
    }

    /**
     * @hide
     */
    @RestrictTo(Scope.LIBRARY)
    public boolean hasHints(@Slice.SliceHint String[] hints) {
        if (hints == null) return true;
        for (String hint : hints) {
            if (!TextUtils.isEmpty(hint) && !ArrayUtils.contains(mHints, hint)) {
                return false;
            }
        }
        return true;
    }

    /**
     * @hide
     */
    @RestrictTo(Scope.LIBRARY)
    public boolean hasAnyHints(@Slice.SliceHint String... hints) {
        if (hints == null) return false;
        for (String hint : hints) {
            if (ArrayUtils.contains(mHints, hint)) {
                return true;
            }
        }
        return false;
    }

    @SuppressWarnings("unchecked")
    private void writeObj(Bundle dest, Object obj, String type) {
        switch (type) {
            case FORMAT_IMAGE:
                dest.putBundle(OBJ, ((IconCompat) obj).toBundle());
                break;
            case FORMAT_REMOTE_INPUT:
                dest.putParcelable(OBJ, (Parcelable) obj);
                break;
            case FORMAT_SLICE:
                dest.putParcelable(OBJ, ((Slice) obj).toBundle());
                break;
            case FORMAT_ACTION:
                dest.putParcelable(OBJ, (PendingIntent) ((Pair<Object, Slice>) obj).first);
                dest.putBundle(OBJ_2, ((Pair<Object, Slice>) obj).second.toBundle());
                break;
            case FORMAT_TEXT:
                dest.putCharSequence(OBJ, (CharSequence) obj);
                break;
            case FORMAT_INT:
                dest.putInt(OBJ, (Integer) mObj);
                break;
            case FORMAT_LONG:
                dest.putLong(OBJ, (Long) mObj);
                break;
        }
    }

    private static Object readObj(String type, Bundle in) {
        switch (type) {
            case FORMAT_IMAGE:
                return IconCompat.createFromBundle(in.getBundle(OBJ));
            case FORMAT_REMOTE_INPUT:
                return in.getParcelable(OBJ);
            case FORMAT_SLICE:
                return new Slice(in.getBundle(OBJ));
            case FORMAT_TEXT:
                return in.getCharSequence(OBJ);
            case FORMAT_ACTION:
                return new Pair<>(
                        in.getParcelable(OBJ),
                        new Slice(in.getBundle(OBJ_2)));
            case FORMAT_INT:
                return in.getInt(OBJ);
            case FORMAT_LONG:
                return in.getLong(OBJ);
        }
        throw new RuntimeException("Unsupported type " + type);
    }

    /**
     * @hide
     */
    @RestrictTo(Scope.LIBRARY)
    public static String typeToString(String format) {
        switch (format) {
            case FORMAT_SLICE:
                return "Slice";
            case FORMAT_TEXT:
                return "Text";
            case FORMAT_IMAGE:
                return "Image";
            case FORMAT_ACTION:
                return "Action";
            case FORMAT_INT:
                return "Int";
            case FORMAT_LONG:
                return "Long";
            case FORMAT_REMOTE_INPUT:
                return "RemoteInput";
        }
        return "Unrecognized format: " + format;
    }

    /**
     * @return A string representation of this slice item.
     */
    @Override
    public String toString() {
        return toString("");
    }

    /**
     * @return A string representation of this slice item.
     * @hide
     */
    @RestrictTo(Scope.LIBRARY)
    @SuppressWarnings("unchecked")
    public String toString(String indent) {
        StringBuilder sb = new StringBuilder();
        sb.append(indent);
        sb.append(getFormat());
        if (getSubType() != null) {
            sb.append('<');
            sb.append(getSubType());
            sb.append('>');
        }
        sb.append(' ');
        if (mHints.length > 0) {
            appendHints(sb, mHints);
            sb.append(' ');
        }
        final String nextIndent = indent + "  ";
        switch (getFormat()) {
            case FORMAT_SLICE:
                sb.append("{\n");
                sb.append(getSlice().toString(nextIndent));
                sb.append('\n').append(indent).append('}');
                break;
            case FORMAT_ACTION:
                // Not using getAction because the action can actually be other types.
                Object action = ((Pair<Object, Slice>) mObj).first;
                sb.append('[').append(action).append("] ");
                sb.append("{\n");
                sb.append(getSlice().toString(nextIndent));
                sb.append('\n').append(indent).append('}');
                break;
            case FORMAT_TEXT:
                sb.append('"').append(getText()).append('"');
                break;
            case FORMAT_IMAGE:
                sb.append(getIcon());
                break;
            case FORMAT_INT:
                if (android.app.slice.Slice.SUBTYPE_COLOR.equals(getSubType())) {
                    int color = getInt();
                    sb.append(String.format("a=0x%02x r=0x%02x g=0x%02x b=0x%02x",
                            Color.alpha(color), Color.red(color), Color.green(color),
                            Color.blue(color)));
                } else if (android.app.slice.Slice.SUBTYPE_LAYOUT_DIRECTION.equals(getSubType())) {
                    sb.append(layoutDirectionToString(getInt()));
                } else {
                    sb.append(getInt());
                }
                break;
            case FORMAT_LONG:
                if (android.app.slice.Slice.SUBTYPE_MILLIS.equals(getSubType())) {
                    if (getLong() == -1L) {
                        sb.append("INFINITY");
                    } else {
                        sb.append(DateUtils.getRelativeTimeSpanString(getLong(),
                                Calendar.getInstance().getTimeInMillis(),
                                DateUtils.SECOND_IN_MILLIS,
                                DateUtils.FORMAT_ABBREV_RELATIVE));
                    }
                } else {
                    sb.append(getLong()).append('L');
                }
                break;
            default:
                sb.append(SliceItem.typeToString(getFormat()));
                break;
        }
        sb.append("\n");
        return sb.toString();
    }

    @Override
    public void onPreParceling(boolean isStream) {
        mHolder = new SliceItemHolder(mFormat, mObj, isStream);
    }

    @Override
    public void onPostParceling() {
        if (mHolder != null) {
            mObj = mHolder.getObj(mFormat);
            mHolder.release();
        } else {
            mObj = null;
        }
        mHolder = null;
    }

    private static String layoutDirectionToString(int layoutDirection) {
        switch (layoutDirection) {
            case android.util.LayoutDirection.LTR:
                return "LTR";
            case android.util.LayoutDirection.RTL:
                return "RTL";
            case android.util.LayoutDirection.INHERIT:
                return "INHERIT";
            case android.util.LayoutDirection.LOCALE:
                return "LOCALE";
            default:
                return Integer.toString(layoutDirection);
        }
    }

    private static CharSequence sanitizeText(CharSequence text) {
        if (text instanceof Spannable) {
            fixSpannableText((Spannable) text);
            return text;
        } else if (text instanceof Spanned) {
            if (checkSpannedText((Spanned) text)) return text;
            Spannable fixedText = new SpannableString(text);
            fixSpannableText(fixedText);
            return fixedText;
        } else {
            return text;
        }
    }

    private static boolean checkSpannedText(Spanned text) {
        for (Object span : text.getSpans(0, text.length(), Object.class)) {
            if (!checkSpan(span)) return false;
        }
        return true;
    }

    private static void fixSpannableText(Spannable text) {
        for (Object span : text.getSpans(0, text.length(), Object.class)) {
            Object fixedSpan = fixSpan(span);
            if (fixedSpan == span) continue;

            if (fixedSpan != null) {
                int spanStart = text.getSpanStart(span);
                int spanEnd = text.getSpanEnd(span);
                int spanFlags = text.getSpanFlags(span);
                text.setSpan(fixedSpan, spanStart, spanEnd, spanFlags);
            }

            text.removeSpan(span);
        }
    }

    // TODO: Allow only highlight color in ForegroundColorSpan.
    // TODO: Cap smallest/largest sizeChange for RelativeSizeSpans, minding nested ones.

    private static boolean checkSpan(Object span) {
        return span instanceof AlignmentSpan
                || span instanceof ForegroundColorSpan
                || span instanceof RelativeSizeSpan
                || span instanceof StyleSpan;
    }

    private static Object fixSpan(Object span) {
        return checkSpan(span) ? span : null;
    }

    /**
     * @hide
     */
    @RestrictTo(Scope.LIBRARY_GROUP)
    public interface ActionHandler {
        /**
         * Called when a pending intent would be sent on a real slice.
         */
        void onAction(SliceItem item, Context context, Intent intent);
    }
}<|MERGE_RESOLUTION|>--- conflicted
+++ resolved
@@ -33,8 +33,11 @@
 import android.graphics.Color;
 import android.os.Bundle;
 import android.os.Parcelable;
+import android.text.Annotation;
+import android.text.ParcelableSpan;
 import android.text.Spannable;
 import android.text.SpannableString;
+import android.text.SpannableStringBuilder;
 import android.text.Spanned;
 import android.text.TextUtils;
 import android.text.format.DateUtils;
@@ -56,6 +59,8 @@
 import androidx.versionedparcelable.ParcelField;
 import androidx.versionedparcelable.VersionedParcelize;
 
+import java.lang.annotation.Retention;
+import java.lang.annotation.RetentionPolicy;
 import java.util.Arrays;
 import java.util.Calendar;
 import java.util.List;
@@ -86,6 +91,8 @@
     private static final String SUBTYPE = "subtype";
     private static final String OBJ = "obj";
     private static final String OBJ_2 = "obj_2";
+    private static final String SLICE_CONTENT = "androidx.slice.content";
+    private static final String SLICE_CONTENT_SENSITIVE = "sensitive";
 
     /**
      * @hide
@@ -93,6 +100,7 @@
     @RestrictTo(Scope.LIBRARY)
     @StringDef({FORMAT_SLICE, FORMAT_TEXT, FORMAT_IMAGE, FORMAT_ACTION, FORMAT_INT,
             FORMAT_LONG, FORMAT_REMOTE_INPUT, FORMAT_LONG})
+    @Retention(RetentionPolicy.SOURCE)
     public @interface SliceType {
     }
 
@@ -117,7 +125,7 @@
     /**
      * @hide
      */
-    @RestrictTo(Scope.LIBRARY)
+    @RestrictTo(Scope.LIBRARY_GROUP)
     public SliceItem(Object obj, @SliceType String format, String subType,
             @Slice.SliceHint String[] hints) {
         mHints = hints;
@@ -129,7 +137,7 @@
     /**
      * @hide
      */
-    @RestrictTo(Scope.LIBRARY)
+    @RestrictTo(Scope.LIBRARY_GROUP)
     public SliceItem(Object obj, @SliceType String format, String subType,
             @Slice.SliceHint List<String> hints) {
         this (obj, format, subType, hints.toArray(new String[hints.size()]));
@@ -139,14 +147,14 @@
      * Used by VersionedParcelable.
      * @hide
      */
-    @RestrictTo(Scope.LIBRARY)
+    @RestrictTo(Scope.LIBRARY_GROUP)
     public SliceItem() {
     }
 
     /**
      * @hide
      */
-    @RestrictTo(Scope.LIBRARY)
+    @RestrictTo(Scope.LIBRARY_GROUP)
     public SliceItem(PendingIntent intent, Slice slice, String format, String subType,
             @Slice.SliceHint String[] hints) {
         this(new Pair<Object, Slice>(intent, slice), format, subType, hints);
@@ -155,7 +163,7 @@
     /**
      * @hide
      */
-    @RestrictTo(Scope.LIBRARY)
+    @RestrictTo(Scope.LIBRARY_GROUP)
     public SliceItem(ActionHandler action, Slice slice, String format, String subType,
             @Slice.SliceHint String[] hints) {
         this(new Pair<Object, Slice>(action, slice), format, subType, hints);
@@ -174,6 +182,14 @@
      * @hide
      */
     @RestrictTo(Scope.LIBRARY)
+    public @NonNull @Slice.SliceHint String[] getHintArray() {
+        return mHints;
+    }
+
+    /**
+     * @hide
+     */
+    @RestrictTo(Scope.LIBRARY_GROUP)
     public void addHint(@Slice.SliceHint String hint) {
         mHints = ArrayUtils.appendElement(String.class, mHints, hint);
     }
@@ -220,10 +236,21 @@
      * @return The text held by this {@link android.app.slice.SliceItem#FORMAT_TEXT} SliceItem with
      * ony spans that are unsupported by the androidx Slice renderer removed.
      */
-    @RestrictTo(Scope.LIBRARY_GROUP)
+    @RestrictTo(Scope.LIBRARY_GROUP_PREFIX)
     public CharSequence getSanitizedText() {
         if (mSanitizedText == null) mSanitizedText = sanitizeText(getText());
         return mSanitizedText;
+    }
+
+    /**
+     * Get the same content as {@link #getText()} except with content that should be excluded from
+     * persistent logs because it was tagged with {@link #createSensitiveSpan()}.
+     *
+     * @return The text held by this {@link android.app.slice.SliceItem#FORMAT_TEXT} SliceItem
+     */
+    @Nullable
+    public CharSequence getRedactedText() {
+        return redactSensitiveText(getText());
     }
 
     /**
@@ -259,12 +286,8 @@
     /**
      * @hide
      */
-<<<<<<< HEAD
-    @RestrictTo(Scope.LIBRARY_GROUP)
-=======
     @SuppressWarnings("unchecked")
     @RestrictTo(Scope.LIBRARY_GROUP_PREFIX)
->>>>>>> d55bc89b
     public boolean fireActionInternal(@Nullable Context context, @Nullable Intent i)
             throws PendingIntent.CanceledException {
         Object action = ((Pair<Object, Slice>) mObj).first;
@@ -283,7 +306,7 @@
      * @hide
      */
     @RequiresApi(20)
-    @RestrictTo(RestrictTo.Scope.LIBRARY_GROUP)
+    @RestrictTo(RestrictTo.Scope.LIBRARY_GROUP_PREFIX)
     public RemoteInput getRemoteInput() {
         return (RemoteInput) mObj;
     }
@@ -365,7 +388,7 @@
     /**
      * @hide
      */
-    @RestrictTo(Scope.LIBRARY)
+    @RestrictTo(Scope.LIBRARY_GROUP)
     public boolean hasAnyHints(@Slice.SliceHint String... hints) {
         if (hints == null) return false;
         for (String hint : hints) {
@@ -549,6 +572,15 @@
         mHolder = null;
     }
 
+    /**
+     * Creates a span object that identifies content that should be redacted when acquired using
+     * {@link #getRedactedText()}.
+     */
+    @NonNull
+    public static ParcelableSpan createSensitiveSpan() {
+        return new Annotation(SLICE_CONTENT, SLICE_CONTENT_SENSITIVE);
+    }
+
     private static String layoutDirectionToString(int layoutDirection) {
         switch (layoutDirection) {
             case android.util.LayoutDirection.LTR:
@@ -564,6 +596,53 @@
         }
     }
 
+    private static CharSequence redactSensitiveText(CharSequence text) {
+        if (text instanceof Spannable) {
+            return redactSpannableText((Spannable) text);
+        } else if (text instanceof Spanned) {
+            if (!isRedactionNeeded((Spanned) text)) return text;
+            Spannable fixedText = new SpannableString(text);
+            return redactSpannableText(fixedText);
+        } else {
+            return text;
+        }
+    }
+
+    private static boolean isRedactionNeeded(Spanned text) {
+        for (Annotation span : text.getSpans(0, text.length(), Annotation.class)) {
+            if (SLICE_CONTENT.equals(span.getKey())
+                    && SLICE_CONTENT_SENSITIVE.equals(span.getValue())) {
+                return true;
+            }
+        }
+        return false;
+    }
+
+    private static CharSequence redactSpannableText(Spannable text) {
+        Spanned out = text;
+        for (Annotation span : text.getSpans(0, text.length(), Annotation.class)) {
+            if (!SLICE_CONTENT.equals(span.getKey())
+                    || !SLICE_CONTENT_SENSITIVE.equals(span.getValue())) {
+                continue;
+            }
+            int spanStart = text.getSpanStart(span);
+            int spanEnd = text.getSpanEnd(span);
+            out = new SpannableStringBuilder()
+                    .append(out.subSequence(0, spanStart))
+                    .append(createRedacted(spanEnd - spanStart))
+                    .append(out.subSequence(spanEnd, text.length()));
+        }
+        return out;
+    }
+
+    private static String createRedacted(final int n) {
+        StringBuilder s = new StringBuilder();
+        for (int i = 0; i < n; i++) {
+            s.append('*');
+        }
+        return s.toString();
+    }
+
     private static CharSequence sanitizeText(CharSequence text) {
         if (text instanceof Spannable) {
             fixSpannableText((Spannable) text);
@@ -618,7 +697,7 @@
     /**
      * @hide
      */
-    @RestrictTo(Scope.LIBRARY_GROUP)
+    @RestrictTo(Scope.LIBRARY_GROUP_PREFIX)
     public interface ActionHandler {
         /**
          * Called when a pending intent would be sent on a real slice.
