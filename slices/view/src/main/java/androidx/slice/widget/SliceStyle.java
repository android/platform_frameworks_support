--- conflicted
+++ resolved
@@ -48,7 +48,6 @@
     private int mSubtitleColor;
     private int mHeaderTitleSize;
     private int mHeaderSubtitleSize;
-    private int mHeaderDividerPadding;
     private int mVerticalHeaderTextPadding;
     private int mTitleSize;
     private int mSubtitleSize;
@@ -78,6 +77,8 @@
     private int mListMinScrollHeight;
     private int mListLargeHeight;
 
+    private RowStyle mRowStyle;
+
     public SliceStyle(Context context, AttributeSet attrs, int defStyleAttr, int defStyleRes) {
         TypedArray a = context.getTheme().obtainStyledAttributes(attrs, R.styleable.SliceView,
                 defStyleAttr, defStyleRes);
@@ -93,8 +94,6 @@
                     R.styleable.SliceView_headerSubtitleSize, 0);
             mVerticalHeaderTextPadding = (int) a.getDimension(
                     R.styleable.SliceView_headerTextVerticalPadding, 0);
-            mHeaderDividerPadding = (int) a.getDimension(
-                    R.styleable.SliceView_headerDividerPadding, 0);
 
             mTitleSize = (int) a.getDimension(R.styleable.SliceView_titleSize, 0);
             mSubtitleSize = (int) a.getDimension(
@@ -111,6 +110,11 @@
                     R.styleable.SliceView_gridTextVerticalPadding, defaultVerticalGridPadding);
             mGridTopPadding = (int) a.getDimension(R.styleable.SliceView_gridTopPadding, 0);
             mGridBottomPadding = (int) a.getDimension(R.styleable.SliceView_gridBottomPadding, 0);
+
+            int rowStyleRes = a.getResourceId(R.styleable.SliceView_rowStyle, 0);
+            if (rowStyleRes != 0) {
+                mRowStyle = new RowStyle(context, rowStyleRes);
+            }
         } finally {
             a.recycle();
         }
@@ -175,10 +179,6 @@
         return mVerticalHeaderTextPadding;
     }
 
-    public int getHeaderDividerPadding() {
-        return mHeaderDividerPadding;
-    }
-
     public int getTitleSize() {
         return mTitleSize;
     }
@@ -211,8 +211,6 @@
         return mGridBottomPadding;
     }
 
-<<<<<<< HEAD
-=======
     public RowStyle getRowStyle() {
         return mRowStyle;
     }
@@ -225,7 +223,6 @@
         return mRowSelectionHeight;
     }
 
->>>>>>> 04abd831
     public int getRowHeight(RowContent row, SliceViewPolicy policy) {
         int maxHeight = policy.getMaxSmallHeight() > 0 ? policy.getMaxSmallHeight() : mRowMaxHeight;
 
