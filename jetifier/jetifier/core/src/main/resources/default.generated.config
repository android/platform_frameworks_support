# Copyright (C) 2018 The Android Open Source Project
#
# Licensed under the Apache License, Version 2.0 (the "License");
# you may not use this file except in compliance with the License.
# You may obtain a copy of the License at
#
#      http://www.apache.org/licenses/LICENSE-2.0
#
# Unless required by applicable law or agreed to in writing, software
# distributed under the License is distributed on an "AS IS" BASIS,
# WITHOUT WARRANTIES OR CONDITIONS OF ANY KIND, either express or implied.
# See the License for the specific language governing permissions and
# limitations under the License

# DO NOT EDIT MANUALLY! This file was auto-generated using Jetifier preprocessor.
# To make some changes in the configuration edit "default.config" and run
# preprocessor/scripts/processDefaultConfig.sh script to update this file.

{
  "restrictToPackagePrefixes": [
    "android/support/",
    "android/arch/",
    "android/databinding/",
    "com/android/databinding/library/baseAdapters/"
  ],
  "reversedRestrictToPackagePrefixes": [
    "androidx/",
    "com/google/android/material/"
  ],
  "rules": [
    {
      "from": "(.*)BuildConfig",
      "to": "ignoreInPreprocessorOnly"
    },
    {
      "from": "(.*)/package-info",
      "to": "ignoreInPreprocessorOnly"
    },
    {
      "from": "android/support/exifinterface/test/R(.*)",
      "to": "ignore"
    },
    {
      "from": "android/support/test/((.*)/)?internal/(.*)",
      "to": "ignore"
    },
    {
      "from": "(.*)Parcelizer",
      "to": "{0}Parcelizer"
    },
    {
      "from": "android/support/wearable/(.*)",
      "to": "ignore"
    },
    {
      "from": "android/support/compat/R(.*)",
      "to": "androidx/core/R{0}"
    },
    {
      "from": "android/support/mediacompat/R(.*)",
      "to": "androidx/media/R{0}"
    },
    {
      "from": "android/support/v7/cardview/R(.*)",
      "to": "androidx/cardview/R{0}"
    },
    {
      "from": "android/support/percent/R(.*)",
      "to": "androidx/percentlayout/R{0}"
    },
    {
      "from": "android/support/coordinatorlayout/R(.*)",
      "to": "androidx/coordinatorlayout/R{0}"
    },
    {
      "from": "android/support/text/emoji/R(.*)",
      "to": "androidx/emoji/R{0}"
    },
    {
      "from": "android/support/v7/recyclerview/R(.*)",
      "to": "androidx/recyclerview/R{0}"
    },
    {
      "from": "android/support/v7/gridlayout/R(.*)",
      "to": "androidx/gridlayout/R{0}"
    },
    {
      "from": "android/support/v7/appcompat/R(.*)",
      "to": "androidx/appcompat/R{0}"
    },
    {
      "from": "android/support/v7/mediarouter/R(.*)",
      "to": "androidx/mediarouter/R{0}"
    },
    {
      "from": "android/support/v4/app/ActionBarDrawerToggle(.*)",
      "to": "androidx/legacy/app/ActionBarDrawerToggle{0}"
    },
    {
      "from": "android/support/v4/widget/Space(.*)",
      "to": "androidx/legacy/widget/Space{0}"
    },
    {
      "from": "android/support/v4/content/WakefulBroadcastReceiver(.*)",
      "to": "androidx/legacy/content/WakefulBroadcastReceiver{0}"
    },
    {
      "from": "android/support/v13/view/ViewCompat(.*)",
      "to": "androidx/legacy/view/ViewCompat{0}"
    },
    {
      "from": "android/support/v13/app/ActivityCompat(.*)",
      "to": "androidx/legacy/app/ActivityCompat{0}"
    },
    {
      "from": "android/support/v13/app/FragmentCompat(.*)",
      "to": "androidx/legacy/app/FragmentCompat{0}"
    },
    {
      "from": "android/support/v13/app/FragmentPagerAdapter(.*)",
      "to": "androidx/legacy/app/FragmentPagerAdapter{0}"
    },
    {
      "from": "android/support/v13/app/FragmentStatePagerAdapter(.*)",
      "to": "androidx/legacy/app/FragmentStatePagerAdapter{0}"
    },
    {
      "from": "android/support/v13/app/FragmentTabHost(.*)",
      "to": "androidx/legacy/app/FragmentTabHost{0}"
    },
    {
      "from": "android/support/v7/widget/AdapterHelper(.*)",
      "to": "androidx/recyclerview/widget/AdapterHelper{0}"
    },
    {
      "from": "android/support/v7/widget/ChildHelper(.*)",
      "to": "androidx/recyclerview/widget/ChildHelper{0}"
    },
    {
      "from": "android/support/v7/widget/DefaultItemAnimator(.*)",
      "to": "androidx/recyclerview/widget/DefaultItemAnimator{0}"
    },
    {
      "from": "android/support/v7/widget/DividerItemDecoration(.*)",
      "to": "androidx/recyclerview/widget/DividerItemDecoration{0}"
    },
    {
      "from": "android/support/v7/widget/FastScroller(.*)",
      "to": "androidx/recyclerview/widget/FastScroller{0}"
    },
    {
      "from": "android/support/v7/widget/GapWorker(.*)",
      "to": "androidx/recyclerview/widget/GapWorker{0}"
    },
    {
      "from": "android/support/v7/widget/GridLayoutManager(.*)",
      "to": "androidx/recyclerview/widget/GridLayoutManager{0}"
    },
    {
      "from": "android/support/v7/widget/LayoutState(.*)",
      "to": "androidx/recyclerview/widget/LayoutState{0}"
    },
    {
      "from": "android/support/v7/widget/LinearLayoutManager(.*)",
      "to": "androidx/recyclerview/widget/LinearLayoutManager{0}"
    },
    {
      "from": "android/support/v7/widget/LinearSmoothScroller(.*)",
      "to": "androidx/recyclerview/widget/LinearSmoothScroller{0}"
    },
    {
      "from": "android/support/v7/widget/LinearSnapHelper(.*)",
      "to": "androidx/recyclerview/widget/LinearSnapHelper{0}"
    },
    {
      "from": "android/support/v7/widget/OpReorderer(.*)",
      "to": "androidx/recyclerview/widget/OpReorderer{0}"
    },
    {
      "from": "android/support/v7/widget/OrientationHelper(.*)",
      "to": "androidx/recyclerview/widget/OrientationHelper{0}"
    },
    {
      "from": "android/support/v7/widget/PagerSnapHelper(.*)",
      "to": "androidx/recyclerview/widget/PagerSnapHelper{0}"
    },
    {
      "from": "android/support/v7/widget/PositionMap(.*)",
      "to": "androidx/recyclerview/widget/PositionMap{0}"
    },
    {
      "from": "android/support/v7/widget/RecyclerViewAccessibilityDelegate(.*)",
      "to": "androidx/recyclerview/widget/RecyclerViewAccessibilityDelegate{0}"
    },
    {
      "from": "android/support/v7/widget/RecyclerView(.*)",
      "to": "androidx/recyclerview/widget/RecyclerView{0}"
    },
    {
      "from": "android/support/v7/widget/ScrollbarHelper(.*)",
      "to": "androidx/recyclerview/widget/ScrollbarHelper{0}"
    },
    {
      "from": "android/support/v7/widget/SimpleItemAnimator(.*)",
      "to": "androidx/recyclerview/widget/SimpleItemAnimator{0}"
    },
    {
      "from": "android/support/v7/widget/SnapHelper(.*)",
      "to": "androidx/recyclerview/widget/SnapHelper{0}"
    },
    {
      "from": "android/support/v7/widget/StaggeredGridLayoutManager(.*)",
      "to": "androidx/recyclerview/widget/StaggeredGridLayoutManager{0}"
    },
    {
      "from": "android/support/v7/widget/ViewBoundsCheck(.*)",
      "to": "androidx/recyclerview/widget/ViewBoundsCheck{0}"
    },
    {
      "from": "android/support/v7/widget/ViewInfoStore(.*)",
      "to": "androidx/recyclerview/widget/ViewInfoStore{0}"
    },
    {
      "from": "android/support/v7/recyclerview/extensions/(.*)",
      "to": "androidx/recyclerview/widget/{0}"
    },
    {
      "from": "android/support/v7/util/(.*)",
      "to": "androidx/recyclerview/widget/{0}"
    },
    {
      "from": "android/support/v7/widget/helper/(.*)",
      "to": "androidx/recyclerview/widget/{0}"
    },
    {
      "from": "android/support/v7/widget/util/(.*)",
      "to": "androidx/recyclerview/widget/{0}"
    },
    {
      "from": "android/support/wear/(.*)",
      "to": "androidx/wear/{0}"
    },
    {
      "from": "android/support/v7/preference/(.*)",
      "to": "androidx/preference/{0}"
    },
    {
      "from": "android/support/v7/internal/widget/PreferenceImageView(.*)",
      "to": "androidx/preference/internal/PreferenceImageView{0}"
    },
    {
      "from": "android/support/v14/preference/(.*)",
      "to": "androidx/preference/{0}"
    },
    {
      "from": "android/support/v7/graphics/ColorCutQuantizer(.*)",
      "to": "androidx/palette/graphics/ColorCutQuantizer{0}"
    },
    {
      "from": "android/support/v7/graphics/Palette(.*)",
      "to": "androidx/palette/graphics/Palette{0}"
    },
    {
      "from": "android/support/v7/graphics/Target(.*)",
      "to": "androidx/palette/graphics/Target{0}"
    },
    {
      "from": "android/support/v7/app/MediaRoute(.*)",
      "to": "androidx/mediarouter/app/MediaRoute{0}"
    },
    {
      "from": "android/support/v7/app/OverlayListView(.*)",
      "to": "androidx/mediarouter/app/OverlayListView{0}"
    },
    {
      "from": "android/support/v7/media/(.*)",
      "to": "androidx/mediarouter/media/{0}"
    },
    {
      "from": "android/support/v7/widget/CardView(.*)",
      "to": "androidx/cardview/widget/CardView{0}"
    },
    {
      "from": "android/support/v7/widget/RoundRectDrawable(.*)",
      "to": "androidx/cardview/widget/RoundRectDrawable{0}"
    },
    {
      "from": "android/support/v7/widget/RoundRectDrawableWithShadow(.*)",
      "to": "androidx/cardview/widget/RoundRectDrawableWithShadow{0}"
    },
    {
      "from": "android/support/v7/widget/GridLayout(.*)",
      "to": "androidx/gridlayout/widget/GridLayout{0}"
    },
    {
      "from": "android/support/v4/content/res/GrowingArrayUtils(.*)",
      "to": "androidx/core/content/res/GrowingArrayUtils{0}"
    },
    {
      "from": "android/support/v7/content/res/GrowingArrayUtils(.*)",
      "to": "androidx/core/content/res/GrowingArrayUtils{0}"
    },
    {
      "from": "android/support/v4/content/res/ColorStateListInflaterCompat(.*)",
      "to": "androidx/core/content/res/ColorStateListInflaterCompat{0}"
    },
    {
      "from": "android/support/v7/content/res/AppCompatColorStateListInflater(.*)",
      "to": "androidx/core/content/res/ColorStateListInflaterCompat{0}"
    },
    {
      "from": "android/support/v7/(.*)",
      "to": "androidx/appcompat/{0}"
    },
    {
      "from": "android/support/graphics/drawable/(.*)",
      "to": "androidx/vectordrawable/graphics/drawable/{0}"
    },
    {
      "from": "android/support/customtabs/CustomTabs(.*)",
      "to": "androidx/browser/customtabs/CustomTabs{0}"
    },
    {
      "from": "android/support/customtabs/PostMessageService(.*)",
      "to": "androidx/browser/customtabs/PostMessageService{0}"
    },
    {
      "from": "android/support/customtabs/TrustedWebUtils(.*)",
      "to": "androidx/browser/customtabs/TrustedWebUtils{0}"
    },
    {
      "from": "android/support/customtabs/R(.*)",
      "to": "androidx/browser/R{0}"
    },
    {
      "from": "android/support/customtabs/(.*)",
      "to": "android/support/customtabs/{0}"
    },
    {
      "from": "android/support/media/tv/(.*)",
      "to": "androidx/tvprovider/media/tv/{0}"
    },
    {
      "from": "android/support/media/ExifInterface(.*)",
      "to": "androidx/exifinterface/media/ExifInterface{0}"
    },
    {
      "from": "android/support/v17/internal/widget/OutlineOnlyWithChildrenFrameLayout(.*)",
      "to": "androidx/leanback/preference/internal/OutlineOnlyWithChildrenFrameLayout{0}"
    },
    {
      "from": "android/support/v17/preference/(.*)",
      "to": "androidx/leanback/preference/{0}"
    },
    {
      "from": "android/support/v17/leanback/(.*)",
      "to": "androidx/leanback/{0}"
    },
    {
      "from": "android/support/percent/(.*)",
      "to": "androidx/percentlayout/widget/{0}"
    },
    {
      "from": "android/support/app/recommendation/(.*)",
      "to": "androidx/recommendation/app/{0}"
    },
    {
      "from": "android/support/annotation/(.*)",
      "to": "androidx/annotation/{0}"
    },
    {
      "from": "android/support/transition/(.*)",
      "to": "androidx/transition/{0}"
    },
    {
      "from": "android/support/text/emoji/bundled/BundledEmojiCompatConfig(.*)",
      "to": "androidx/emoji/bundled/BundledEmojiCompatConfig{0}"
    },
    {
      "from": "android/support/text/emoji/widget/(.*)",
      "to": "androidx/emoji/widget/{0}"
    },
    {
      "from": "android/support/text/emoji/(.*)",
      "to": "androidx/emoji/text/{0}"
    },
    {
      "from": "android/support/content/(.*)",
      "to": "androidx/contentpager/content/{0}"
    },
    {
      "from": "android/support/v4/view/animation/PathInterpolatorApi14(.*)",
      "to": "androidx/core/view/animation/PathInterpolatorApi14{0}"
    },
    {
      "from": "android/support/v4/view/animation/PathInterpolatorCompat(.*)",
      "to": "androidx/core/view/animation/PathInterpolatorCompat{0}"
    },
    {
      "from": "android/support/animation/(.*)",
      "to": "androidx/dynamicanimation/animation/{0}"
    },
    {
      "from": "android/support/v4/app/SupportActivity(.*)",
      "to": "androidx/core/app/ComponentActivity{0}"
    },
    {
      "from": "android/support/v4/app/Fragment(.*)",
      "to": "androidx/fragment/app/Fragment{0}"
    },
    {
      "from": "android/support/v4/app/BaseFragment(.*)",
      "to": "androidx/fragment/app/BaseFragment{0}"
    },
    {
      "from": "android/support/v4/app/BackStack(.*)",
      "to": "androidx/fragment/app/BackStack{0}"
    },
    {
      "from": "android/support/v4/app/DialogFragment(.*)",
      "to": "androidx/fragment/app/DialogFragment{0}"
    },
    {
      "from": "android/support/v4/app/ListFragment(.*)",
      "to": "androidx/fragment/app/ListFragment{0}"
    },
    {
      "from": "android/support/v4/app/OneShotPreDrawListener(.*)",
      "to": "androidx/fragment/app/OneShotPreDrawListener{0}"
    },
    {
      "from": "android/support/v4/app/SuperNotCalledException(.*)",
      "to": "androidx/fragment/app/SuperNotCalledException{0}"
    },
    {
      "from": "android/support/textclassifier/(.*)",
      "to": "androidx/textclassifier/{0}"
    },
    {
      "from": "android/support/v4/media/app/NotificationCompat(.*)",
      "to": "androidx/media/app/NotificationCompat{0}"
    },
    {
      "from": "android/support/v4/media/AudioAttributesCompat(.*)",
      "to": "androidx/media/AudioAttributesCompat{0}"
    },
    {
      "from": "android/support/v4/media/MediaBrowserCompatUtils(.*)",
      "to": "androidx/media/MediaBrowserCompatUtils{0}"
    },
    {
      "from": "android/support/v4/media/MediaBrowserProtocol(.*)",
      "to": "androidx/media/MediaBrowserProtocol{0}"
    },
    {
      "from": "android/support/v4/media/MediaBrowserServiceCompat(.*)",
      "to": "androidx/media/MediaBrowserServiceCompat{0}"
    },
    {
      "from": "android/support/v4/media/VolumeProviderCompat(.*)",
      "to": "androidx/media/VolumeProviderCompat{0}"
    },
    {
      "from": "android/support/v4/media/session/MediaButtonReceiver(.*)",
      "to": "androidx/media/session/MediaButtonReceiver{0}"
    },
    {
      "from": "android/support/v4/media/(.*)",
      "to": "android/support/v4/media/{0}"
    },
    {
      "from": "android/support/v4/widget/CursorAdapter(.*)",
      "to": "androidx/cursoradapter/widget/CursorAdapter{0}"
    },
    {
      "from": "android/support/v4/widget/CursorFilter(.*)",
      "to": "androidx/cursoradapter/widget/CursorFilter{0}"
    },
    {
      "from": "android/support/v4/widget/ResourceCursorAdapter(.*)",
      "to": "androidx/cursoradapter/widget/ResourceCursorAdapter{0}"
    },
    {
      "from": "android/support/v4/widget/SimpleCursorAdapter(.*)",
      "to": "androidx/cursoradapter/widget/SimpleCursorAdapter{0}"
    },
    {
      "from": "android/support/v4/app/LoaderManager(.*)",
      "to": "androidx/loader/app/LoaderManager{0}"
    },
    {
      "from": "android/support/v4/content/Loader(.*)",
      "to": "androidx/loader/content/Loader{0}"
    },
    {
      "from": "android/support/v4/content/CursorLoader(.*)",
      "to": "androidx/loader/content/CursorLoader{0}"
    },
    {
      "from": "android/support/v4/content/AsyncTaskLoader(.*)",
      "to": "androidx/loader/content/AsyncTaskLoader{0}"
    },
    {
      "from": "android/support/v4/content/ModernAsyncTask(.*)",
      "to": "androidx/loader/content/ModernAsyncTask{0}"
    },
    {
      "from": "android/support/design/widget/CoordinatorLayout(.*)",
      "to": "androidx/coordinatorlayout/widget/CoordinatorLayout{0}"
    },
    {
      "from": "android/support/v4/widget/DirectedAcyclicGraph(.*)",
      "to": "androidx/coordinatorlayout/widget/DirectedAcyclicGraph{0}"
    },
    {
      "from": "android/support/v4/widget/ViewGroupUtils(.*)",
      "to": "androidx/coordinatorlayout/widget/ViewGroupUtils{0}"
    },
    {
      "from": "android/support/v4/view/ViewPager(.*)",
      "to": "androidx/viewpager/widget/ViewPager{0}"
    },
    {
      "from": "android/support/v4/view/PagerAdapter(.*)",
      "to": "androidx/viewpager/widget/PagerAdapter{0}"
    },
    {
      "from": "android/support/v4/view/PagerTabStrip(.*)",
      "to": "androidx/viewpager/widget/PagerTabStrip{0}"
    },
    {
      "from": "android/support/v4/view/PagerTitleStrip(.*)",
      "to": "androidx/viewpager/widget/PagerTitleStrip{0}"
    },
    {
      "from": "android/support/v4/view/AbsSavedState(.*)",
      "to": "androidx/customview/view/AbsSavedState{0}"
    },
    {
      "from": "android/support/v4/widget/ExploreByTouchHelper(.*)",
      "to": "androidx/customview/widget/ExploreByTouchHelper{0}"
    },
    {
      "from": "android/support/v4/widget/FocusStrategy(.*)",
      "to": "androidx/customview/widget/FocusStrategy{0}"
    },
    {
      "from": "android/support/v4/widget/ViewDragHelper(.*)",
      "to": "androidx/customview/widget/ViewDragHelper{0}"
    },
    {
      "from": "android/support/v4/view/animation/(.*)",
      "to": "androidx/interpolator/view/animation/{0}"
    },
    {
      "from": "android/support/v4/widget/DrawerLayout(.*)",
      "to": "androidx/drawerlayout/widget/DrawerLayout{0}"
    },
    {
      "from": "android/support/v4/widget/SlidingPaneLayout(.*)",
      "to": "androidx/slidingpanelayout/widget/SlidingPaneLayout{0}"
    },
    {
      "from": "android/support/v4/view/AsyncLayoutInflater(.*)",
      "to": "androidx/asynclayoutinflater/view/AsyncLayoutInflater{0}"
    },
    {
      "from": "android/support/v4/widget/SwipeRefreshLayout(.*)",
      "to": "androidx/swiperefreshlayout/widget/SwipeRefreshLayout{0}"
    },
    {
      "from": "android/support/v4/widget/CircularProgressDrawable(.*)",
      "to": "androidx/swiperefreshlayout/widget/CircularProgressDrawable{0}"
    },
    {
      "from": "android/support/v4/widget/CircleImageView(.*)",
      "to": "androidx/swiperefreshlayout/widget/CircleImageView{0}"
    },
    {
      "from": "android/support/v4/util/ArrayMap(.*)",
      "to": "androidx/collection/ArrayMap{0}"
    },
    {
      "from": "android/support/v4/util/ArraySet(.*)",
      "to": "androidx/collection/ArraySet{0}"
    },
    {
      "from": "android/support/v4/util/CircularArray(.*)",
      "to": "androidx/collection/CircularArray{0}"
    },
    {
      "from": "android/support/v4/util/CircularIntArray(.*)",
      "to": "androidx/collection/CircularIntArray{0}"
    },
    {
      "from": "android/support/v4/util/ContainerHelpers(.*)",
      "to": "androidx/collection/ContainerHelpers{0}"
    },
    {
      "from": "android/support/v4/util/LongSparseArray(.*)",
      "to": "androidx/collection/LongSparseArray{0}"
    },
    {
      "from": "android/support/v4/util/LruCache(.*)",
      "to": "androidx/collection/LruCache{0}"
    },
    {
      "from": "android/support/v4/util/MapCollections(.*)",
      "to": "androidx/collection/MapCollections{0}"
    },
    {
      "from": "android/support/v4/util/SimpleArrayMap(.*)",
      "to": "androidx/collection/SimpleArrayMap{0}"
    },
    {
      "from": "android/support/v4/util/SparseArray(.*)",
      "to": "androidx/collection/SparseArray{0}"
    },
    {
      "from": "android/support/v4/provider/DocumentFile(.*)",
      "to": "androidx/documentfile/provider/DocumentFile{0}"
    },
    {
      "from": "android/support/v4/provider/DocumentsContractApi19(.*)",
      "to": "androidx/documentfile/provider/DocumentsContractApi19{0}"
    },
    {
      "from": "android/support/v4/provider/RawDocumentFile(.*)",
      "to": "androidx/documentfile/provider/RawDocumentFile{0}"
    },
    {
      "from": "android/support/v4/provider/SingleDocumentFile(.*)",
      "to": "androidx/documentfile/provider/SingleDocumentFile{0}"
    },
    {
      "from": "android/support/v4/provider/TreeDocumentFile(.*)",
      "to": "androidx/documentfile/provider/TreeDocumentFile{0}"
    },
    {
      "from": "android/support/v4/content/LocalBroadcastManager(.*)",
      "to": "androidx/localbroadcastmanager/content/LocalBroadcastManager{0}"
    },
    {
      "from": "android/support/v4/print/(.*)",
      "to": "androidx/print/{0}"
    },
    {
      "from": "android/support/v4/(.*)",
      "to": "androidx/core/{0}"
    },
    {
      "from": "android/support/v13/(.*)",
      "to": "androidx/core/{0}"
    },
    {
      "from": "android/arch/core/(.*)",
      "to": "androidx/arch/core/{0}"
    },
    {
      "from": "android/arch/lifecycle/(.*)",
      "to": "androidx/lifecycle/{0}"
    },
    {
      "from": "android/arch/paging/(.*)",
      "to": "androidx/paging/{0}"
    },
    {
      "from": "android/arch/persistence/room/(.*)",
      "to": "androidx/room/{0}"
    },
    {
      "from": "android/arch/persistence/(.*)",
      "to": "androidx/sqlite/{0}"
    },
    {
      "from": "android/arch/core/executor/testing/(.*)",
      "to": "androidx/arch/core/executor/testing/{0}"
    },
    {
      "from": "android/support/constraint/solver/(.*)",
      "to": "androidx/constraintlayout/solver/{0}"
    },
    {
      "from": "android/support/constraint/(.*)",
      "to": "androidx/constraintlayout/widget/{0}"
    },
    {
      "from": "com/android/support/v8/renderscript/EnableAsyncTeardown",
      "to": "androidx/renderscript/EnableAsyncTeardown"
    },
    {
      "from": "com/android/support/v8/renderscript/EnableBlurWorkaround",
      "to": "androidx/renderscript/EnableBlurWorkaround"
    },
    {
      "from": "android/support/v8/renderscript/(.*)",
      "to": "androidx/renderscript/{0}"
    },
    {
      "from": "android/databinding/(.*)",
      "to": "androidx/databinding/{0}"
    },
    {
      "from": "android/support/multidex/(.*)",
      "to": "androidx/multidex/{0}"
    },
    {
      "from": "androidx/versionedparcelable/(.*)",
      "to": "androidx/versionedparcelable/{0}"
    },
    {
      "from": "android/support/design/widget/AppBarLayout(.*)",
      "to": "com/google/android/material/appbar/AppBarLayout{0}"
    },
    {
      "from": "android/support/design/widget/BaseTransientBottomBar(.*)",
      "to": "com/google/android/material/snackbar/BaseTransientBottomBar{0}"
    },
    {
      "from": "android/support/design/widget/BottomNavigationView(.*)",
      "to": "com/google/android/material/bottomnavigation/BottomNavigationView{0}"
    },
    {
      "from": "android/support/design/widget/BottomSheet(.*)",
      "to": "com/google/android/material/bottomsheet/BottomSheet{0}"
    },
    {
      "from": "android/support/design/widget/CheckableImageButton(.*)",
      "to": "com/google/android/material/internal/CheckableImageButton{0}"
    },
    {
      "from": "android/support/design/widget/CircularBorderDrawable(.*)",
      "to": "com/google/android/material/internal/CircularBorderDrawable{0}"
    },
    {
      "from": "android/support/design/widget/CollapsingTextHelper(.*)",
      "to": "com/google/android/material/internal/CollapsingTextHelper{0}"
    },
    {
      "from": "android/support/design/widget/CollapsingToolbarLayout(.*)",
      "to": "com/google/android/material/appbar/CollapsingToolbarLayout{0}"
    },
    {
      "from": "android/support/design/widget/CutoutDrawable(.*)",
      "to": "com/google/android/material/textfield/CutoutDrawable{0}"
    },
    {
      "from": "android/support/design/widget/DescendantOffsetUtils(.*)",
      "to": "com/google/android/material/internal/DescendantOffsetUtils{0}"
    },
    {
      "from": "android/support/design/widget/DrawableUtils(.*)",
      "to": "com/google/android/material/internal/DrawableUtils{0}"
    },
    {
      "from": "android/support/design/widget/FloatingActionButton(.*)",
      "to": "com/google/android/material/floatingactionbutton/FloatingActionButton{0}"
    },
    {
      "from": "android/support/design/widget/HeaderBehavior(.*)",
      "to": "com/google/android/material/appbar/HeaderBehavior{0}"
    },
    {
      "from": "android/support/design/widget/HeaderScrollingViewBehavior(.*)",
      "to": "com/google/android/material/appbar/HeaderScrollingViewBehavior{0}"
    },
    {
      "from": "android/support/design/widget/HideBottomViewOnScrollBehavior(.*)",
      "to": "com/google/android/material/behavior/HeaderScrollingViewBehavior{0}"
    },
    {
      "from": "android/support/design/widget/IndicatorViewController(.*)",
      "to": "com/google/android/material/textfield/IndicatorViewController{0}"
    },
    {
      "from": "android/support/design/widget/MathUtils(.*)",
      "to": "com/google/android/material/math/MathUtils{0}"
    },
    {
      "from": "android/support/design/widget/NavigationView(.*)",
      "to": "com/google/android/material/navigation/NavigationView{0}"
    },
    {
      "from": "android/support/design/widget/Shadow(.*)",
      "to": "com/google/android/material/shadow/Shadow{0}"
    },
    {
      "from": "android/support/design/widget/Snackbar(.*)",
      "to": "com/google/android/material/snackbar/Snackbar{0}"
    },
    {
      "from": "android/support/design/widget/SnackbarManager(.*)",
      "to": "com/google/android/material/snackbar/SnackbarManager{0}"
    },
    {
      "from": "android/support/design/widget/StateListAnimator(.*)",
      "to": "com/google/android/material/internal/StateListAnimator{0}"
    },
    {
      "from": "android/support/design/widget/SwipeDismissBehavior(.*)",
      "to": "com/google/android/material/behavior/SwipeDismissBehavior{0}"
    },
    {
      "from": "android/support/design/widget/Tab(.*)",
      "to": "com/google/android/material/tabs/Tab{0}"
    },
    {
      "from": "android/support/design/widget/TextInput(.*)",
      "to": "com/google/android/material/textfield/TextInput{0}"
    },
    {
      "from": "android/support/design/widget/ViewOffsetBehavior(.*)",
      "to": "com/google/android/material/appbar/ViewOffsetBehavior{0}"
    },
    {
      "from": "android/support/design/widget/ViewOffsetHelper(.*)",
      "to": "com/google/android/material/appbar/ViewOffsetHelper{0}"
    },
    {
      "from": "android/support/design/widget/ViewUtilsLollipop(.*)",
      "to": "com/google/android/material/appbar/ViewUtilsLollipop{0}"
    },
    {
      "from": "android/support/design/widget/VisibilityAwareImageButton(.*)",
      "to": "com/google/android/material/internal/VisibilityAwareImageButton{0}"
    },
    {
      "from": "android/support/design/internal/BottomNavigation(.*)",
      "to": "com/google/android/material/bottomnavigation/BottomNavigation{0}"
    },
    {
      "from": "android/support/design/internal/SnackbarContentLayout(.*)",
      "to": "com/google/android/material/snackbar/SnackbarContentLayout{0}"
    },
    {
      "from": "android/support/design/R(.*)",
      "to": "com/google/android/material/R{0}"
    },
    {
      "from": "android/support/design/(.*)",
      "to": "com/google/android/material/{0}"
    },
    {
      "from": "android/support/test/(.*)",
      "to": "androidx/test/{0}"
    },
    {
      "from": "android/support/biometric/(.*)",
      "to": "androidx/biometric/{0}"
    },
    {
      "from": "com/android/databinding/library/baseAdapters/(.*)",
      "to": "androidx/databinding/library/baseAdapters/{0}"
    }
  ],
  "slRules": [
    {
      "from": "(.*)/package-info",
      "to": "ignore"
    },
    {
      "from": "androidx/navigation/(.*)",
      "to": "ignore"
    },
    {
      "from": "androidx/text/emoji/flatbuffer/(.*)",
      "to": "ignore"
    },
    {
      "from": "androidx/browser/browseractions/(.*)",
      "to": "ignore"
    },
    {
      "from": "androidx/heifwriter/(.*)",
      "to": "ignore"
    },
    {
      "from": "androidx/webkit/(.*)",
      "to": "ignore"
    },
    {
      "from": "androidx/slice/(.*)",
      "to": "ignore"
    },
    {
      "from": "androidx/recyclerview/selection/(.*)",
      "to": "ignore"
    },
    {
      "from": "androidx/car/(.*)",
      "to": "ignore"
    },
    {
      "from": "androidx/media/widget/(.*)",
      "to": "ignore"
    },
    {
      "from": "androidx/media2/(.*)",
      "to": "ignore"
    },
    {
      "from": "androidx/concurrent/futures/(.*)",
      "to": "ignore"
    },
    {
      "from": "androidx/(.*)/ktx/(.*)",
      "to": "ignore"
    },
    {
      "from": "androidx/(.*)/(.*)-ktx/(.*)",
      "to": "ignore"
    },
    {
      "from": "androidx/activity/(.*)",
      "to": "ignore"
    },
    {
      "from": "androidx/savedstate/(.*)",
      "to": "ignore"
    },
    {
      "from": "androidx/remotecallback/(.*)",
      "to": "ignore"
    },
    {
      "from": "androidx/media/(.*)",
      "to": "android/support/v4/media/{0}"
    },
    {
      "from": "androidx/coordinatorlayout/widget/annotations",
      "to": "android/support/design/widget/annotations"
    },
    {
      "from": "androidx/drawerlayout/widget/annotations",
      "to": "android/support/v4/widget/annotations"
    },
    {
      "from": "androidx/exifinterface/media/annotations",
      "to": "android/support/media/annotations"
    },
    {
      "from": "androidx/fragment/app/annotations",
      "to": "android/support/v4/app/annotations"
    },
    {
      "from": "androidx/mediarouter/app/annotations",
      "to": "android/support/v7/app/annotations"
    },
    {
      "from": "androidx/swiperefreshlayout/widget/annotations",
      "to": "android/support/v4/widget/annotations"
    },
    {
      "from": "androidx/browser/customtabs/annotations",
      "to": "android/support/customtabs/annotations"
    },
    {
      "from": "androidx/browser/browseractions/annotations",
      "to": "ignore"
    }
  ],
  "packageMap": [
    {
      "from": "android/support/exifinterface",
      "to": "androidx/exifinterface"
    },
    {
      "from": "android/support/heifwriter",
      "to": "androidx/heifwriter"
    },
    {
      "from": "android/support/graphics/drawable",
      "to": "androidx/vectordrawable"
    },
    {
      "from": "android/support/graphics/drawable/animated",
      "to": "androidx/vectordrawable"
    },
    {
      "from": "android/support/media/tv",
      "to": "androidx/tvprovider"
    },
    {
      "from": "android/support/textclassifier",
      "to": "androidx/textclassifier"
    },
    {
      "from": "androidx/recyclerview/selection",
      "to": "androidx/recyclerview/selection"
    },
    {
      "from": "android/support/v4",
      "to": "androidx/legacy/v4"
    },
    {
      "from": "android/support/print",
      "to": "androidx/print"
    },
    {
      "from": "android/support/documentfile",
      "to": "androidx/documentfile"
    },
    {
      "from": "android/support/coordinatorlayout",
      "to": "androidx/coordinatorlayout"
    },
    {
      "from": "android/support/swiperefreshlayout",
      "to": "androidx/swiperefreshlayout"
    },
    {
      "from": "android/support/slidingpanelayout",
      "to": "androidx/slidingpanelayout"
    },
    {
      "from": "android/support/asynclayoutinflater",
      "to": "androidx/asynclayoutinflater"
    },
    {
      "from": "android/support/interpolator",
      "to": "androidx/interpolator"
    },
    {
      "from": "android/support/v7/palette",
      "to": "androidx/palette"
    },
    {
      "from": "android/support/v7/cardview",
      "to": "androidx/cardview"
    },
    {
      "from": "android/support/customview",
      "to": "androidx/customview"
    },
    {
      "from": "android/support/loader",
      "to": "androidx/loader"
    },
    {
      "from": "android/support/cursoradapter",
      "to": "androidx/cursoradapter"
    },
    {
      "from": "android/support/v7/mediarouter",
      "to": "androidx/mediarouter"
    },
    {
      "from": "android/support/v7/appcompat",
      "to": "androidx/appcompat"
    },
    {
      "from": "android/support/v7/recyclerview",
      "to": "androidx/recyclerview"
    },
    {
      "from": "android/support/v7/viewpager",
      "to": "androidx/viewpager"
    },
    {
      "from": "android/support/percent",
      "to": "androidx/percentlayout"
    },
    {
      "from": "android/support/v7/gridlayout",
      "to": "androidx/gridlayout"
    },
    {
      "from": "android/support/v13",
      "to": "androidx/legacy/v13"
    },
    {
      "from": "android/support/v7/preference",
      "to": "androidx/preference"
    },
    {
      "from": "android/support/v14/preference",
      "to": "androidx/legacy/preference"
    },
    {
      "from": "android/support/v17/leanback",
      "to": "androidx/leanback"
    },
    {
      "from": "android/support/v17/preference",
      "to": "androidx/leanback/preference"
    },
    {
      "from": "android/support/compat",
      "to": "androidx/core"
    },
    {
      "from": "android/support/mediacompat",
      "to": "androidx/media"
    },
    {
      "from": "android/support/media2",
      "to": "androidx/media2"
    },
    {
      "from": "androidx/media2/exoplayer/external",
      "to": "androidx/media2/exoplayer/external"
    },
    {
      "from": "android/support/fragment",
      "to": "androidx/fragment"
    },
    {
      "from": "android/support/coreutils",
      "to": "androidx/legacy/coreutils"
    },
    {
      "from": "android/support/dynamicanimation",
      "to": "androidx/dynamicanimation"
    },
    {
      "from": "android/support/customtabs",
      "to": "androidx/browser"
    },
    {
      "from": "android/support/coreui",
      "to": "androidx/legacy/coreui"
    },
    {
      "from": "android/support/content",
      "to": "androidx/contentpager"
    },
    {
      "from": "android/support/transition",
      "to": "androidx/transition"
    },
    {
      "from": "android/support/recommendation",
      "to": "androidx/recommendation"
    },
    {
      "from": "android/support/drawerlayout",
      "to": "androidx/drawerlayout"
    },
    {
      "from": "android/support/wear",
      "to": "androidx/wear"
    },
    {
      "from": "android/support/design",
      "to": "com/google/android/material"
    },
    {
      "from": "android/support/text/emoji/appcompat",
      "to": "androidx/emoji/appcompat"
    },
    {
      "from": "android/support/text/emoji/bundled",
      "to": "androidx/emoji/bundled"
    },
    {
      "from": "android/support/text/emoji",
      "to": "androidx/emoji"
    },
    {
      "from": "androidx/text/emoji/bundled",
      "to": "androidx/text/emoji/bundled"
    },
    {
      "from": "android/support/localbroadcastmanager",
      "to": "androidx/localbroadcastmanager"
    },
    {
      "from": "androidx/text/emoji/bundled",
      "to": "androidx/text/emoji/bundled"
    },
    {
      "from": "androidx/webkit",
      "to": "androidx/webkit"
    },
    {
      "from": "androidx/versionedparcelable",
      "to": "androidx/versionedparcelable"
    },
    {
      "from": "androidx/remotecallback",
      "to": "androidx/remotecallback"
    },
    {
      "from": "androidx/activity",
      "to": "androidx/activity"
    },
    {
      "from": "androidx/savedstate/bundle",
      "to": "androidx/savedstate/bundle"
    },
    {
      "from": "androidx/savedstate/common",
      "to": "androidx/savedstate/common"
    },
    {
      "from": "androidx/slice/view",
      "to": "androidx/slice/view"
    },
    {
      "from": "androidx/slice/core",
      "to": "androidx/slice/core"
    },
    {
      "from": "androidx/slice/builders",
      "to": "androidx/slice/builders"
    },
    {
      "from": "android/arch/paging/runtime",
      "to": "androidx/paging/runtime"
    },
    {
      "from": "android/arch/core/testing",
      "to": "androidx/arch/core/testing"
    },
    {
      "from": "android/arch/core",
      "to": "androidx/arch/core"
    },
    {
      "from": "android/arch/persistence/db/framework",
      "to": "androidx/sqlite/db/framework"
    },
    {
      "from": "android/arch/persistence/db",
      "to": "androidx/sqlite/db"
    },
    {
      "from": "android/arch/persistence/room/rxjava2",
      "to": "androidx/room/rxjava2"
    },
    {
      "from": "android/arch/persistence/room/guava",
      "to": "androidx/room/guava"
    },
    {
      "from": "android/arch/persistence/room/testing",
      "to": "androidx/room/testing"
    },
    {
      "from": "android/arch/persistence/room",
      "to": "androidx/room"
    },
    {
      "from": "android/arch/lifecycle/extensions",
      "to": "androidx/lifecycle/extensions"
    },
    {
      "from": "android/arch/lifecycle/livedata/core",
      "to": "androidx/lifecycle/livedata/core"
    },
    {
      "from": "android/arch/lifecycle",
      "to": "androidx/lifecycle"
    },
    {
      "from": "android/arch/lifecycle/viewmodel",
      "to": "androidx/lifecycle/viewmodel"
    },
    {
      "from": "android/arch/lifecycle/livedata",
      "to": "androidx/lifecycle/livedata"
    },
    {
      "from": "android/arch/lifecycle/reactivestreams",
      "to": "androidx/lifecycle/reactivestreams"
    },
    {
      "from": "android/support/multidex/instrumentation",
      "to": "androidx/multidex/instrumentation"
    },
    {
      "from": "android/support/multidex",
      "to": "androidx/multidex"
    },
    {
      "from": "android/support/biometric",
      "to": "androidx/biometric"
    }
  ],
  "pomRules": [
    {
      "from": {
        "groupId": "com.android.support",
        "artifactId": "animated-vector-drawable",
        "version": "{oldSlVersion}"
      },
      "to": {
        "groupId": "androidx.vectordrawable",
        "artifactId": "vectordrawable-animated",
        "version": "{newSlVersion}"
      }
    },
    {
      "from": {
        "groupId": "androidx.activity",
        "artifactId": "activity",
        "version": "{newSlVersion}"
      },
      "to": {
        "groupId": "androidx.activity",
        "artifactId": "activity",
        "version": "{newSlVersion}"
      }
    },
    {
      "from": {
        "groupId": "androidx.savedstate",
        "artifactId": "savedstate-common",
        "version": "{newSlVersion}"
      },
      "to": {
        "groupId": "androidx.savedstate",
        "artifactId": "savedstate-common",
        "version": "{newSlVersion}"
      }
    },
    {
      "from": {
        "groupId": "androidx.savedstate",
        "artifactId": "savedstate-bundle",
        "version": "{newSlVersion}"
      },
      "to": {
        "groupId": "androidx.savedstate",
        "artifactId": "savedstate-bundle",
        "version": "{newSlVersion}"
      }
    },
    {
      "from": {
        "groupId": "com.android.support",
        "artifactId": "appcompat-v7",
        "version": "{oldSlVersion}"
      },
      "to": {
        "groupId": "androidx.appcompat",
        "artifactId": "appcompat",
        "version": "{newSlVersion}"
      }
    },
    {
      "from": {
        "groupId": "com.android.support",
        "artifactId": "cardview-v7",
        "version": "{oldSlVersion}"
      },
      "to": {
        "groupId": "androidx.cardview",
        "artifactId": "cardview",
        "version": "{newSlVersion}"
      }
    },
    {
      "from": {
        "groupId": "com.android.support",
        "artifactId": "customtabs",
        "version": "{oldSlVersion}"
      },
      "to": {
        "groupId": "androidx.browser",
        "artifactId": "browser",
        "version": "{newSlVersion}"
      }
    },
    {
      "from": {
        "groupId": "com.android.support",
        "artifactId": "design",
        "version": "{oldMaterialVersion}"
      },
      "to": {
        "groupId": "com.google.android.material",
        "artifactId": "material",
        "version": "{newMaterialVersion}"
      }
    },
    {
      "from": {
        "groupId": "com.android.support",
        "artifactId": "exifinterface",
        "version": "{oldSlVersion}"
      },
      "to": {
        "groupId": "androidx.exifinterface",
        "artifactId": "exifinterface",
        "version": "{newSlVersion}"
      }
    },
    {
      "from": {
        "groupId": "com.android.support",
        "artifactId": "gridlayout-v7",
        "version": "{oldSlVersion}"
      },
      "to": {
        "groupId": "androidx.gridlayout",
        "artifactId": "gridlayout",
        "version": "{newSlVersion}"
      }
    },
    {
      "from": {
        "groupId": "com.android.support",
        "artifactId": "leanback-v17",
        "version": "{oldSlVersion}"
      },
      "to": {
        "groupId": "androidx.leanback",
        "artifactId": "leanback",
        "version": "{newSlVersion}"
      }
    },
    {
      "from": {
        "groupId": "com.android.support",
        "artifactId": "mediarouter-v7",
        "version": "{oldMediarouterVersion}"
      },
      "to": {
        "groupId": "androidx.mediarouter",
        "artifactId": "mediarouter",
        "version": "{newMediarouterVersion}"
      }
    },
    {
      "from": {
        "groupId": "com.android.support",
        "artifactId": "multidex",
        "version": "1.0.3"
      },
      "to": {
        "groupId": "androidx.multidex",
        "artifactId": "multidex",
        "version": "2.0.0"
      }
    },
    {
      "from": {
        "groupId": "com.android.support",
        "artifactId": "multidex-instrumentation",
        "version": "1.0.3"
      },
      "to": {
        "groupId": "androidx.multidex",
        "artifactId": "multidex-instrumentation",
        "version": "2.0.0"
      }
    },
    {
      "from": {
        "groupId": "com.android.support",
        "artifactId": "palette-v7",
        "version": "{oldSlVersion}"
      },
      "to": {
        "groupId": "androidx.palette",
        "artifactId": "palette",
        "version": "{newSlVersion}"
      }
    },
    {
      "from": {
        "groupId": "com.android.support",
        "artifactId": "percent",
        "version": "{oldSlVersion}"
      },
      "to": {
        "groupId": "androidx.percentlayout",
        "artifactId": "percentlayout",
        "version": "{newSlVersion}"
      }
    },
    {
      "from": {
        "groupId": "com.android.support",
        "artifactId": "preference-leanback-v17",
        "version": "{oldSlVersion}"
      },
      "to": {
        "groupId": "androidx.leanback",
        "artifactId": "leanback-preference",
        "version": "{newSlVersion}"
      }
    },
    {
      "from": {
        "groupId": "com.android.support",
        "artifactId": "preference-v14",
        "version": "{oldSlVersion}"
      },
      "to": {
        "groupId": "androidx.legacy",
        "artifactId": "legacy-preference-v14",
        "version": "{newSlVersion}"
      }
    },
    {
      "from": {
        "groupId": "com.android.support",
        "artifactId": "preference-v7",
        "version": "{oldSlVersion}"
      },
      "to": {
        "groupId": "androidx.preference",
        "artifactId": "preference",
        "version": "{newSlVersion}"
      }
    },
    {
      "from": {
        "groupId": "com.android.support",
        "artifactId": "recommendation",
        "version": "{oldSlVersion}"
      },
      "to": {
        "groupId": "androidx.recommendation",
        "artifactId": "recommendation",
        "version": "{newSlVersion}"
      }
    },
    {
      "from": {
        "groupId": "com.android.support",
        "artifactId": "recyclerview-v7",
        "version": "{oldSlVersion}"
      },
      "to": {
        "groupId": "androidx.recyclerview",
        "artifactId": "recyclerview",
        "version": "{newSlVersion}"
      }
    },
    {
      "from": {
        "groupId": "com.android.support",
        "artifactId": "support-annotations",
        "version": "{oldSlVersion}"
      },
      "to": {
        "groupId": "androidx.annotation",
        "artifactId": "annotation",
        "version": "{newSlVersion}"
      }
    },
    {
      "from": {
        "groupId": "com.android.support",
        "artifactId": "support-compat",
        "version": "{oldSlVersion}"
      },
      "to": {
        "groupId": "androidx.core",
        "artifactId": "core",
        "version": "{newSlVersion}"
      }
    },
    {
      "from": {
        "groupId": "com.android.support",
        "artifactId": "support-content",
        "version": "{oldSlVersion}"
      },
      "to": {
        "groupId": "androidx.contentpager",
        "artifactId": "contentpager",
        "version": "{newSlVersion}"
      }
    },
    {
      "from": {
        "groupId": "com.android.support",
        "artifactId": "support-core-ui",
        "version": "{oldSlVersion}"
      },
      "to": {
        "groupId": "androidx.legacy",
        "artifactId": "legacy-support-core-ui",
        "version": "{newSlVersion}"
      }
    },
    {
      "from": {
        "groupId": "com.android.support",
        "artifactId": "support-core-utils",
        "version": "{oldSlVersion}"
      },
      "to": {
        "groupId": "androidx.legacy",
        "artifactId": "legacy-support-core-utils",
        "version": "{newSlVersion}"
      }
    },
    {
      "from": {
        "groupId": "com.android.support",
        "artifactId": "support-dynamic-animation",
        "version": "{oldSlVersion}"
      },
      "to": {
        "groupId": "androidx.dynamicanimation",
        "artifactId": "dynamicanimation",
        "version": "{newSlVersion}"
      }
    },
    {
      "from": {
        "groupId": "com.android.support",
        "artifactId": "support-emoji",
        "version": "{oldSlVersion}"
      },
      "to": {
        "groupId": "androidx.emoji",
        "artifactId": "emoji",
        "version": "{newSlVersion}"
      }
    },
    {
      "from": {
        "groupId": "com.android.support",
        "artifactId": "support-emoji-appcompat",
        "version": "{oldSlVersion}"
      },
      "to": {
        "groupId": "androidx.emoji",
        "artifactId": "emoji-appcompat",
        "version": "{newSlVersion}"
      }
    },
    {
      "from": {
        "groupId": "com.android.support",
        "artifactId": "support-emoji-bundled",
        "version": "{oldSlVersion}"
      },
      "to": {
        "groupId": "androidx.emoji",
        "artifactId": "emoji-bundled",
        "version": "{newSlVersion}"
      }
    },
    {
      "from": {
        "groupId": "com.android.support",
        "artifactId": "support-fragment",
        "version": "{oldSlVersion}"
      },
      "to": {
        "groupId": "androidx.fragment",
        "artifactId": "fragment",
        "version": "{newSlVersion}"
      }
    },
    {
      "from": {
        "groupId": "com.android.support",
        "artifactId": "support-media-compat",
        "version": "{oldSlVersion}"
      },
      "to": {
        "groupId": "androidx.media",
        "artifactId": "media",
        "version": "{newSlVersion}"
      }
    },
    {
      "from": {
        "groupId": "com.android.support",
        "artifactId": "support-tv-provider",
        "version": "{oldSlVersion}"
      },
      "to": {
        "groupId": "androidx.tvprovider",
        "artifactId": "tvprovider",
        "version": "{newSlVersion}"
      }
    },
    {
      "from": {
        "groupId": "com.android.support",
        "artifactId": "support-v13",
        "version": "{oldSlVersion}"
      },
      "to": {
        "groupId": "androidx.legacy",
        "artifactId": "legacy-support-v13",
        "version": "{newSlVersion}"
      }
    },
    {
      "from": {
        "groupId": "com.android.support",
        "artifactId": "support-v4",
        "version": "{oldSlVersion}"
      },
      "to": {
        "groupId": "androidx.legacy",
        "artifactId": "legacy-support-v4",
        "version": "{newSlVersion}"
      }
    },
    {
      "from": {
        "groupId": "com.android.support",
        "artifactId": "support-vector-drawable",
        "version": "{oldSlVersion}"
      },
      "to": {
        "groupId": "androidx.vectordrawable",
        "artifactId": "vectordrawable",
        "version": "{newSlVersion}"
      }
    },
    {
      "from": {
        "groupId": "com.android.support",
        "artifactId": "textclassifier",
        "version": "{oldSlVersion}"
      },
      "to": {
        "groupId": "androidx.textclassifier",
        "artifactId": "textclassifier",
        "version": "{newSlVersion}"
      }
    },
    {
      "from": {
        "groupId": "com.android.support",
        "artifactId": "transition",
        "version": "{oldSlVersion}"
      },
      "to": {
        "groupId": "androidx.transition",
        "artifactId": "transition",
        "version": "{newSlVersion}"
      }
    },
    {
      "from": {
        "groupId": "com.android.support",
        "artifactId": "wear",
        "version": "{oldSlVersion}"
      },
      "to": {
        "groupId": "androidx.wear",
        "artifactId": "wear",
        "version": "{newSlVersion}"
      }
    },
    {
      "from": {
        "groupId": "com.android.support",
        "artifactId": "asynclayoutinflater",
        "version": "{oldSlVersion}"
      },
      "to": {
        "groupId": "androidx.asynclayoutinflater",
        "artifactId": "asynclayoutinflater",
        "version": "{newSlVersion}"
      }
    },
    {
      "from": {
        "groupId": "com.android.support",
        "artifactId": "collections",
        "version": "{oldSlVersion}"
      },
      "to": {
        "groupId": "androidx.collection",
        "artifactId": "collection",
        "version": "{newSlVersion}"
      }
    },
    {
      "from": {
        "groupId": "com.android.support",
        "artifactId": "coordinatorlayout",
        "version": "{oldSlVersion}"
      },
      "to": {
        "groupId": "androidx.coordinatorlayout",
        "artifactId": "coordinatorlayout",
        "version": "{newSlVersion}"
      }
    },
    {
      "from": {
        "groupId": "com.android.support",
        "artifactId": "cursoradapter",
        "version": "{oldSlVersion}"
      },
      "to": {
        "groupId": "androidx.cursoradapter",
        "artifactId": "cursoradapter",
        "version": "{newSlVersion}"
      }
    },
    {
      "from": {
        "groupId": "com.android.support",
        "artifactId": "customview",
        "version": "{oldSlVersion}"
      },
      "to": {
        "groupId": "androidx.customview",
        "artifactId": "customview",
        "version": "{newSlVersion}"
      }
    },
    {
      "from": {
        "groupId": "com.android.support",
        "artifactId": "documentfile",
        "version": "{oldSlVersion}"
      },
      "to": {
        "groupId": "androidx.documentfile",
        "artifactId": "documentfile",
        "version": "{newSlVersion}"
      }
    },
    {
      "from": {
        "groupId": "com.android.support",
        "artifactId": "drawerlayout",
        "version": "{oldSlVersion}"
      },
      "to": {
        "groupId": "androidx.drawerlayout",
        "artifactId": "drawerlayout",
        "version": "{newSlVersion}"
      }
    },
    {
      "from": {
        "groupId": "com.android.support",
        "artifactId": "interpolator",
        "version": "{oldSlVersion}"
      },
      "to": {
        "groupId": "androidx.interpolator",
        "artifactId": "interpolator",
        "version": "{newSlVersion}"
      }
    },
    {
      "from": {
        "groupId": "com.android.support",
        "artifactId": "loader",
        "version": "{oldSlVersion}"
      },
      "to": {
        "groupId": "androidx.loader",
        "artifactId": "loader",
        "version": "{newSlVersion}"
      }
    },
    {
      "from": {
        "groupId": "com.android.support",
        "artifactId": "localbroadcastmanager",
        "version": "{oldSlVersion}"
      },
      "to": {
        "groupId": "androidx.localbroadcastmanager",
        "artifactId": "localbroadcastmanager",
        "version": "{newSlVersion}"
      }
    },
    {
      "from": {
        "groupId": "com.android.support",
        "artifactId": "print",
        "version": "{oldSlVersion}"
      },
      "to": {
        "groupId": "androidx.print",
        "artifactId": "print",
        "version": "{newSlVersion}"
      }
    },
    {
      "from": {
        "groupId": "com.android.support",
        "artifactId": "slidingpanelayout",
        "version": "{oldSlVersion}"
      },
      "to": {
        "groupId": "androidx.slidingpanelayout",
        "artifactId": "slidingpanelayout",
        "version": "{newSlVersion}"
      }
    },
    {
      "from": {
        "groupId": "com.android.support",
        "artifactId": "swiperefreshlayout",
        "version": "{oldSlVersion}"
      },
      "to": {
        "groupId": "androidx.swiperefreshlayout",
        "artifactId": "swiperefreshlayout",
        "version": "{newSlVersion}"
      }
    },
    {
      "from": {
        "groupId": "com.android.support",
        "artifactId": "viewpager",
        "version": "{oldSlVersion}"
      },
      "to": {
        "groupId": "androidx.viewpager",
        "artifactId": "viewpager",
        "version": "{newSlVersion}"
      }
    },
    {
      "from": {
        "groupId": "com.android.databinding",
        "artifactId": "adapters",
        "version": "undefined"
      },
      "to": {
        "groupId": "androidx.databinding",
        "artifactId": "databinding-adapters",
        "version": "{newDataBindingVersion}"
      }
    },
    {
      "from": {
        "groupId": "com.android.databinding",
        "artifactId": "baseLibrary",
        "version": "undefined"
      },
      "to": {
        "groupId": "androidx.databinding",
        "artifactId": "databinding-common",
        "version": "{newDataBindingVersion}"
      }
    },
    {
      "from": {
        "groupId": "com.android.databinding",
        "artifactId": "compiler",
        "version": "undefined"
      },
      "to": {
        "groupId": "androidx.databinding",
        "artifactId": "databinding-compiler",
        "version": "{newDataBindingVersion}"
      }
    },
    {
      "from": {
        "groupId": "com.android.databinding",
        "artifactId": "compilerCommon",
        "version": "undefined"
      },
      "to": {
        "groupId": "androidx.databinding",
        "artifactId": "databinding-compiler-common",
        "version": "{newDataBindingVersion}"
      }
    },
    {
      "from": {
        "groupId": "com.android.databinding",
        "artifactId": "library",
        "version": "undefined"
      },
      "to": {
        "groupId": "androidx.databinding",
        "artifactId": "databinding-runtime",
        "version": "{newDataBindingVersion}"
      }
    },
    {
      "from": {
        "groupId": "com.android.support",
        "artifactId": "versionedparcelable",
        "version": "{oldSlVersion}"
      },
      "to": {
        "groupId": "androidx.versionedparcelable",
        "artifactId": "versionedparcelable",
        "version": "{newSlVersion}"
      }
    },
    {
      "from": {
<<<<<<< HEAD
        "groupId": "androidx.remotecallback",
        "artifactId": "remotecallback",
        "version": "{newSlVersion}"
      },
      "to": {
        "groupId": "androidx.remotecallback",
        "artifactId": "remotecallback",
        "version": "{newSlVersion}"
=======
        "groupId": "android.arch.work",
        "artifactId": "work-runtime",
        "version": "{oldWorkManagerVersion}"
      },
      "to": {
        "groupId": "androidx.work",
        "artifactId": "work-runtime",
        "version": "{newWorkManagerVersion}"
      }
    },
    {
      "from": {
        "groupId": "android.arch.work",
        "artifactId": "work-runtime-ktx",
        "version": "{oldWorkManagerVersion}"
      },
      "to": {
        "groupId": "androidx.work",
        "artifactId": "work-runtime-ktx",
        "version": "{newWorkManagerVersion}"
      }
    },
    {
      "from": {
        "groupId": "android.arch.work",
        "artifactId": "work-rxjava2",
        "version": "{oldWorkManagerVersion}"
      },
      "to": {
        "groupId": "androidx.work",
        "artifactId": "work-rxjava2",
        "version": "{newWorkManagerVersion}"
      }
    },
    {
      "from": {
        "groupId": "android.arch.work",
        "artifactId": "work-testing",
        "version": "{oldWorkManagerVersion}"
      },
      "to": {
        "groupId": "androidx.work",
        "artifactId": "work-testing",
        "version": "{newWorkManagerVersion}"
      }
    },
    {
      "from": {
        "groupId": "android.arch.navigation",
        "artifactId": "common",
        "version": "{oldNavigationVersion}"
      },
      "to": {
        "groupId": "androidx.navigation",
        "artifactId": "navigation-common",
        "version": "{newNavigationVersion}"
      }
    },
    {
      "from": {
        "groupId": "android.arch.navigation",
        "artifactId": "common-ktx",
        "version": "{oldNavigationVersion}"
      },
      "to": {
        "groupId": "androidx.navigation",
        "artifactId": "navigation-common-ktx",
        "version": "{newNavigationVersion}"
      }
    },
    {
      "from": {
        "groupId": "android.arch.navigation",
        "artifactId": "fragment",
        "version": "{oldNavigationVersion}"
      },
      "to": {
        "groupId": "androidx.navigation",
        "artifactId": "navigation-fragment",
        "version": "{newNavigationVersion}"
      }
    },
    {
      "from": {
        "groupId": "android.arch.navigation",
        "artifactId": "fragment-ktx",
        "version": "{oldNavigationVersion}"
      },
      "to": {
        "groupId": "androidx.navigation",
        "artifactId": "navigation-fragment-ktx",
        "version": "{newNavigationVersion}"
      }
    },
    {
      "from": {
        "groupId": "android.arch.navigation",
        "artifactId": "runtime",
        "version": "{oldNavigationVersion}"
      },
      "to": {
        "groupId": "androidx.navigation",
        "artifactId": "navigation-runtime",
        "version": "{newNavigationVersion}"
      }
    },
    {
      "from": {
        "groupId": "android.arch.navigation",
        "artifactId": "runtime-ktx",
        "version": "{oldNavigationVersion}"
      },
      "to": {
        "groupId": "androidx.navigation",
        "artifactId": "navigation-runtime-ktx",
        "version": "{newNavigationVersion}"
      }
    },
    {
      "from": {
        "groupId": "android.arch.navigation",
        "artifactId": "ui",
        "version": "{oldNavigationVersion}"
      },
      "to": {
        "groupId": "androidx.navigation",
        "artifactId": "navigation-ui",
        "version": "{newNavigationVersion}"
      }
    },
    {
      "from": {
        "groupId": "android.arch.navigation",
        "artifactId": "ui-ktx",
        "version": "{oldNavigationVersion}"
      },
      "to": {
        "groupId": "androidx.navigation",
        "artifactId": "navigation-ui-ktx",
        "version": "{newNavigationVersion}"
>>>>>>> 04abd831
      }
    },
    {
      "from": {
        "groupId": "android.arch.core",
        "artifactId": "common",
        "version": "1.1.1"
      },
      "to": {
        "groupId": "androidx.arch.core",
        "artifactId": "core-common",
        "version": "{newArchCoreVersion}"
      }
    },
    {
      "from": {
        "groupId": "android.arch.core",
        "artifactId": "core",
        "version": "1.0.0-alpha3"
      },
      "to": {
        "groupId": "androidx.arch.core",
        "artifactId": "core",
        "version": "{newArchCoreVersion}"
      }
    },
    {
      "from": {
        "groupId": "android.arch.core",
        "artifactId": "core-testing",
        "version": "1.1.1"
      },
      "to": {
        "groupId": "androidx.arch.core",
        "artifactId": "core-testing",
        "version": "{newArchCoreVersion}"
      }
    },
    {
      "from": {
        "groupId": "android.arch.core",
        "artifactId": "runtime",
        "version": "1.1.1"
      },
      "to": {
        "groupId": "androidx.arch.core",
        "artifactId": "core-runtime",
        "version": "{newArchCoreVersion}"
      }
    },
    {
      "from": {
        "groupId": "android.arch.lifecycle",
        "artifactId": "common",
        "version": "1.1.1"
      },
      "to": {
        "groupId": "androidx.lifecycle",
        "artifactId": "lifecycle-common",
        "version": "{newLifecycleVersion}"
      }
    },
    {
      "from": {
        "groupId": "android.arch.lifecycle",
        "artifactId": "common-java8",
        "version": "1.1.1"
      },
      "to": {
        "groupId": "androidx.lifecycle",
        "artifactId": "lifecycle-common-java8",
        "version": "{newLifecycleVersion}"
      }
    },
    {
      "from": {
        "groupId": "android.arch.lifecycle",
        "artifactId": "compiler",
        "version": "1.1.1"
      },
      "to": {
        "groupId": "androidx.lifecycle",
        "artifactId": "lifecycle-compiler",
        "version": "{newLifecycleVersion}"
      }
    },
    {
      "from": {
        "groupId": "android.arch.lifecycle",
        "artifactId": "extensions",
        "version": "1.1.1"
      },
      "to": {
        "groupId": "androidx.lifecycle",
        "artifactId": "lifecycle-extensions",
        "version": "{newLifecycleVersion}"
      }
    },
    {
      "from": {
        "groupId": "android.arch.lifecycle",
        "artifactId": "reactivestreams",
        "version": "1.1.1"
      },
      "to": {
        "groupId": "androidx.lifecycle",
        "artifactId": "lifecycle-reactivestreams",
        "version": "{newLifecycleVersion}"
      }
    },
    {
      "from": {
        "groupId": "android.arch.lifecycle",
        "artifactId": "runtime",
        "version": "1.1.1"
      },
      "to": {
        "groupId": "androidx.lifecycle",
        "artifactId": "lifecycle-runtime",
        "version": "{newLifecycleVersion}"
      }
    },
    {
      "from": {
        "groupId": "android.arch.lifecycle",
        "artifactId": "viewmodel",
        "version": "1.1.1"
      },
      "to": {
        "groupId": "androidx.lifecycle",
        "artifactId": "lifecycle-viewmodel",
        "version": "{newLifecycleVersion}"
      }
    },
    {
      "from": {
        "groupId": "android.arch.lifecycle",
        "artifactId": "livedata",
        "version": "1.1.1"
      },
      "to": {
        "groupId": "androidx.lifecycle",
        "artifactId": "lifecycle-livedata",
        "version": "{newLifecycleVersion}"
      }
    },
    {
      "from": {
        "groupId": "android.arch.lifecycle",
        "artifactId": "livedata-core",
        "version": "1.1.1"
      },
      "to": {
        "groupId": "androidx.lifecycle",
        "artifactId": "lifecycle-livedata-core",
        "version": "{newLifecycleVersion}"
      }
    },
    {
      "from": {
        "groupId": "android.arch.paging",
        "artifactId": "common",
        "version": "1.0.0"
      },
      "to": {
        "groupId": "androidx.paging",
        "artifactId": "paging-common",
        "version": "{newPagingVersion}"
      }
    },
    {
      "from": {
        "groupId": "android.arch.paging",
        "artifactId": "runtime",
        "version": "1.0.0"
      },
      "to": {
        "groupId": "androidx.paging",
        "artifactId": "paging-runtime",
        "version": "{newPagingVersion}"
      }
    },
    {
      "from": {
        "groupId": "android.arch.paging",
        "artifactId": "rxjava2",
        "version": "1.0.0-alpha1"
      },
      "to": {
        "groupId": "androidx.paging",
        "artifactId": "paging-rxjava2",
        "version": "{newPagingVersion}"
      }
    },
    {
      "from": {
        "groupId": "android.arch.persistence",
        "artifactId": "db",
        "version": "{oldRoomVersion}"
      },
      "to": {
        "groupId": "androidx.sqlite",
        "artifactId": "sqlite",
        "version": "{newRoomVersion}"
      }
    },
    {
      "from": {
        "groupId": "android.arch.persistence",
        "artifactId": "db-framework",
        "version": "{oldRoomVersion}"
      },
      "to": {
        "groupId": "androidx.sqlite",
        "artifactId": "sqlite-framework",
        "version": "{newRoomVersion}"
      }
    },
    {
      "from": {
        "groupId": "android.arch.persistence.room",
        "artifactId": "common",
        "version": "{oldRoomVersion}"
      },
      "to": {
        "groupId": "androidx.room",
        "artifactId": "room-common",
        "version": "{newRoomVersion}"
      }
    },
    {
      "from": {
        "groupId": "android.arch.persistence.room",
        "artifactId": "compiler",
        "version": "{oldRoomVersion}"
      },
      "to": {
        "groupId": "androidx.room",
        "artifactId": "room-compiler",
        "version": "{newRoomVersion}"
      }
    },
    {
      "from": {
        "groupId": "android.arch.persistence.room",
        "artifactId": "migration",
        "version": "{oldRoomVersion}"
      },
      "to": {
        "groupId": "androidx.room",
        "artifactId": "room-migration",
        "version": "{newRoomVersion}"
      }
    },
    {
      "from": {
        "groupId": "android.arch.persistence.room",
        "artifactId": "runtime",
        "version": "{oldRoomVersion}"
      },
      "to": {
        "groupId": "androidx.room",
        "artifactId": "room-runtime",
        "version": "{newRoomVersion}"
      }
    },
    {
      "from": {
        "groupId": "android.arch.persistence.room",
        "artifactId": "rxjava2",
        "version": "{oldRoomVersion}"
      },
      "to": {
        "groupId": "androidx.room",
        "artifactId": "room-rxjava2",
        "version": "{newRoomVersion}"
      }
    },
    {
      "from": {
        "groupId": "android.arch.persistence.room",
        "artifactId": "testing",
        "version": "{oldRoomVersion}"
      },
      "to": {
        "groupId": "androidx.room",
        "artifactId": "room-testing",
        "version": "{newRoomVersion}"
      }
    },
    {
      "from": {
        "groupId": "android.arch.persistence.room",
        "artifactId": "guava",
        "version": "{oldRoomVersion}"
      },
      "to": {
        "groupId": "androidx.room",
        "artifactId": "room-guava",
        "version": "{newRoomVersion}"
      }
    },
    {
      "from": {
        "groupId": "com.android.support.constraint",
        "artifactId": "constraint-layout",
        "version": "1.1.0"
      },
      "to": {
        "groupId": "androidx.constraintlayout",
        "artifactId": "constraintlayout",
        "version": "1.1.2"
      }
    },
    {
      "from": {
        "groupId": "com.android.support.constraint",
        "artifactId": "constraint-layout-solver",
        "version": "1.1.0"
      },
      "to": {
        "groupId": "androidx.constraintlayout",
        "artifactId": "constraintlayout-solver",
        "version": "1.1.2"
      }
    },
    {
      "from": {
        "groupId": "com.android.support.test",
        "artifactId": "orchestrator",
        "version": "1.0.2"
      },
      "to": {
        "groupId": "androidx.test",
        "artifactId": "orchestrator",
        "version": "{newTestsVersion}"
      }
    },
    {
      "from": {
        "groupId": "com.android.support.test",
        "artifactId": "rules",
        "version": "1.0.2"
      },
      "to": {
        "groupId": "androidx.test",
        "artifactId": "rules",
        "version": "{newTestsVersion}"
      }
    },
    {
      "from": {
        "groupId": "com.android.support.test",
        "artifactId": "runner",
        "version": "1.0.2"
      },
      "to": {
        "groupId": "androidx.test",
        "artifactId": "runner",
        "version": "{newTestsVersion}"
      }
    },
    {
      "from": {
        "groupId": "com.android.support.test",
        "artifactId": "monitor",
        "version": "1.0.2"
      },
      "to": {
        "groupId": "androidx.test",
        "artifactId": "monitor",
        "version": "{newTestsVersion}"
      }
    },
    {
      "from": {
        "groupId": "com.android.support.test.espresso",
        "artifactId": "espresso-accessibility",
        "version": "3.0.2"
      },
      "to": {
        "groupId": "androidx.test.espresso",
        "artifactId": "espresso-accessibility",
        "version": "{newEspressoVersion}"
      }
    },
    {
      "from": {
        "groupId": "com.android.support.test.espresso",
        "artifactId": "espresso-contrib",
        "version": "3.0.2"
      },
      "to": {
        "groupId": "androidx.test.espresso",
        "artifactId": "espresso-contrib",
        "version": "{newEspressoVersion}"
      }
    },
    {
      "from": {
        "groupId": "com.android.support.test.espresso",
        "artifactId": "espresso-core",
        "version": "3.0.2"
      },
      "to": {
        "groupId": "androidx.test.espresso",
        "artifactId": "espresso-core",
        "version": "{newEspressoVersion}"
      }
    },
    {
      "from": {
        "groupId": "com.android.support.test.espresso",
        "artifactId": "espresso-idling-resource",
        "version": "3.0.2"
      },
      "to": {
        "groupId": "androidx.test.espresso",
        "artifactId": "espresso-idling-resource",
        "version": "{newEspressoVersion}"
      }
    },
    {
      "from": {
        "groupId": "com.android.support.test.espresso",
        "artifactId": "espresso-intents",
        "version": "3.0.2"
      },
      "to": {
        "groupId": "androidx.test.espresso",
        "artifactId": "espresso-intents",
        "version": "{newEspressoVersion}"
      }
    },
    {
      "from": {
        "groupId": "com.android.support.test.espresso",
        "artifactId": "espresso-remote",
        "version": "3.0.2"
      },
      "to": {
        "groupId": "androidx.test.espresso",
        "artifactId": "espresso-remote",
        "version": "{newEspressoVersion}"
      }
    },
    {
      "from": {
        "groupId": "com.android.support.test.espresso",
        "artifactId": "espresso-web",
        "version": "3.0.2"
      },
      "to": {
        "groupId": "androidx.test.espresso",
        "artifactId": "espresso-web",
        "version": "{newEspressoVersion}"
      }
    },
    {
      "from": {
        "groupId": "com.android.support.test.espresso.idling",
        "artifactId": "idling-concurrent",
        "version": "3.0.2"
      },
      "to": {
        "groupId": "androidx.test.espresso.idling",
        "artifactId": "idling-concurrent",
        "version": "{newEspressoVersion}"
      }
    },
    {
      "from": {
        "groupId": "com.android.support.test.espresso.idling",
        "artifactId": "idling-net",
        "version": "3.0.2"
      },
      "to": {
        "groupId": "androidx.test.espresso.idling",
        "artifactId": "idling-net",
        "version": "{newEspressoVersion}"
      }
    },
    {
      "from": {
        "groupId": "com.android.support.test.janktesthelper",
        "artifactId": "janktesthelper",
        "version": "1.0.1"
      },
      "to": {
        "groupId": "androidx.test.jank",
        "artifactId": "janktesthelper",
        "version": "{newJankTestHelperVersion}"
      }
    },
    {
      "from": {
        "groupId": "com.android.support.test.services",
        "artifactId": "test-services",
        "version": "1.0.2"
      },
      "to": {
        "groupId": "androidx.test",
        "artifactId": "test-services",
        "version": "{newTestsVersion}"
      }
    },
    {
      "from": {
        "groupId": "com.android.support.test.uiautomator",
        "artifactId": "uiautomator",
        "version": "2.1.3"
      },
      "to": {
        "groupId": "androidx.test.uiautomator",
        "artifactId": "uiautomator",
        "version": "{newUiAutomatorVersion}"
      }
    },
    {
      "from": {
        "groupId": "com.android.support",
        "artifactId": "car",
        "version": "{oldCarVersion}"
      },
      "to": {
        "groupId": "androidx.car",
        "artifactId": "car",
        "version": "{newCarVersion}"
      }
    },
    {
      "from": {
        "groupId": "com.android.support",
        "artifactId": "slices-core",
        "version": "{oldSlVersion}"
      },
      "to": {
        "groupId": "androidx.slice",
        "artifactId": "slice-core",
        "version": "{newSlVersion}"
      }
    },
    {
      "from": {
        "groupId": "com.android.support",
        "artifactId": "slices-builders",
        "version": "{oldSlVersion}"
      },
      "to": {
        "groupId": "androidx.slice",
        "artifactId": "slice-builders",
        "version": "{newSlVersion}"
      }
    },
    {
      "from": {
        "groupId": "com.android.support",
        "artifactId": "slices-view",
        "version": "{oldSlVersion}"
      },
      "to": {
        "groupId": "androidx.slice",
        "artifactId": "slice-view",
        "version": "{newSlVersion}"
      }
    },
    {
      "from": {
        "groupId": "com.android.support",
        "artifactId": "heifwriter",
        "version": "{oldSlVersion}"
      },
      "to": {
        "groupId": "androidx.heifwriter",
        "artifactId": "heifwriter",
        "version": "{newSlVersion}"
      }
    },
    {
      "from": {
        "groupId": "com.android.support",
        "artifactId": "recyclerview-selection",
        "version": "{oldSlVersion}"
      },
      "to": {
        "groupId": "androidx.recyclerview",
        "artifactId": "recyclerview-selection",
        "version": "{newSlVersion}"
      }
    },
    {
      "from": {
        "groupId": "com.android.support",
        "artifactId": "webkit",
        "version": "{oldSlVersion}"
      },
      "to": {
        "groupId": "androidx.webkit",
        "artifactId": "webkit",
        "version": "{newSlVersion}"
      }
    },
    {
      "from": {
        "groupId": "com.android.support",
        "artifactId": "biometric",
        "version": "{oldBiometricVersion}"
      },
      "to": {
        "groupId": "androidx.biometric",
        "artifactId": "biometric",
        "version": "{newBiometricVersion}"
      }
    }
  ],
  "versions": {
    "latestReleased": {
      "oldSlVersion": "28.0.0",
      "oldMaterialVersion": "28.0.0",
      "oldRoomVersion": "1.1.0",
      "oldCarVersion": "28.0.0-alpha6",
      "oldMediarouterVersion": "28.0.0-alpha5",
      "oldMedia2Version": "28.0.0-alpha03",
      "oldExoplayerVersion": "28.0.0-alpha01",
      "oldBiometricVersion": "28.0.0-alpha03",
      "oldNavigationVersion": "1.0.0",
      "oldWorkManagerVersion": "1.0.0",
      "newSlVersion": "1.0.0",
      "newMaterialVersion": "1.0.0",
      "newArchCoreVersion": "2.0.0",
      "newLifecycleVersion": "2.0.0",
      "newPagingVersion": "2.0.0-rc01",
      "newRoomVersion": "2.0.0-rc01",
      "newEspressoVersion": "3.1.0-alpha3",
      "newTestsVersion": "1.1.0-alpha3",
      "newJankTestHelperVersion": "1.0.1-alpha3",
      "newUiAutomatorVersion": "2.2.0-alpha3",
      "newCarVersion": "1.0.0-alpha6",
      "newMediarouterVersion": "1.0.0-alpha5",
      "newMedia2Version": "1.0.0-alpha03",
      "newExoplayerVersion": "1.0.0-alpha01",
      "newBiometricVersion": "1.0.0-alpha03",
      "newDataBindingVersion": "undefined",
      "newNavigationVersion": "2.0.0",
      "newWorkManagerVersion": "2.0.0"
    }
  },
  "map": {
    "types": {
      "android/arch/core/executor/AppToolkitTaskExecutor": "androidx/arch/core/executor/AppToolkitTaskExecutor",
      "android/arch/core/executor/ArchTaskExecutor": "androidx/arch/core/executor/ArchTaskExecutor",
      "android/arch/core/executor/DefaultTaskExecutor": "androidx/arch/core/executor/DefaultTaskExecutor",
      "android/arch/core/executor/JunitTaskExecutorRule": "androidx/arch/core/executor/JunitTaskExecutorRule",
      "android/arch/core/executor/TaskExecutor": "androidx/arch/core/executor/TaskExecutor",
      "android/arch/core/executor/TaskExecutorWithFakeMainThread": "androidx/arch/core/executor/TaskExecutorWithFakeMainThread",
      "android/arch/core/executor/testing/CountingTaskExecutorRule": "androidx/arch/core/executor/testing/CountingTaskExecutorRule",
      "android/arch/core/executor/testing/InstantTaskExecutorRule": "androidx/arch/core/executor/testing/InstantTaskExecutorRule",
      "android/arch/core/internal/FastSafeIterableMap": "androidx/arch/core/internal/FastSafeIterableMap",
      "android/arch/core/internal/SafeIterableMap": "androidx/arch/core/internal/SafeIterableMap",
      "android/arch/core/util/Function": "androidx/arch/core/util/Function",
      "android/arch/lifecycle/AndroidViewModel": "androidx/lifecycle/AndroidViewModel",
      "android/arch/lifecycle/ClassesInfoCache": "androidx/lifecycle/ClassesInfoCache",
      "android/arch/lifecycle/CompositeGeneratedAdaptersObserver": "androidx/lifecycle/CompositeGeneratedAdaptersObserver",
      "android/arch/lifecycle/ComputableLiveData": "androidx/lifecycle/ComputableLiveData",
      "android/arch/lifecycle/DefaultLifecycleObserver": "androidx/lifecycle/DefaultLifecycleObserver",
      "android/arch/lifecycle/Elements_extKt": "androidx/lifecycle/Elements_extKt",
      "android/arch/lifecycle/EmptyActivityLifecycleCallbacks": "androidx/lifecycle/EmptyActivityLifecycleCallbacks",
      "android/arch/lifecycle/ErrorMessages": "androidx/lifecycle/ErrorMessages",
      "android/arch/lifecycle/FullLifecycleObserver": "androidx/lifecycle/FullLifecycleObserver",
      "android/arch/lifecycle/FullLifecycleObserverAdapter": "androidx/lifecycle/FullLifecycleObserverAdapter",
      "android/arch/lifecycle/GeneratedAdapter": "androidx/lifecycle/GeneratedAdapter",
      "android/arch/lifecycle/GenericLifecycleObserver": "androidx/lifecycle/GenericLifecycleObserver",
      "android/arch/lifecycle/HolderFragment": "androidx/lifecycle/HolderFragment",
      "android/arch/lifecycle/Input_collectorKt": "androidx/lifecycle/Input_collectorKt",
      "android/arch/lifecycle/Lifecycle": "androidx/lifecycle/Lifecycle",
      "android/arch/lifecycle/LifecycleDispatcher": "androidx/lifecycle/LifecycleDispatcher",
      "android/arch/lifecycle/LifecycleObserver": "androidx/lifecycle/LifecycleObserver",
      "android/arch/lifecycle/LifecycleOwner": "androidx/lifecycle/LifecycleOwner",
      "android/arch/lifecycle/LifecycleProcessor": "androidx/lifecycle/LifecycleProcessor",
      "android/arch/lifecycle/LifecycleRegistry": "androidx/lifecycle/LifecycleRegistry",
      "android/arch/lifecycle/LifecycleRegistryOwner": "androidx/lifecycle/LifecycleRegistryOwner",
      "android/arch/lifecycle/LifecycleService": "androidx/lifecycle/LifecycleService",
      "android/arch/lifecycle/Lifecycling": "androidx/lifecycle/Lifecycling",
      "android/arch/lifecycle/LiveData": "androidx/lifecycle/LiveData",
      "android/arch/lifecycle/LiveDataReactiveStreams": "androidx/lifecycle/LiveDataReactiveStreams",
      "android/arch/lifecycle/MediatorLiveData": "androidx/lifecycle/MediatorLiveData",
      "android/arch/lifecycle/MethodCallsLogger": "androidx/lifecycle/MethodCallsLogger",
      "android/arch/lifecycle/MutableLiveData": "androidx/lifecycle/MutableLiveData",
      "android/arch/lifecycle/Observer": "androidx/lifecycle/Observer",
      "android/arch/lifecycle/ObserversCollector": "androidx/lifecycle/ObserversCollector",
      "android/arch/lifecycle/OnLifecycleEvent": "androidx/lifecycle/OnLifecycleEvent",
      "android/arch/lifecycle/ProcessLifecycleOwner": "androidx/lifecycle/ProcessLifecycleOwner",
      "android/arch/lifecycle/ProcessLifecycleOwnerInitializer": "androidx/lifecycle/ProcessLifecycleOwnerInitializer",
      "android/arch/lifecycle/ReflectiveGenericLifecycleObserver": "androidx/lifecycle/ReflectiveGenericLifecycleObserver",
      "android/arch/lifecycle/ReportFragment": "androidx/lifecycle/ReportFragment",
      "android/arch/lifecycle/ServiceLifecycleDispatcher": "androidx/lifecycle/ServiceLifecycleDispatcher",
      "android/arch/lifecycle/SingleGeneratedAdapterObserver": "androidx/lifecycle/SingleGeneratedAdapterObserver",
      "android/arch/lifecycle/TransformationKt": "androidx/lifecycle/TransformationKt",
      "android/arch/lifecycle/Transformations": "androidx/lifecycle/Transformations",
      "android/arch/lifecycle/Validator": "androidx/lifecycle/Validator",
      "android/arch/lifecycle/ViewModel": "androidx/lifecycle/ViewModel",
      "android/arch/lifecycle/ViewModelProvider": "androidx/lifecycle/ViewModelProvider",
      "android/arch/lifecycle/ViewModelProviders": "androidx/lifecycle/ViewModelProviders",
      "android/arch/lifecycle/ViewModelStore": "androidx/lifecycle/ViewModelStore",
      "android/arch/lifecycle/ViewModelStoreOwner": "androidx/lifecycle/ViewModelStoreOwner",
      "android/arch/lifecycle/ViewModelStores": "androidx/lifecycle/ViewModelStores",
      "android/arch/lifecycle/WriterKt": "androidx/lifecycle/WriterKt",
      "android/arch/lifecycle/model/AdapterClass": "androidx/lifecycle/model/AdapterClass",
      "android/arch/lifecycle/model/AdapterClassKt": "androidx/lifecycle/model/AdapterClassKt",
      "android/arch/lifecycle/model/EventMethod": "androidx/lifecycle/model/EventMethod",
      "android/arch/lifecycle/model/EventMethodCall": "androidx/lifecycle/model/EventMethodCall",
      "android/arch/lifecycle/model/InputModel": "androidx/lifecycle/model/InputModel",
      "android/arch/lifecycle/model/LifecycleObserverInfo": "androidx/lifecycle/model/LifecycleObserverInfo",
      "android/arch/paging/AsyncPagedListDiffer": "androidx/paging/AsyncPagedListDiffer",
      "android/arch/paging/ContiguousDataSource": "androidx/paging/ContiguousDataSource",
      "android/arch/paging/ContiguousPagedList": "androidx/paging/ContiguousPagedList",
      "android/arch/paging/DataSource": "androidx/paging/DataSource",
      "android/arch/paging/ItemKeyedDataSource": "androidx/paging/ItemKeyedDataSource",
      "android/arch/paging/ListDataSource": "androidx/paging/ListDataSource",
      "android/arch/paging/LivePagedListBuilder": "androidx/paging/LivePagedListBuilder",
      "android/arch/paging/LivePagedListProvider": "androidx/paging/LivePagedListProvider",
      "android/arch/paging/PageKeyedDataSource": "androidx/paging/PageKeyedDataSource",
      "android/arch/paging/PageResult": "androidx/paging/PageResult",
      "android/arch/paging/PagedList": "androidx/paging/PagedList",
      "android/arch/paging/PagedListAdapter": "androidx/paging/PagedListAdapter",
      "android/arch/paging/PagedStorage": "androidx/paging/PagedStorage",
      "android/arch/paging/PagedStorageDiffHelper": "androidx/paging/PagedStorageDiffHelper",
      "android/arch/paging/PositionalDataSource": "androidx/paging/PositionalDataSource",
      "android/arch/paging/RxPagedListBuilder": "androidx/paging/RxPagedListBuilder",
      "android/arch/paging/SnapshotPagedList": "androidx/paging/SnapshotPagedList",
      "android/arch/paging/TiledDataSource": "androidx/paging/TiledDataSource",
      "android/arch/paging/TiledPagedList": "androidx/paging/TiledPagedList",
      "android/arch/paging/WrapperItemKeyedDataSource": "androidx/paging/WrapperItemKeyedDataSource",
      "android/arch/paging/WrapperPageKeyedDataSource": "androidx/paging/WrapperPageKeyedDataSource",
      "android/arch/paging/WrapperPositionalDataSource": "androidx/paging/WrapperPositionalDataSource",
      "android/arch/persistence/db/SimpleSQLiteQuery": "androidx/sqlite/db/SimpleSQLiteQuery",
      "android/arch/persistence/db/SupportSQLiteDatabase": "androidx/sqlite/db/SupportSQLiteDatabase",
      "android/arch/persistence/db/SupportSQLiteOpenHelper": "androidx/sqlite/db/SupportSQLiteOpenHelper",
      "android/arch/persistence/db/SupportSQLiteProgram": "androidx/sqlite/db/SupportSQLiteProgram",
      "android/arch/persistence/db/SupportSQLiteQuery": "androidx/sqlite/db/SupportSQLiteQuery",
      "android/arch/persistence/db/SupportSQLiteQueryBuilder": "androidx/sqlite/db/SupportSQLiteQueryBuilder",
      "android/arch/persistence/db/SupportSQLiteStatement": "androidx/sqlite/db/SupportSQLiteStatement",
      "android/arch/persistence/db/framework/FrameworkSQLiteDatabase": "androidx/sqlite/db/framework/FrameworkSQLiteDatabase",
      "android/arch/persistence/db/framework/FrameworkSQLiteOpenHelper": "androidx/sqlite/db/framework/FrameworkSQLiteOpenHelper",
      "android/arch/persistence/db/framework/FrameworkSQLiteOpenHelperFactory": "androidx/sqlite/db/framework/FrameworkSQLiteOpenHelperFactory",
      "android/arch/persistence/db/framework/FrameworkSQLiteProgram": "androidx/sqlite/db/framework/FrameworkSQLiteProgram",
      "android/arch/persistence/db/framework/FrameworkSQLiteStatement": "androidx/sqlite/db/framework/FrameworkSQLiteStatement",
      "android/arch/persistence/room/ColumnInfo": "androidx/room/ColumnInfo",
      "android/arch/persistence/room/Dao": "androidx/room/Dao",
      "android/arch/persistence/room/Database": "androidx/room/Database",
      "android/arch/persistence/room/DatabaseConfiguration": "androidx/room/DatabaseConfiguration",
      "android/arch/persistence/room/Delete": "androidx/room/Delete",
      "android/arch/persistence/room/Embedded": "androidx/room/Embedded",
      "android/arch/persistence/room/EmptyResultSetException": "androidx/room/EmptyResultSetException",
      "android/arch/persistence/room/Entity": "androidx/room/Entity",
      "android/arch/persistence/room/EntityDeletionOrUpdateAdapter": "androidx/room/EntityDeletionOrUpdateAdapter",
      "android/arch/persistence/room/EntityInsertionAdapter": "androidx/room/EntityInsertionAdapter",
      "android/arch/persistence/room/ForeignKey": "androidx/room/ForeignKey",
      "android/arch/persistence/room/Ignore": "androidx/room/Ignore",
      "android/arch/persistence/room/Index": "androidx/room/Index",
      "android/arch/persistence/room/Insert": "androidx/room/Insert",
      "android/arch/persistence/room/InvalidationTracker": "androidx/room/InvalidationTracker",
      "android/arch/persistence/room/OnConflictStrategy": "androidx/room/OnConflictStrategy",
      "android/arch/persistence/room/PrimaryKey": "androidx/room/PrimaryKey",
      "android/arch/persistence/room/Query": "androidx/room/Query",
      "android/arch/persistence/room/RawQuery": "androidx/room/RawQuery",
      "android/arch/persistence/room/Relation": "androidx/room/Relation",
      "android/arch/persistence/room/Room": "androidx/room/Room",
      "android/arch/persistence/room/RoomDatabase": "androidx/room/RoomDatabase",
      "android/arch/persistence/room/RoomMasterTable": "androidx/room/RoomMasterTable",
      "android/arch/persistence/room/RoomOpenHelper": "androidx/room/RoomOpenHelper",
      "android/arch/persistence/room/RoomProcessor": "androidx/room/RoomProcessor",
      "android/arch/persistence/room/RoomSQLiteQuery": "androidx/room/RoomSQLiteQuery",
      "android/arch/persistence/room/RoomWarnings": "androidx/room/RoomWarnings",
      "android/arch/persistence/room/RxRoom": "androidx/room/RxRoom",
      "android/arch/persistence/room/SharedSQLiteStatement": "androidx/room/SharedSQLiteStatement",
      "android/arch/persistence/room/SkipQueryVerification": "androidx/room/SkipQueryVerification",
      "android/arch/persistence/room/Transaction": "androidx/room/Transaction",
      "android/arch/persistence/room/TypeConverter": "androidx/room/TypeConverter",
      "android/arch/persistence/room/TypeConverters": "androidx/room/TypeConverters",
      "android/arch/persistence/room/Update": "androidx/room/Update",
      "android/arch/persistence/room/ext/AndroidTypeNames": "androidx/room/ext/AndroidTypeNames",
      "android/arch/persistence/room/ext/ArchTypeNames": "androidx/room/ext/ArchTypeNames",
      "android/arch/persistence/room/ext/CommonTypeNames": "androidx/room/ext/CommonTypeNames",
      "android/arch/persistence/room/ext/Element_extKt": "androidx/room/ext/Element_extKt",
      "android/arch/persistence/room/ext/GuavaBaseTypeNames": "androidx/room/ext/GuavaBaseTypeNames",
      "android/arch/persistence/room/ext/GuavaUtilConcurrentTypeNames": "androidx/room/ext/GuavaUtilConcurrentTypeNames",
      "android/arch/persistence/room/ext/Javapoet_extKt": "androidx/room/ext/Javapoet_extKt",
      "android/arch/persistence/room/ext/KotlinMetadataProcessor": "androidx/room/ext/KotlinMetadataProcessor",
      "android/arch/persistence/room/ext/LifecyclesTypeNames": "androidx/room/ext/LifecyclesTypeNames",
      "android/arch/persistence/room/ext/PagingTypeNames": "androidx/room/ext/PagingTypeNames",
      "android/arch/persistence/room/ext/ReactiveStreamsTypeNames": "androidx/room/ext/ReactiveStreamsTypeNames",
      "android/arch/persistence/room/ext/RoomGuavaTypeNames": "androidx/room/ext/RoomGuavaTypeNames",
      "android/arch/persistence/room/ext/RoomRxJava2TypeNames": "androidx/room/ext/RoomRxJava2TypeNames",
      "android/arch/persistence/room/ext/RoomTypeNames": "androidx/room/ext/RoomTypeNames",
      "android/arch/persistence/room/ext/RxJava2TypeNames": "androidx/room/ext/RxJava2TypeNames",
      "android/arch/persistence/room/ext/SupportDbTypeNames": "androidx/room/ext/SupportDbTypeNames",
      "android/arch/persistence/room/guava/GuavaRoom": "androidx/room/guava/GuavaRoom",
      "android/arch/persistence/room/log/RLog": "androidx/room/log/RLog",
      "android/arch/persistence/room/migration/Migration": "androidx/room/migration/Migration",
      "android/arch/persistence/room/migration/bundle/BundleUtil": "androidx/room/migration/bundle/BundleUtil",
      "android/arch/persistence/room/migration/bundle/DatabaseBundle": "androidx/room/migration/bundle/DatabaseBundle",
      "android/arch/persistence/room/migration/bundle/EntityBundle": "androidx/room/migration/bundle/EntityBundle",
      "android/arch/persistence/room/migration/bundle/FieldBundle": "androidx/room/migration/bundle/FieldBundle",
      "android/arch/persistence/room/migration/bundle/ForeignKeyBundle": "androidx/room/migration/bundle/ForeignKeyBundle",
      "android/arch/persistence/room/migration/bundle/IndexBundle": "androidx/room/migration/bundle/IndexBundle",
      "android/arch/persistence/room/migration/bundle/PrimaryKeyBundle": "androidx/room/migration/bundle/PrimaryKeyBundle",
      "android/arch/persistence/room/migration/bundle/SchemaBundle": "androidx/room/migration/bundle/SchemaBundle",
      "android/arch/persistence/room/migration/bundle/SchemaEquality": "androidx/room/migration/bundle/SchemaEquality",
      "android/arch/persistence/room/migration/bundle/SchemaEqualityUtil": "androidx/room/migration/bundle/SchemaEqualityUtil",
      "android/arch/persistence/room/paging/LimitOffsetDataSource": "androidx/room/paging/LimitOffsetDataSource",
      "android/arch/persistence/room/parser/Collate": "androidx/room/parser/Collate",
      "android/arch/persistence/room/parser/ParsedQuery": "androidx/room/parser/ParsedQuery",
      "android/arch/persistence/room/parser/ParserErrors": "androidx/room/parser/ParserErrors",
      "android/arch/persistence/room/parser/QueryType": "androidx/room/parser/QueryType",
      "android/arch/persistence/room/parser/QueryVisitor": "androidx/room/parser/QueryVisitor",
      "android/arch/persistence/room/parser/SQLTypeAffinity": "androidx/room/parser/SQLTypeAffinity",
      "android/arch/persistence/room/parser/SQLiteBaseListener": "androidx/room/parser/SQLiteBaseListener",
      "android/arch/persistence/room/parser/SQLiteBaseVisitor": "androidx/room/parser/SQLiteBaseVisitor",
      "android/arch/persistence/room/parser/SQLiteLexer": "androidx/room/parser/SQLiteLexer",
      "android/arch/persistence/room/parser/SQLiteListener": "androidx/room/parser/SQLiteListener",
      "android/arch/persistence/room/parser/SQLiteParser": "androidx/room/parser/SQLiteParser",
      "android/arch/persistence/room/parser/SQLiteVisitor": "androidx/room/parser/SQLiteVisitor",
      "android/arch/persistence/room/parser/Section": "androidx/room/parser/Section",
      "android/arch/persistence/room/parser/SectionType": "androidx/room/parser/SectionType",
      "android/arch/persistence/room/parser/SqlParser": "androidx/room/parser/SqlParser",
      "android/arch/persistence/room/parser/Table": "androidx/room/parser/Table",
      "android/arch/persistence/room/preconditions/Checks": "androidx/room/preconditions/Checks",
      "android/arch/persistence/room/processor/Context": "androidx/room/processor/Context",
      "android/arch/persistence/room/processor/CustomConverterProcessor": "androidx/room/processor/CustomConverterProcessor",
      "android/arch/persistence/room/processor/DaoProcessor": "androidx/room/processor/DaoProcessor",
      "android/arch/persistence/room/processor/DatabaseProcessor": "androidx/room/processor/DatabaseProcessor",
      "android/arch/persistence/room/processor/DeletionMethodProcessor": "androidx/room/processor/DeletionMethodProcessor",
      "android/arch/persistence/room/processor/EntityProcessor": "androidx/room/processor/EntityProcessor",
      "android/arch/persistence/room/processor/FieldProcessor": "androidx/room/processor/FieldProcessor",
      "android/arch/persistence/room/processor/InsertionMethodProcessor": "androidx/room/processor/InsertionMethodProcessor",
      "android/arch/persistence/room/processor/OnConflictProcessor": "androidx/room/processor/OnConflictProcessor",
      "android/arch/persistence/room/processor/PojoMethodProcessor": "androidx/room/processor/PojoMethodProcessor",
      "android/arch/persistence/room/processor/PojoProcessor": "androidx/room/processor/PojoProcessor",
      "android/arch/persistence/room/processor/ProcessorErrors": "androidx/room/processor/ProcessorErrors",
      "android/arch/persistence/room/processor/QueryMethodProcessor": "androidx/room/processor/QueryMethodProcessor",
      "android/arch/persistence/room/processor/QueryParameterProcessor": "androidx/room/processor/QueryParameterProcessor",
      "android/arch/persistence/room/processor/RawQueryMethodProcessor": "androidx/room/processor/RawQueryMethodProcessor",
      "android/arch/persistence/room/processor/ShortcutMethodProcessor": "androidx/room/processor/ShortcutMethodProcessor",
      "android/arch/persistence/room/processor/ShortcutParameterProcessor": "androidx/room/processor/ShortcutParameterProcessor",
      "android/arch/persistence/room/processor/SuppressWarningProcessor": "androidx/room/processor/SuppressWarningProcessor",
      "android/arch/persistence/room/processor/TransactionMethodProcessor": "androidx/room/processor/TransactionMethodProcessor",
      "android/arch/persistence/room/processor/UpdateMethodProcessor": "androidx/room/processor/UpdateMethodProcessor",
      "android/arch/persistence/room/processor/cache/Cache": "androidx/room/processor/cache/Cache",
      "android/arch/persistence/room/solver/CodeGenScope": "androidx/room/solver/CodeGenScope",
      "android/arch/persistence/room/solver/ObservableQueryResultBinderProvider": "androidx/room/solver/ObservableQueryResultBinderProvider",
      "android/arch/persistence/room/solver/QueryResultBinderProvider": "androidx/room/solver/QueryResultBinderProvider",
      "android/arch/persistence/room/solver/TypeAdapterStore": "androidx/room/solver/TypeAdapterStore",
      "android/arch/persistence/room/solver/binderprovider/CursorQueryResultBinderProvider": "androidx/room/solver/binderprovider/CursorQueryResultBinderProvider",
      "android/arch/persistence/room/solver/binderprovider/DataSourceFactoryQueryResultBinderProvider": "androidx/room/solver/binderprovider/DataSourceFactoryQueryResultBinderProvider",
      "android/arch/persistence/room/solver/binderprovider/DataSourceQueryResultBinderProvider": "androidx/room/solver/binderprovider/DataSourceQueryResultBinderProvider",
      "android/arch/persistence/room/solver/binderprovider/FlowableQueryResultBinderProvider": "androidx/room/solver/binderprovider/FlowableQueryResultBinderProvider",
      "android/arch/persistence/room/solver/binderprovider/GuavaListenableFutureQueryResultBinderProvider": "androidx/room/solver/binderprovider/GuavaListenableFutureQueryResultBinderProvider",
      "android/arch/persistence/room/solver/binderprovider/InstantQueryResultBinderProvider": "androidx/room/solver/binderprovider/InstantQueryResultBinderProvider",
      "android/arch/persistence/room/solver/binderprovider/LiveDataQueryResultBinderProvider": "androidx/room/solver/binderprovider/LiveDataQueryResultBinderProvider",
      "android/arch/persistence/room/solver/binderprovider/RxCallableQueryResultBinderProvider": "androidx/room/solver/binderprovider/RxCallableQueryResultBinderProvider",
      "android/arch/persistence/room/solver/binderprovider/RxMaybeQueryResultBinderProvider": "androidx/room/solver/binderprovider/RxMaybeQueryResultBinderProvider",
      "android/arch/persistence/room/solver/binderprovider/RxSingleQueryResultBinderProvider": "androidx/room/solver/binderprovider/RxSingleQueryResultBinderProvider",
      "android/arch/persistence/room/solver/query/parameter/ArrayQueryParameterAdapter": "androidx/room/solver/query/parameter/ArrayQueryParameterAdapter",
      "android/arch/persistence/room/solver/query/parameter/BasicQueryParameterAdapter": "androidx/room/solver/query/parameter/BasicQueryParameterAdapter",
      "android/arch/persistence/room/solver/query/parameter/CollectionQueryParameterAdapter": "androidx/room/solver/query/parameter/CollectionQueryParameterAdapter",
      "android/arch/persistence/room/solver/query/parameter/QueryParameterAdapter": "androidx/room/solver/query/parameter/QueryParameterAdapter",
      "android/arch/persistence/room/solver/query/result/ArrayQueryResultAdapter": "androidx/room/solver/query/result/ArrayQueryResultAdapter",
      "android/arch/persistence/room/solver/query/result/BaseObservableQueryResultBinder": "androidx/room/solver/query/result/BaseObservableQueryResultBinder",
      "android/arch/persistence/room/solver/query/result/CursorQueryResultBinder": "androidx/room/solver/query/result/CursorQueryResultBinder",
      "android/arch/persistence/room/solver/query/result/DataSourceFactoryQueryResultBinder": "androidx/room/solver/query/result/DataSourceFactoryQueryResultBinder",
      "android/arch/persistence/room/solver/query/result/EntityRowAdapter": "androidx/room/solver/query/result/EntityRowAdapter",
      "android/arch/persistence/room/solver/query/result/FlowableQueryResultBinder": "androidx/room/solver/query/result/FlowableQueryResultBinder",
      "android/arch/persistence/room/solver/query/result/GuavaListenableFutureQueryResultBinder": "androidx/room/solver/query/result/GuavaListenableFutureQueryResultBinder",
      "android/arch/persistence/room/solver/query/result/GuavaOptionalQueryResultAdapter": "androidx/room/solver/query/result/GuavaOptionalQueryResultAdapter",
      "android/arch/persistence/room/solver/query/result/InstantQueryResultBinder": "androidx/room/solver/query/result/InstantQueryResultBinder",
      "android/arch/persistence/room/solver/query/result/ListQueryResultAdapter": "androidx/room/solver/query/result/ListQueryResultAdapter",
      "android/arch/persistence/room/solver/query/result/LiveDataQueryResultBinder": "androidx/room/solver/query/result/LiveDataQueryResultBinder",
      "android/arch/persistence/room/solver/query/result/OptionalQueryResultAdapter": "androidx/room/solver/query/result/OptionalQueryResultAdapter",
      "android/arch/persistence/room/solver/query/result/PojoRowAdapter": "androidx/room/solver/query/result/PojoRowAdapter",
      "android/arch/persistence/room/solver/query/result/PositionalDataSourceQueryResultBinder": "androidx/room/solver/query/result/PositionalDataSourceQueryResultBinder",
      "android/arch/persistence/room/solver/query/result/QueryResultAdapter": "androidx/room/solver/query/result/QueryResultAdapter",
      "android/arch/persistence/room/solver/query/result/QueryResultBinder": "androidx/room/solver/query/result/QueryResultBinder",
      "android/arch/persistence/room/solver/query/result/RowAdapter": "androidx/room/solver/query/result/RowAdapter",
      "android/arch/persistence/room/solver/query/result/RxCallableQueryResultBinder": "androidx/room/solver/query/result/RxCallableQueryResultBinder",
      "android/arch/persistence/room/solver/query/result/SingleColumnRowAdapter": "androidx/room/solver/query/result/SingleColumnRowAdapter",
      "android/arch/persistence/room/solver/query/result/SingleEntityQueryResultAdapter": "androidx/room/solver/query/result/SingleEntityQueryResultAdapter",
      "android/arch/persistence/room/solver/query/result/TransactionWrapper": "androidx/room/solver/query/result/TransactionWrapper",
      "android/arch/persistence/room/solver/query/result/TransactionWrapperKt": "androidx/room/solver/query/result/TransactionWrapperKt",
      "android/arch/persistence/room/solver/types/BoxedBooleanToBoxedIntConverter": "androidx/room/solver/types/BoxedBooleanToBoxedIntConverter",
      "android/arch/persistence/room/solver/types/BoxedPrimitiveColumnTypeAdapter": "androidx/room/solver/types/BoxedPrimitiveColumnTypeAdapter",
      "android/arch/persistence/room/solver/types/ByteArrayColumnTypeAdapter": "androidx/room/solver/types/ByteArrayColumnTypeAdapter",
      "android/arch/persistence/room/solver/types/ColumnTypeAdapter": "androidx/room/solver/types/ColumnTypeAdapter",
      "android/arch/persistence/room/solver/types/CompositeAdapter": "androidx/room/solver/types/CompositeAdapter",
      "android/arch/persistence/room/solver/types/CompositeTypeConverter": "androidx/room/solver/types/CompositeTypeConverter",
      "android/arch/persistence/room/solver/types/CursorValueReader": "androidx/room/solver/types/CursorValueReader",
      "android/arch/persistence/room/solver/types/CustomTypeConverterWrapper": "androidx/room/solver/types/CustomTypeConverterWrapper",
      "android/arch/persistence/room/solver/types/NoOpConverter": "androidx/room/solver/types/NoOpConverter",
      "android/arch/persistence/room/solver/types/PrimitiveBooleanToIntConverter": "androidx/room/solver/types/PrimitiveBooleanToIntConverter",
      "android/arch/persistence/room/solver/types/PrimitiveColumnTypeAdapter": "androidx/room/solver/types/PrimitiveColumnTypeAdapter",
      "android/arch/persistence/room/solver/types/StatementValueBinder": "androidx/room/solver/types/StatementValueBinder",
      "android/arch/persistence/room/solver/types/StringColumnTypeAdapter": "androidx/room/solver/types/StringColumnTypeAdapter",
      "android/arch/persistence/room/solver/types/TypeConverter": "androidx/room/solver/types/TypeConverter",
      "android/arch/persistence/room/testing/MigrationTestHelper": "androidx/room/testing/MigrationTestHelper",
      "android/arch/persistence/room/util/StringUtil": "androidx/room/util/StringUtil",
      "android/arch/persistence/room/util/TableInfo": "androidx/room/util/TableInfo",
      "android/arch/persistence/room/verifier/ColumnInfo": "androidx/room/verifier/ColumnInfo",
      "android/arch/persistence/room/verifier/DatabaseVerificaitonErrors": "androidx/room/verifier/DatabaseVerificaitonErrors",
      "android/arch/persistence/room/verifier/DatabaseVerifier": "androidx/room/verifier/DatabaseVerifier",
      "android/arch/persistence/room/verifier/QueryResultInfo": "androidx/room/verifier/QueryResultInfo",
      "android/arch/persistence/room/vo/CallType": "androidx/room/vo/CallType",
      "android/arch/persistence/room/vo/Constructor": "androidx/room/vo/Constructor",
      "android/arch/persistence/room/vo/CustomTypeConverter": "androidx/room/vo/CustomTypeConverter",
      "android/arch/persistence/room/vo/Dao": "androidx/room/vo/Dao",
      "android/arch/persistence/room/vo/DaoMethod": "androidx/room/vo/DaoMethod",
      "android/arch/persistence/room/vo/Database": "androidx/room/vo/Database",
      "android/arch/persistence/room/vo/DeletionMethod": "androidx/room/vo/DeletionMethod",
      "android/arch/persistence/room/vo/EmbeddedField": "androidx/room/vo/EmbeddedField",
      "android/arch/persistence/room/vo/Entity": "androidx/room/vo/Entity",
      "android/arch/persistence/room/vo/Field": "androidx/room/vo/Field",
      "android/arch/persistence/room/vo/FieldGetter": "androidx/room/vo/FieldGetter",
      "android/arch/persistence/room/vo/FieldSetter": "androidx/room/vo/FieldSetter",
      "android/arch/persistence/room/vo/FieldWithIndex": "androidx/room/vo/FieldWithIndex",
      "android/arch/persistence/room/vo/ForeignKey": "androidx/room/vo/ForeignKey",
      "android/arch/persistence/room/vo/ForeignKeyAction": "androidx/room/vo/ForeignKeyAction",
      "android/arch/persistence/room/vo/HasSchemaIdentity": "androidx/room/vo/HasSchemaIdentity",
      "android/arch/persistence/room/vo/Index": "androidx/room/vo/Index",
      "android/arch/persistence/room/vo/InsertionMethod": "androidx/room/vo/InsertionMethod",
      "android/arch/persistence/room/vo/Pojo": "androidx/room/vo/Pojo",
      "android/arch/persistence/room/vo/PojoMethod": "androidx/room/vo/PojoMethod",
      "android/arch/persistence/room/vo/PrimaryKey": "androidx/room/vo/PrimaryKey",
      "android/arch/persistence/room/vo/QueryMethod": "androidx/room/vo/QueryMethod",
      "android/arch/persistence/room/vo/QueryParameter": "androidx/room/vo/QueryParameter",
      "android/arch/persistence/room/vo/RawQueryMethod": "androidx/room/vo/RawQueryMethod",
      "android/arch/persistence/room/vo/Relation": "androidx/room/vo/Relation",
      "android/arch/persistence/room/vo/RelationCollector": "androidx/room/vo/RelationCollector",
      "android/arch/persistence/room/vo/SchemaIdentityKey": "androidx/room/vo/SchemaIdentityKey",
      "android/arch/persistence/room/vo/ShortcutMethod": "androidx/room/vo/ShortcutMethod",
      "android/arch/persistence/room/vo/ShortcutQueryParameter": "androidx/room/vo/ShortcutQueryParameter",
      "android/arch/persistence/room/vo/TransactionMethod": "androidx/room/vo/TransactionMethod",
      "android/arch/persistence/room/vo/UpdateMethod": "androidx/room/vo/UpdateMethod",
      "android/arch/persistence/room/vo/Warning": "androidx/room/vo/Warning",
      "android/arch/persistence/room/writer/ClassWriter": "androidx/room/writer/ClassWriter",
      "android/arch/persistence/room/writer/DaoWriter": "androidx/room/writer/DaoWriter",
      "android/arch/persistence/room/writer/DatabaseWriter": "androidx/room/writer/DatabaseWriter",
      "android/arch/persistence/room/writer/EntityCursorConverterWriter": "androidx/room/writer/EntityCursorConverterWriter",
      "android/arch/persistence/room/writer/EntityDeleteComparator": "androidx/room/writer/EntityDeleteComparator",
      "android/arch/persistence/room/writer/EntityDeletionAdapterWriter": "androidx/room/writer/EntityDeletionAdapterWriter",
      "android/arch/persistence/room/writer/EntityInsertionAdapterWriter": "androidx/room/writer/EntityInsertionAdapterWriter",
      "android/arch/persistence/room/writer/EntityUpdateAdapterWriter": "androidx/room/writer/EntityUpdateAdapterWriter",
      "android/arch/persistence/room/writer/FieldReadWriteWriter": "androidx/room/writer/FieldReadWriteWriter",
      "android/arch/persistence/room/writer/PreparedStatementWriter": "androidx/room/writer/PreparedStatementWriter",
      "android/arch/persistence/room/writer/QueryWriter": "androidx/room/writer/QueryWriter",
      "android/arch/persistence/room/writer/RelationCollectorMethodWriter": "androidx/room/writer/RelationCollectorMethodWriter",
      "android/arch/persistence/room/writer/SQLiteOpenHelperWriter": "androidx/room/writer/SQLiteOpenHelperWriter",
      "android/arch/persistence/room/writer/TableInfoValidationWriter": "androidx/room/writer/TableInfoValidationWriter",
      "android/databinding/BaseObservable": "androidx/databinding/BaseObservable",
      "android/databinding/BaseObservableField": "androidx/databinding/BaseObservableField",
      "android/databinding/Bindable": "androidx/databinding/Bindable",
      "android/databinding/BindingAdapter": "androidx/databinding/BindingAdapter",
      "android/databinding/BindingBuildInfo": "androidx/databinding/BindingBuildInfo",
      "android/databinding/BindingConversion": "androidx/databinding/BindingConversion",
      "android/databinding/BindingMethod": "androidx/databinding/BindingMethod",
      "android/databinding/BindingMethods": "androidx/databinding/BindingMethods",
      "android/databinding/CallbackRegistry": "androidx/databinding/CallbackRegistry",
      "android/databinding/DataBinderMapper": "androidx/databinding/DataBinderMapper",
      "android/databinding/DataBinderMapperImpl": "androidx/databinding/DataBinderMapperImpl",
      "android/databinding/DataBindingComponent": "androidx/databinding/DataBindingComponent",
      "android/databinding/DataBindingUtil": "androidx/databinding/DataBindingUtil",
      "android/databinding/InverseBindingAdapter": "androidx/databinding/InverseBindingAdapter",
      "android/databinding/InverseBindingListener": "androidx/databinding/InverseBindingListener",
      "android/databinding/InverseBindingMethod": "androidx/databinding/InverseBindingMethod",
      "android/databinding/InverseBindingMethods": "androidx/databinding/InverseBindingMethods",
      "android/databinding/InverseMethod": "androidx/databinding/InverseMethod",
      "android/databinding/ListChangeRegistry": "androidx/databinding/ListChangeRegistry",
      "android/databinding/MapChangeRegistry": "androidx/databinding/MapChangeRegistry",
      "android/databinding/MergedDataBinderMapper": "androidx/databinding/MergedDataBinderMapper",
      "android/databinding/Observable": "androidx/databinding/Observable",
      "android/databinding/ObservableArrayList": "androidx/databinding/ObservableArrayList",
      "android/databinding/ObservableArrayMap": "androidx/databinding/ObservableArrayMap",
      "android/databinding/ObservableBoolean": "androidx/databinding/ObservableBoolean",
      "android/databinding/ObservableByte": "androidx/databinding/ObservableByte",
      "android/databinding/ObservableChar": "androidx/databinding/ObservableChar",
      "android/databinding/ObservableDouble": "androidx/databinding/ObservableDouble",
      "android/databinding/ObservableField": "androidx/databinding/ObservableField",
      "android/databinding/ObservableFloat": "androidx/databinding/ObservableFloat",
      "android/databinding/ObservableInt": "androidx/databinding/ObservableInt",
      "android/databinding/ObservableList": "androidx/databinding/ObservableList",
      "android/databinding/ObservableLong": "androidx/databinding/ObservableLong",
      "android/databinding/ObservableMap": "androidx/databinding/ObservableMap",
      "android/databinding/ObservableParcelable": "androidx/databinding/ObservableParcelable",
      "android/databinding/ObservableShort": "androidx/databinding/ObservableShort",
      "android/databinding/OnRebindCallback": "androidx/databinding/OnRebindCallback",
      "android/databinding/PropertyChangeRegistry": "androidx/databinding/PropertyChangeRegistry",
      "android/databinding/Untaggable": "androidx/databinding/Untaggable",
      "android/databinding/ViewDataBinding": "androidx/databinding/ViewDataBinding",
      "android/databinding/ViewStubProxy": "androidx/databinding/ViewStubProxy",
      "android/databinding/adapters/AbsListViewBindingAdapter": "androidx/databinding/adapters/AbsListViewBindingAdapter",
      "android/databinding/adapters/AbsSeekBarBindingAdapter": "androidx/databinding/adapters/AbsSeekBarBindingAdapter",
      "android/databinding/adapters/AbsSpinnerBindingAdapter": "androidx/databinding/adapters/AbsSpinnerBindingAdapter",
      "android/databinding/adapters/ActionMenuViewBindingAdapter": "androidx/databinding/adapters/ActionMenuViewBindingAdapter",
      "android/databinding/adapters/AdapterViewBindingAdapter": "androidx/databinding/adapters/AdapterViewBindingAdapter",
      "android/databinding/adapters/AutoCompleteTextViewBindingAdapter": "androidx/databinding/adapters/AutoCompleteTextViewBindingAdapter",
      "android/databinding/adapters/CalendarViewBindingAdapter": "androidx/databinding/adapters/CalendarViewBindingAdapter",
      "android/databinding/adapters/CardViewBindingAdapter": "androidx/databinding/adapters/CardViewBindingAdapter",
      "android/databinding/adapters/CheckedTextViewBindingAdapter": "androidx/databinding/adapters/CheckedTextViewBindingAdapter",
      "android/databinding/adapters/ChronometerBindingAdapter": "androidx/databinding/adapters/ChronometerBindingAdapter",
      "android/databinding/adapters/CompoundButtonBindingAdapter": "androidx/databinding/adapters/CompoundButtonBindingAdapter",
      "android/databinding/adapters/Converters": "androidx/databinding/adapters/Converters",
      "android/databinding/adapters/DatePickerBindingAdapter": "androidx/databinding/adapters/DatePickerBindingAdapter",
      "android/databinding/adapters/ExpandableListViewBindingAdapter": "androidx/databinding/adapters/ExpandableListViewBindingAdapter",
      "android/databinding/adapters/FrameLayoutBindingAdapter": "androidx/databinding/adapters/FrameLayoutBindingAdapter",
      "android/databinding/adapters/ImageViewBindingAdapter": "androidx/databinding/adapters/ImageViewBindingAdapter",
      "android/databinding/adapters/LinearLayoutBindingAdapter": "androidx/databinding/adapters/LinearLayoutBindingAdapter",
      "android/databinding/adapters/ListenerUtil": "androidx/databinding/adapters/ListenerUtil",
      "android/databinding/adapters/NumberPickerBindingAdapter": "androidx/databinding/adapters/NumberPickerBindingAdapter",
      "android/databinding/adapters/ObservableListAdapter": "androidx/databinding/adapters/ObservableListAdapter",
      "android/databinding/adapters/ProgressBarBindingAdapter": "androidx/databinding/adapters/ProgressBarBindingAdapter",
      "android/databinding/adapters/RadioGroupBindingAdapter": "androidx/databinding/adapters/RadioGroupBindingAdapter",
      "android/databinding/adapters/RatingBarBindingAdapter": "androidx/databinding/adapters/RatingBarBindingAdapter",
      "android/databinding/adapters/SearchViewBindingAdapter": "androidx/databinding/adapters/SearchViewBindingAdapter",
      "android/databinding/adapters/SeekBarBindingAdapter": "androidx/databinding/adapters/SeekBarBindingAdapter",
      "android/databinding/adapters/SpinnerBindingAdapter": "androidx/databinding/adapters/SpinnerBindingAdapter",
      "android/databinding/adapters/SwitchBindingAdapter": "androidx/databinding/adapters/SwitchBindingAdapter",
      "android/databinding/adapters/SwitchCompatBindingAdapter": "androidx/databinding/adapters/SwitchCompatBindingAdapter",
      "android/databinding/adapters/TabHostBindingAdapter": "androidx/databinding/adapters/TabHostBindingAdapter",
      "android/databinding/adapters/TabWidgetBindingAdapter": "androidx/databinding/adapters/TabWidgetBindingAdapter",
      "android/databinding/adapters/TableLayoutBindingAdapter": "androidx/databinding/adapters/TableLayoutBindingAdapter",
      "android/databinding/adapters/TextViewBindingAdapter": "androidx/databinding/adapters/TextViewBindingAdapter",
      "android/databinding/adapters/TimePickerBindingAdapter": "androidx/databinding/adapters/TimePickerBindingAdapter",
      "android/databinding/adapters/ToolbarBindingAdapter": "androidx/databinding/adapters/ToolbarBindingAdapter",
      "android/databinding/adapters/VideoViewBindingAdapter": "androidx/databinding/adapters/VideoViewBindingAdapter",
      "android/databinding/adapters/ViewBindingAdapter": "androidx/databinding/adapters/ViewBindingAdapter",
      "android/databinding/adapters/ViewGroupBindingAdapter": "androidx/databinding/adapters/ViewGroupBindingAdapter",
      "android/databinding/adapters/ViewStubBindingAdapter": "androidx/databinding/adapters/ViewStubBindingAdapter",
      "android/databinding/adapters/ZoomControlsBindingAdapter": "androidx/databinding/adapters/ZoomControlsBindingAdapter",
      "android/support/animation/AnimationHandler": "androidx/dynamicanimation/animation/AnimationHandler",
      "android/support/animation/DynamicAnimation": "androidx/dynamicanimation/animation/DynamicAnimation",
      "android/support/animation/FlingAnimation": "androidx/dynamicanimation/animation/FlingAnimation",
      "android/support/animation/FloatPropertyCompat": "androidx/dynamicanimation/animation/FloatPropertyCompat",
      "android/support/animation/FloatValueHolder": "androidx/dynamicanimation/animation/FloatValueHolder",
      "android/support/animation/Force": "androidx/dynamicanimation/animation/Force",
      "android/support/animation/SpringAnimation": "androidx/dynamicanimation/animation/SpringAnimation",
      "android/support/animation/SpringForce": "androidx/dynamicanimation/animation/SpringForce",
      "android/support/annotation/AnimRes": "androidx/annotation/AnimRes",
      "android/support/annotation/AnimatorRes": "androidx/annotation/AnimatorRes",
      "android/support/annotation/AnyRes": "androidx/annotation/AnyRes",
      "android/support/annotation/AnyThread": "androidx/annotation/AnyThread",
      "android/support/annotation/ArrayRes": "androidx/annotation/ArrayRes",
      "android/support/annotation/AttrRes": "androidx/annotation/AttrRes",
      "android/support/annotation/BinderThread": "androidx/annotation/BinderThread",
      "android/support/annotation/BoolRes": "androidx/annotation/BoolRes",
      "android/support/annotation/CallSuper": "androidx/annotation/CallSuper",
      "android/support/annotation/CheckResult": "androidx/annotation/CheckResult",
      "android/support/annotation/ColorInt": "androidx/annotation/ColorInt",
      "android/support/annotation/ColorLong": "androidx/annotation/ColorLong",
      "android/support/annotation/ColorRes": "androidx/annotation/ColorRes",
      "android/support/annotation/DimenRes": "androidx/annotation/DimenRes",
      "android/support/annotation/Dimension": "androidx/annotation/Dimension",
      "android/support/annotation/DrawableRes": "androidx/annotation/DrawableRes",
      "android/support/annotation/FloatRange": "androidx/annotation/FloatRange",
      "android/support/annotation/FontRes": "androidx/annotation/FontRes",
      "android/support/annotation/FractionRes": "androidx/annotation/FractionRes",
      "android/support/annotation/GuardedBy": "androidx/annotation/GuardedBy",
      "android/support/annotation/HalfFloat": "androidx/annotation/HalfFloat",
      "android/support/annotation/IdRes": "androidx/annotation/IdRes",
      "android/support/annotation/IntDef": "androidx/annotation/IntDef",
      "android/support/annotation/IntRange": "androidx/annotation/IntRange",
      "android/support/annotation/IntegerRes": "androidx/annotation/IntegerRes",
      "android/support/annotation/InterpolatorRes": "androidx/annotation/InterpolatorRes",
      "android/support/annotation/Keep": "androidx/annotation/Keep",
      "android/support/annotation/LayoutRes": "androidx/annotation/LayoutRes",
      "android/support/annotation/LongDef": "androidx/annotation/LongDef",
      "android/support/annotation/MainThread": "androidx/annotation/MainThread",
      "android/support/annotation/MenuRes": "androidx/annotation/MenuRes",
      "android/support/annotation/NavigationRes": "androidx/annotation/NavigationRes",
      "android/support/annotation/NonNull": "androidx/annotation/NonNull",
      "android/support/annotation/Nullable": "androidx/annotation/Nullable",
      "android/support/annotation/PluralsRes": "androidx/annotation/PluralsRes",
      "android/support/annotation/Px": "androidx/annotation/Px",
      "android/support/annotation/RawRes": "androidx/annotation/RawRes",
      "android/support/annotation/RequiresApi": "androidx/annotation/RequiresApi",
      "android/support/annotation/RequiresFeature": "androidx/annotation/RequiresFeature",
      "android/support/annotation/RequiresPermission": "androidx/annotation/RequiresPermission",
      "android/support/annotation/RestrictTo": "androidx/annotation/RestrictTo",
      "android/support/annotation/Size": "androidx/annotation/Size",
      "android/support/annotation/StringDef": "androidx/annotation/StringDef",
      "android/support/annotation/StringRes": "androidx/annotation/StringRes",
      "android/support/annotation/StyleRes": "androidx/annotation/StyleRes",
      "android/support/annotation/StyleableRes": "androidx/annotation/StyleableRes",
      "android/support/annotation/TransitionRes": "androidx/annotation/TransitionRes",
      "android/support/annotation/UiThread": "androidx/annotation/UiThread",
      "android/support/annotation/VisibleForTesting": "androidx/annotation/VisibleForTesting",
      "android/support/annotation/WorkerThread": "androidx/annotation/WorkerThread",
      "android/support/annotation/XmlRes": "androidx/annotation/XmlRes",
      "android/support/app/recommendation/ContentRecommendation": "androidx/recommendation/app/ContentRecommendation",
      "android/support/app/recommendation/RecommendationExtender": "androidx/recommendation/app/RecommendationExtender",
      "android/support/compat/R": "androidx/core/R",
      "android/support/constraint/Barrier": "androidx/constraintlayout/widget/Barrier",
      "android/support/constraint/ConstraintHelper": "androidx/constraintlayout/widget/ConstraintHelper",
      "android/support/constraint/ConstraintLayout": "androidx/constraintlayout/widget/ConstraintLayout",
      "android/support/constraint/ConstraintSet": "androidx/constraintlayout/widget/ConstraintSet",
      "android/support/constraint/Constraints": "androidx/constraintlayout/widget/Constraints",
      "android/support/constraint/Group": "androidx/constraintlayout/widget/Group",
      "android/support/constraint/Guideline": "androidx/constraintlayout/widget/Guideline",
      "android/support/constraint/Placeholder": "androidx/constraintlayout/widget/Placeholder",
      "android/support/constraint/R": "androidx/constraintlayout/widget/R",
      "android/support/constraint/solver/ArrayLinkedVariables": "androidx/constraintlayout/solver/ArrayLinkedVariables",
      "android/support/constraint/solver/ArrayRow": "androidx/constraintlayout/solver/ArrayRow",
      "android/support/constraint/solver/Cache": "androidx/constraintlayout/solver/Cache",
      "android/support/constraint/solver/GoalRow": "androidx/constraintlayout/solver/GoalRow",
      "android/support/constraint/solver/LinearSystem": "androidx/constraintlayout/solver/LinearSystem",
      "android/support/constraint/solver/Metrics": "androidx/constraintlayout/solver/Metrics",
      "android/support/constraint/solver/Pools": "androidx/constraintlayout/solver/Pools",
      "android/support/constraint/solver/SolverVariable": "androidx/constraintlayout/solver/SolverVariable",
      "android/support/constraint/solver/widgets/Analyzer": "androidx/constraintlayout/solver/widgets/Analyzer",
      "android/support/constraint/solver/widgets/Barrier": "androidx/constraintlayout/solver/widgets/Barrier",
      "android/support/constraint/solver/widgets/Chain": "androidx/constraintlayout/solver/widgets/Chain",
      "android/support/constraint/solver/widgets/ChainHead": "androidx/constraintlayout/solver/widgets/ChainHead",
      "android/support/constraint/solver/widgets/ConstraintAnchor": "androidx/constraintlayout/solver/widgets/ConstraintAnchor",
      "android/support/constraint/solver/widgets/ConstraintHorizontalLayout": "androidx/constraintlayout/solver/widgets/ConstraintHorizontalLayout",
      "android/support/constraint/solver/widgets/ConstraintTableLayout": "androidx/constraintlayout/solver/widgets/ConstraintTableLayout",
      "android/support/constraint/solver/widgets/ConstraintWidget": "androidx/constraintlayout/solver/widgets/ConstraintWidget",
      "android/support/constraint/solver/widgets/ConstraintWidgetContainer": "androidx/constraintlayout/solver/widgets/ConstraintWidgetContainer",
      "android/support/constraint/solver/widgets/ConstraintWidgetGroup": "androidx/constraintlayout/solver/widgets/ConstraintWidgetGroup",
      "android/support/constraint/solver/widgets/Guideline": "androidx/constraintlayout/solver/widgets/Guideline",
      "android/support/constraint/solver/widgets/Helper": "androidx/constraintlayout/solver/widgets/Helper",
      "android/support/constraint/solver/widgets/Optimizer": "androidx/constraintlayout/solver/widgets/Optimizer",
      "android/support/constraint/solver/widgets/Rectangle": "androidx/constraintlayout/solver/widgets/Rectangle",
      "android/support/constraint/solver/widgets/ResolutionAnchor": "androidx/constraintlayout/solver/widgets/ResolutionAnchor",
      "android/support/constraint/solver/widgets/ResolutionDimension": "androidx/constraintlayout/solver/widgets/ResolutionDimension",
      "android/support/constraint/solver/widgets/ResolutionNode": "androidx/constraintlayout/solver/widgets/ResolutionNode",
      "android/support/constraint/solver/widgets/Snapshot": "androidx/constraintlayout/solver/widgets/Snapshot",
      "android/support/constraint/solver/widgets/WidgetContainer": "androidx/constraintlayout/solver/widgets/WidgetContainer",
      "android/support/content/ContentPager": "androidx/contentpager/content/ContentPager",
      "android/support/content/InMemoryCursor": "androidx/contentpager/content/InMemoryCursor",
      "android/support/content/LoaderQueryRunner": "androidx/contentpager/content/LoaderQueryRunner",
      "android/support/content/Query": "androidx/contentpager/content/Query",
      "android/support/coordinatorlayout/R": "androidx/coordinatorlayout/R",
      "android/support/customtabs/CustomTabsCallback": "androidx/browser/customtabs/CustomTabsCallback",
      "android/support/customtabs/CustomTabsClient": "androidx/browser/customtabs/CustomTabsClient",
      "android/support/customtabs/CustomTabsIntent": "androidx/browser/customtabs/CustomTabsIntent",
      "android/support/customtabs/CustomTabsService": "androidx/browser/customtabs/CustomTabsService",
      "android/support/customtabs/CustomTabsServiceConnection": "androidx/browser/customtabs/CustomTabsServiceConnection",
      "android/support/customtabs/CustomTabsSession": "androidx/browser/customtabs/CustomTabsSession",
      "android/support/customtabs/CustomTabsSessionToken": "androidx/browser/customtabs/CustomTabsSessionToken",
      "android/support/customtabs/ICustomTabsCallback": "android/support/customtabs/ICustomTabsCallback",
      "android/support/customtabs/ICustomTabsService": "android/support/customtabs/ICustomTabsService",
      "android/support/customtabs/IPostMessageService": "android/support/customtabs/IPostMessageService",
      "android/support/customtabs/PostMessageService": "androidx/browser/customtabs/PostMessageService",
      "android/support/customtabs/PostMessageServiceConnection": "androidx/browser/customtabs/PostMessageServiceConnection",
      "android/support/customtabs/R": "androidx/browser/R",
      "android/support/customtabs/TrustedWebUtils": "androidx/browser/customtabs/TrustedWebUtils",
      "android/support/design/R": "com/google/android/material/R",
      "android/support/design/animation/AnimationUtils": "com/google/android/material/animation/AnimationUtils",
      "android/support/design/animation/AnimatorSetCompat": "com/google/android/material/animation/AnimatorSetCompat",
      "android/support/design/animation/ArgbEvaluatorCompat": "com/google/android/material/animation/ArgbEvaluatorCompat",
      "android/support/design/animation/ChildrenAlphaProperty": "com/google/android/material/animation/ChildrenAlphaProperty",
      "android/support/design/animation/DrawableAlphaProperty": "com/google/android/material/animation/DrawableAlphaProperty",
      "android/support/design/animation/ImageMatrixProperty": "com/google/android/material/animation/ImageMatrixProperty",
      "android/support/design/animation/MatrixEvaluator": "com/google/android/material/animation/MatrixEvaluator",
      "android/support/design/animation/MotionSpec": "com/google/android/material/animation/MotionSpec",
      "android/support/design/animation/MotionTiming": "com/google/android/material/animation/MotionTiming",
      "android/support/design/animation/Positioning": "com/google/android/material/animation/Positioning",
      "android/support/design/behavior/HideBottomViewOnScrollBehavior": "com/google/android/material/behavior/HideBottomViewOnScrollBehavior",
      "android/support/design/bottomappbar/BottomAppBar": "com/google/android/material/bottomappbar/BottomAppBar",
      "android/support/design/bottomappbar/BottomAppBarTopEdgeTreatment": "com/google/android/material/bottomappbar/BottomAppBarTopEdgeTreatment",
      "android/support/design/bottomnavigation/LabelVisibilityMode": "com/google/android/material/bottomnavigation/LabelVisibilityMode",
      "android/support/design/button/MaterialButton": "com/google/android/material/button/MaterialButton",
      "android/support/design/button/MaterialButtonBackgroundDrawable": "com/google/android/material/button/MaterialButtonBackgroundDrawable",
      "android/support/design/button/MaterialButtonHelper": "com/google/android/material/button/MaterialButtonHelper",
      "android/support/design/canvas/CanvasCompat": "com/google/android/material/canvas/CanvasCompat",
      "android/support/design/card/MaterialCardView": "com/google/android/material/card/MaterialCardView",
      "android/support/design/card/MaterialCardViewHelper": "com/google/android/material/card/MaterialCardViewHelper",
      "android/support/design/chip/Chip": "com/google/android/material/chip/Chip",
      "android/support/design/chip/ChipDrawable": "com/google/android/material/chip/ChipDrawable",
      "android/support/design/chip/ChipGroup": "com/google/android/material/chip/ChipGroup",
      "android/support/design/circularreveal/CircularRevealCompat": "com/google/android/material/circularreveal/CircularRevealCompat",
      "android/support/design/circularreveal/CircularRevealFrameLayout": "com/google/android/material/circularreveal/CircularRevealFrameLayout",
      "android/support/design/circularreveal/CircularRevealGridLayout": "com/google/android/material/circularreveal/CircularRevealGridLayout",
      "android/support/design/circularreveal/CircularRevealHelper": "com/google/android/material/circularreveal/CircularRevealHelper",
      "android/support/design/circularreveal/CircularRevealLinearLayout": "com/google/android/material/circularreveal/CircularRevealLinearLayout",
      "android/support/design/circularreveal/CircularRevealRelativeLayout": "com/google/android/material/circularreveal/CircularRevealRelativeLayout",
      "android/support/design/circularreveal/CircularRevealWidget": "com/google/android/material/circularreveal/CircularRevealWidget",
      "android/support/design/circularreveal/cardview/CircularRevealCardView": "com/google/android/material/circularreveal/cardview/CircularRevealCardView",
      "android/support/design/circularreveal/coordinatorlayout/CircularRevealCoordinatorLayout": "com/google/android/material/circularreveal/coordinatorlayout/CircularRevealCoordinatorLayout",
      "android/support/design/drawable/DrawableUtils": "com/google/android/material/drawable/DrawableUtils",
      "android/support/design/expandable/ExpandableTransformationWidget": "com/google/android/material/expandable/ExpandableTransformationWidget",
      "android/support/design/expandable/ExpandableWidget": "com/google/android/material/expandable/ExpandableWidget",
      "android/support/design/expandable/ExpandableWidgetHelper": "com/google/android/material/expandable/ExpandableWidgetHelper",
      "android/support/design/internal/BaselineLayout": "com/google/android/material/internal/BaselineLayout",
      "android/support/design/internal/BottomNavigationItemView": "com/google/android/material/bottomnavigation/BottomNavigationItemView",
      "android/support/design/internal/BottomNavigationMenu": "com/google/android/material/bottomnavigation/BottomNavigationMenu",
      "android/support/design/internal/BottomNavigationMenuView": "com/google/android/material/bottomnavigation/BottomNavigationMenuView",
      "android/support/design/internal/BottomNavigationPresenter": "com/google/android/material/bottomnavigation/BottomNavigationPresenter",
      "android/support/design/internal/Experimental": "com/google/android/material/internal/Experimental",
      "android/support/design/internal/FlowLayout": "com/google/android/material/internal/FlowLayout",
      "android/support/design/internal/ForegroundLinearLayout": "com/google/android/material/internal/ForegroundLinearLayout",
      "android/support/design/internal/NavigationMenu": "com/google/android/material/internal/NavigationMenu",
      "android/support/design/internal/NavigationMenuItemView": "com/google/android/material/internal/NavigationMenuItemView",
      "android/support/design/internal/NavigationMenuPresenter": "com/google/android/material/internal/NavigationMenuPresenter",
      "android/support/design/internal/NavigationMenuView": "com/google/android/material/internal/NavigationMenuView",
      "android/support/design/internal/NavigationSubMenu": "com/google/android/material/internal/NavigationSubMenu",
      "android/support/design/internal/ParcelableSparseArray": "com/google/android/material/internal/ParcelableSparseArray",
      "android/support/design/internal/ScrimInsetsFrameLayout": "com/google/android/material/internal/ScrimInsetsFrameLayout",
      "android/support/design/internal/TextScale": "com/google/android/material/internal/TextScale",
      "android/support/design/internal/ThemeEnforcement": "com/google/android/material/internal/ThemeEnforcement",
      "android/support/design/internal/ViewUtils": "com/google/android/material/internal/ViewUtils",
      "android/support/design/resources/MaterialResources": "com/google/android/material/resources/MaterialResources",
      "android/support/design/resources/TextAppearance": "com/google/android/material/resources/TextAppearance",
      "android/support/design/resources/TextAppearanceConfig": "com/google/android/material/resources/TextAppearanceConfig",
      "android/support/design/ripple/RippleUtils": "com/google/android/material/ripple/RippleUtils",
      "android/support/design/shape/CornerTreatment": "com/google/android/material/shape/CornerTreatment",
      "android/support/design/shape/CutCornerTreatment": "com/google/android/material/shape/CutCornerTreatment",
      "android/support/design/shape/EdgeTreatment": "com/google/android/material/shape/EdgeTreatment",
      "android/support/design/shape/InterpolateOnScrollPositionChangeHelper": "com/google/android/material/shape/InterpolateOnScrollPositionChangeHelper",
      "android/support/design/shape/MaterialShapeDrawable": "com/google/android/material/shape/MaterialShapeDrawable",
      "android/support/design/shape/RoundedCornerTreatment": "com/google/android/material/shape/RoundedCornerTreatment",
      "android/support/design/shape/ShapePath": "com/google/android/material/shape/ShapePath",
      "android/support/design/shape/ShapePathModel": "com/google/android/material/shape/ShapePathModel",
      "android/support/design/shape/TriangleEdgeTreatment": "com/google/android/material/shape/TriangleEdgeTreatment",
      "android/support/design/snackbar/ContentViewCallback": "com/google/android/material/snackbar/ContentViewCallback",
      "android/support/design/stateful/ExtendableSavedState": "com/google/android/material/stateful/ExtendableSavedState",
      "android/support/design/theme/MaterialComponentsViewInflater": "com/google/android/material/theme/MaterialComponentsViewInflater",
      "android/support/design/transformation/ExpandableBehavior": "com/google/android/material/transformation/ExpandableBehavior",
      "android/support/design/transformation/ExpandableTransformationBehavior": "com/google/android/material/transformation/ExpandableTransformationBehavior",
      "android/support/design/transformation/FabTransformationBehavior": "com/google/android/material/transformation/FabTransformationBehavior",
      "android/support/design/transformation/FabTransformationScrimBehavior": "com/google/android/material/transformation/FabTransformationScrimBehavior",
      "android/support/design/transformation/FabTransformationSheetBehavior": "com/google/android/material/transformation/FabTransformationSheetBehavior",
      "android/support/design/transformation/TransformationChildCard": "com/google/android/material/transformation/TransformationChildCard",
      "android/support/design/transformation/TransformationChildLayout": "com/google/android/material/transformation/TransformationChildLayout",
      "android/support/design/widget/AppBarLayout": "com/google/android/material/appbar/AppBarLayout",
      "android/support/design/widget/BaseTransientBottomBar": "com/google/android/material/snackbar/BaseTransientBottomBar",
      "android/support/design/widget/BottomNavigationView": "com/google/android/material/bottomnavigation/BottomNavigationView",
      "android/support/design/widget/BottomSheetBehavior": "com/google/android/material/bottomsheet/BottomSheetBehavior",
      "android/support/design/widget/BottomSheetDialog": "com/google/android/material/bottomsheet/BottomSheetDialog",
      "android/support/design/widget/BottomSheetDialogFragment": "com/google/android/material/bottomsheet/BottomSheetDialogFragment",
      "android/support/design/widget/CheckableImageButton": "com/google/android/material/internal/CheckableImageButton",
      "android/support/design/widget/CircularBorderDrawable": "com/google/android/material/internal/CircularBorderDrawable",
      "android/support/design/widget/CircularBorderDrawableLollipop": "com/google/android/material/internal/CircularBorderDrawableLollipop",
      "android/support/design/widget/CollapsingTextHelper": "com/google/android/material/internal/CollapsingTextHelper",
      "android/support/design/widget/CollapsingToolbarLayout": "com/google/android/material/appbar/CollapsingToolbarLayout",
      "android/support/design/widget/CoordinatorLayout": "androidx/coordinatorlayout/widget/CoordinatorLayout",
      "android/support/design/widget/CutoutDrawable": "com/google/android/material/textfield/CutoutDrawable",
      "android/support/design/widget/DescendantOffsetUtils": "com/google/android/material/internal/DescendantOffsetUtils",
      "android/support/design/widget/DrawableUtils": "com/google/android/material/internal/DrawableUtils",
      "android/support/design/widget/FloatingActionButton": "com/google/android/material/floatingactionbutton/FloatingActionButton",
      "android/support/design/widget/FloatingActionButtonImpl": "com/google/android/material/floatingactionbutton/FloatingActionButtonImpl",
      "android/support/design/widget/FloatingActionButtonImplLollipop": "com/google/android/material/floatingactionbutton/FloatingActionButtonImplLollipop",
      "android/support/design/widget/HeaderBehavior": "com/google/android/material/appbar/HeaderBehavior",
      "android/support/design/widget/HeaderScrollingViewBehavior": "com/google/android/material/appbar/HeaderScrollingViewBehavior",
      "android/support/design/widget/IndicatorViewController": "com/google/android/material/textfield/IndicatorViewController",
      "android/support/design/widget/MathUtils": "com/google/android/material/math/MathUtils",
      "android/support/design/widget/NavigationView": "com/google/android/material/navigation/NavigationView",
      "android/support/design/widget/ShadowDrawableWrapper": "com/google/android/material/shadow/ShadowDrawableWrapper",
      "android/support/design/widget/ShadowViewDelegate": "com/google/android/material/shadow/ShadowViewDelegate",
      "android/support/design/widget/Snackbar": "com/google/android/material/snackbar/Snackbar",
      "android/support/design/widget/SnackbarContentLayout": "com/google/android/material/snackbar/SnackbarContentLayout",
      "android/support/design/widget/SnackbarManager": "com/google/android/material/snackbar/SnackbarManager",
      "android/support/design/widget/StateListAnimator": "com/google/android/material/internal/StateListAnimator",
      "android/support/design/widget/SwipeDismissBehavior": "com/google/android/material/behavior/SwipeDismissBehavior",
      "android/support/design/widget/TabItem": "com/google/android/material/tabs/TabItem",
      "android/support/design/widget/TabLayout": "com/google/android/material/tabs/TabLayout",
      "android/support/design/widget/TextInputEditText": "com/google/android/material/textfield/TextInputEditText",
      "android/support/design/widget/TextInputLayout": "com/google/android/material/textfield/TextInputLayout",
      "android/support/design/widget/ViewOffsetBehavior": "com/google/android/material/appbar/ViewOffsetBehavior",
      "android/support/design/widget/ViewOffsetHelper": "com/google/android/material/appbar/ViewOffsetHelper",
      "android/support/design/widget/ViewUtilsLollipop": "com/google/android/material/appbar/ViewUtilsLollipop",
      "android/support/design/widget/VisibilityAwareImageButton": "com/google/android/material/internal/VisibilityAwareImageButton",
      "android/support/graphics/drawable/AndroidResources": "androidx/vectordrawable/graphics/drawable/AndroidResources",
      "android/support/graphics/drawable/Animatable2Compat": "androidx/vectordrawable/graphics/drawable/Animatable2Compat",
      "android/support/graphics/drawable/AnimatedVectorDrawableCompat": "androidx/vectordrawable/graphics/drawable/AnimatedVectorDrawableCompat",
      "android/support/graphics/drawable/AnimationUtilsCompat": "androidx/vectordrawable/graphics/drawable/AnimationUtilsCompat",
      "android/support/graphics/drawable/AnimatorInflaterCompat": "androidx/vectordrawable/graphics/drawable/AnimatorInflaterCompat",
      "android/support/graphics/drawable/ArgbEvaluator": "androidx/vectordrawable/graphics/drawable/ArgbEvaluator",
      "android/support/graphics/drawable/PathInterpolatorCompat": "androidx/vectordrawable/graphics/drawable/PathInterpolatorCompat",
      "android/support/graphics/drawable/VectorDrawableCommon": "androidx/vectordrawable/graphics/drawable/VectorDrawableCommon",
      "android/support/graphics/drawable/VectorDrawableCompat": "androidx/vectordrawable/graphics/drawable/VectorDrawableCompat",
      "android/support/media/ExifInterface": "androidx/exifinterface/media/ExifInterface",
      "android/support/media/tv/BasePreviewProgram": "androidx/tvprovider/media/tv/BasePreviewProgram",
      "android/support/media/tv/BaseProgram": "androidx/tvprovider/media/tv/BaseProgram",
      "android/support/media/tv/Channel": "androidx/tvprovider/media/tv/Channel",
      "android/support/media/tv/ChannelLogoUtils": "androidx/tvprovider/media/tv/ChannelLogoUtils",
      "android/support/media/tv/CollectionUtils": "androidx/tvprovider/media/tv/CollectionUtils",
      "android/support/media/tv/PreviewChannel": "androidx/tvprovider/media/tv/PreviewChannel",
      "android/support/media/tv/PreviewChannelHelper": "androidx/tvprovider/media/tv/PreviewChannelHelper",
      "android/support/media/tv/PreviewProgram": "androidx/tvprovider/media/tv/PreviewProgram",
      "android/support/media/tv/Program": "androidx/tvprovider/media/tv/Program",
      "android/support/media/tv/TvContractCompat": "androidx/tvprovider/media/tv/TvContractCompat",
      "android/support/media/tv/TvContractUtils": "androidx/tvprovider/media/tv/TvContractUtils",
      "android/support/media/tv/WatchNextProgram": "androidx/tvprovider/media/tv/WatchNextProgram",
      "android/support/media2/BaseRemoteMediaPlayerConnector": "android/support/media2/BaseRemoteMediaPlayerConnector",
      "android/support/media2/DataSourceDesc2": "android/support/media2/DataSourceDesc2",
      "android/support/media2/MediaPlayerConnector": "android/support/media2/MediaPlayerConnector",
      "android/support/media2/MediaPlaylistAgent": "android/support/media2/MediaPlaylistAgent",
      "android/support/media2/MediaSession2": "android/support/media2/MediaSession2",
      "android/support/mediacompat/R": "androidx/media/R",
      "android/support/multidex/MultiDex": "androidx/multidex/MultiDex",
      "android/support/multidex/MultiDexApplication": "androidx/multidex/MultiDexApplication",
      "android/support/multidex/MultiDexExtractor": "androidx/multidex/MultiDexExtractor",
      "android/support/multidex/ZipUtil": "androidx/multidex/ZipUtil",
      "android/support/percent/PercentFrameLayout": "androidx/percentlayout/widget/PercentFrameLayout",
      "android/support/percent/PercentLayoutHelper": "androidx/percentlayout/widget/PercentLayoutHelper",
      "android/support/percent/PercentRelativeLayout": "androidx/percentlayout/widget/PercentRelativeLayout",
      "android/support/percent/R": "androidx/percentlayout/R",
      "android/support/test/InstrumentationRegistry": "androidx/test/InstrumentationRegistry",
      "android/support/test/annotation/Beta": "androidx/test/annotation/Beta",
      "android/support/test/annotation/UiThreadTest": "androidx/test/annotation/UiThreadTest",
      "android/support/test/espresso/AmbiguousViewMatcherException": "androidx/test/espresso/AmbiguousViewMatcherException",
      "android/support/test/espresso/AppNotIdleException": "androidx/test/espresso/AppNotIdleException",
      "android/support/test/espresso/BaseLayerComponent": "androidx/test/espresso/BaseLayerComponent",
      "android/support/test/espresso/DaggerBaseLayerComponent": "androidx/test/espresso/DaggerBaseLayerComponent",
      "android/support/test/espresso/DataInteraction": "androidx/test/espresso/DataInteraction",
      "android/support/test/espresso/DataInteractionRemote": "androidx/test/espresso/DataInteractionRemote",
      "android/support/test/espresso/Espresso": "androidx/test/espresso/Espresso",
      "android/support/test/espresso/EspressoException": "androidx/test/espresso/EspressoException",
      "android/support/test/espresso/FailureHandler": "androidx/test/espresso/FailureHandler",
      "android/support/test/espresso/GraphHolder": "androidx/test/espresso/GraphHolder",
      "android/support/test/espresso/IdlingPolicies": "androidx/test/espresso/IdlingPolicies",
      "android/support/test/espresso/IdlingPolicy": "androidx/test/espresso/IdlingPolicy",
      "android/support/test/espresso/IdlingRegistry": "androidx/test/espresso/IdlingRegistry",
      "android/support/test/espresso/IdlingResource": "androidx/test/espresso/IdlingResource",
      "android/support/test/espresso/IdlingResourceTimeoutException": "androidx/test/espresso/IdlingResourceTimeoutException",
      "android/support/test/espresso/InjectEventSecurityException": "androidx/test/espresso/InjectEventSecurityException",
      "android/support/test/espresso/InteractionResultsHandler": "androidx/test/espresso/InteractionResultsHandler",
      "android/support/test/espresso/NoActivityResumedException": "androidx/test/espresso/NoActivityResumedException",
      "android/support/test/espresso/NoMatchingRootException": "androidx/test/espresso/NoMatchingRootException",
      "android/support/test/espresso/NoMatchingViewException": "androidx/test/espresso/NoMatchingViewException",
      "android/support/test/espresso/PerformException": "androidx/test/espresso/PerformException",
      "android/support/test/espresso/Root": "androidx/test/espresso/Root",
      "android/support/test/espresso/UiController": "androidx/test/espresso/UiController",
      "android/support/test/espresso/ViewAction": "androidx/test/espresso/ViewAction",
      "android/support/test/espresso/ViewAssertion": "androidx/test/espresso/ViewAssertion",
      "android/support/test/espresso/ViewFinder": "androidx/test/espresso/ViewFinder",
      "android/support/test/espresso/ViewInteraction": "androidx/test/espresso/ViewInteraction",
      "android/support/test/espresso/ViewInteractionComponent": "androidx/test/espresso/ViewInteractionComponent",
      "android/support/test/espresso/ViewInteractionModule": "androidx/test/espresso/ViewInteractionModule",
      "android/support/test/espresso/ViewInteractionModule_ProvideNeedsActivityFactory": "androidx/test/espresso/ViewInteractionModule_ProvideNeedsActivityFactory",
      "android/support/test/espresso/ViewInteractionModule_ProvideRemoteInteractionFactory": "androidx/test/espresso/ViewInteractionModule_ProvideRemoteInteractionFactory",
      "android/support/test/espresso/ViewInteractionModule_ProvideRootMatcherFactory": "androidx/test/espresso/ViewInteractionModule_ProvideRootMatcherFactory",
      "android/support/test/espresso/ViewInteractionModule_ProvideRootViewFactory": "androidx/test/espresso/ViewInteractionModule_ProvideRootViewFactory",
      "android/support/test/espresso/ViewInteractionModule_ProvideViewFinderFactory": "androidx/test/espresso/ViewInteractionModule_ProvideViewFinderFactory",
      "android/support/test/espresso/ViewInteractionModule_ProvideViewMatcherFactory": "androidx/test/espresso/ViewInteractionModule_ProvideViewMatcherFactory",
      "android/support/test/espresso/ViewInteraction_Factory": "androidx/test/espresso/ViewInteraction_Factory",
      "android/support/test/espresso/accessibility/AccessibilityChecks": "androidx/test/espresso/accessibility/AccessibilityChecks",
      "android/support/test/espresso/action/AdapterDataLoaderAction": "androidx/test/espresso/action/AdapterDataLoaderAction",
      "android/support/test/espresso/action/AdapterDataLoaderActionRemoteMsg": "androidx/test/espresso/action/AdapterDataLoaderActionRemoteMsg",
      "android/support/test/espresso/action/AdapterViewProtocol": "androidx/test/espresso/action/AdapterViewProtocol",
      "android/support/test/espresso/action/AdapterViewProtocols": "androidx/test/espresso/action/AdapterViewProtocols",
      "android/support/test/espresso/action/CloseKeyboardAction": "androidx/test/espresso/action/CloseKeyboardAction",
      "android/support/test/espresso/action/CoordinatesProvider": "androidx/test/espresso/action/CoordinatesProvider",
      "android/support/test/espresso/action/EditorAction": "androidx/test/espresso/action/EditorAction",
      "android/support/test/espresso/action/EspressoKey": "androidx/test/espresso/action/EspressoKey",
      "android/support/test/espresso/action/GeneralClickAction": "androidx/test/espresso/action/GeneralClickAction",
      "android/support/test/espresso/action/GeneralClickActionRemoteMessage": "androidx/test/espresso/action/GeneralClickActionRemoteMessage",
      "android/support/test/espresso/action/GeneralLocation": "androidx/test/espresso/action/GeneralLocation",
      "android/support/test/espresso/action/GeneralLocationRemoteMessage": "androidx/test/espresso/action/GeneralLocationRemoteMessage",
      "android/support/test/espresso/action/GeneralSwipeAction": "androidx/test/espresso/action/GeneralSwipeAction",
      "android/support/test/espresso/action/GeneralSwipeActionRemoteMessage": "androidx/test/espresso/action/GeneralSwipeActionRemoteMessage",
      "android/support/test/espresso/action/KeyEventAction": "androidx/test/espresso/action/KeyEventAction",
      "android/support/test/espresso/action/KeyEventActionBase": "androidx/test/espresso/action/KeyEventActionBase",
      "android/support/test/espresso/action/MotionEvents": "androidx/test/espresso/action/MotionEvents",
      "android/support/test/espresso/action/OpenLinkAction": "androidx/test/espresso/action/OpenLinkAction",
      "android/support/test/espresso/action/PrecisionDescriber": "androidx/test/espresso/action/PrecisionDescriber",
      "android/support/test/espresso/action/Press": "androidx/test/espresso/action/Press",
      "android/support/test/espresso/action/PressBackAction": "androidx/test/espresso/action/PressBackAction",
      "android/support/test/espresso/action/PressRemoteMessage": "androidx/test/espresso/action/PressRemoteMessage",
      "android/support/test/espresso/action/RemoteViewActions": "androidx/test/espresso/action/RemoteViewActions",
      "android/support/test/espresso/action/RepeatActionUntilViewState": "androidx/test/espresso/action/RepeatActionUntilViewState",
      "android/support/test/espresso/action/ReplaceTextAction": "androidx/test/espresso/action/ReplaceTextAction",
      "android/support/test/espresso/action/ScrollToAction": "androidx/test/espresso/action/ScrollToAction",
      "android/support/test/espresso/action/Swipe": "androidx/test/espresso/action/Swipe",
      "android/support/test/espresso/action/SwipeRemoteMessage": "androidx/test/espresso/action/SwipeRemoteMessage",
      "android/support/test/espresso/action/Swiper": "androidx/test/espresso/action/Swiper",
      "android/support/test/espresso/action/Tap": "androidx/test/espresso/action/Tap",
      "android/support/test/espresso/action/TapRemoteMessage": "androidx/test/espresso/action/TapRemoteMessage",
      "android/support/test/espresso/action/Tapper": "androidx/test/espresso/action/Tapper",
      "android/support/test/espresso/action/TranslatedCoordinatesProvider": "androidx/test/espresso/action/TranslatedCoordinatesProvider",
      "android/support/test/espresso/action/TranslatedCoordinatesProviderRemoteMessage": "androidx/test/espresso/action/TranslatedCoordinatesProviderRemoteMessage",
      "android/support/test/espresso/action/TypeTextAction": "androidx/test/espresso/action/TypeTextAction",
      "android/support/test/espresso/action/ViewActions": "androidx/test/espresso/action/ViewActions",
      "android/support/test/espresso/assertion/LayoutAssertions": "androidx/test/espresso/assertion/LayoutAssertions",
      "android/support/test/espresso/assertion/PositionAssertions": "androidx/test/espresso/assertion/PositionAssertions",
      "android/support/test/espresso/assertion/RemoteViewAssertions": "androidx/test/espresso/assertion/RemoteViewAssertions",
      "android/support/test/espresso/assertion/ViewAssertions": "androidx/test/espresso/assertion/ViewAssertions",
      "android/support/test/espresso/base/ActiveRootLister": "androidx/test/espresso/base/ActiveRootLister",
      "android/support/test/espresso/base/AsyncTaskPoolMonitor": "androidx/test/espresso/base/AsyncTaskPoolMonitor",
      "android/support/test/espresso/base/BaseLayerModule": "androidx/test/espresso/base/BaseLayerModule",
      "android/support/test/espresso/base/BaseLayerModule_FailureHandlerHolder_Factory": "androidx/test/espresso/base/BaseLayerModule_FailureHandlerHolder_Factory",
      "android/support/test/espresso/base/BaseLayerModule_ProvideActiveRootListerFactory": "androidx/test/espresso/base/BaseLayerModule_ProvideActiveRootListerFactory",
      "android/support/test/espresso/base/BaseLayerModule_ProvideCompatAsyncTaskMonitorFactory": "androidx/test/espresso/base/BaseLayerModule_ProvideCompatAsyncTaskMonitorFactory",
      "android/support/test/espresso/base/BaseLayerModule_ProvideDynamicNotiferFactory": "androidx/test/espresso/base/BaseLayerModule_ProvideDynamicNotiferFactory",
      "android/support/test/espresso/base/BaseLayerModule_ProvideEventInjectorFactory": "androidx/test/espresso/base/BaseLayerModule_ProvideEventInjectorFactory",
      "android/support/test/espresso/base/BaseLayerModule_ProvideFailureHanderFactory": "androidx/test/espresso/base/BaseLayerModule_ProvideFailureHanderFactory",
      "android/support/test/espresso/base/BaseLayerModule_ProvideFailureHandlerFactory": "androidx/test/espresso/base/BaseLayerModule_ProvideFailureHandlerFactory",
      "android/support/test/espresso/base/BaseLayerModule_ProvideLifecycleMonitorFactory": "androidx/test/espresso/base/BaseLayerModule_ProvideLifecycleMonitorFactory",
      "android/support/test/espresso/base/BaseLayerModule_ProvideMainLooperFactory": "androidx/test/espresso/base/BaseLayerModule_ProvideMainLooperFactory",
      "android/support/test/espresso/base/BaseLayerModule_ProvideMainThreadExecutorFactory": "androidx/test/espresso/base/BaseLayerModule_ProvideMainThreadExecutorFactory",
      "android/support/test/espresso/base/BaseLayerModule_ProvideRemoteExecutorFactory": "androidx/test/espresso/base/BaseLayerModule_ProvideRemoteExecutorFactory",
      "android/support/test/espresso/base/BaseLayerModule_ProvideSdkAsyncTaskMonitorFactory": "androidx/test/espresso/base/BaseLayerModule_ProvideSdkAsyncTaskMonitorFactory",
      "android/support/test/espresso/base/BaseLayerModule_ProvideTargetContextFactory": "androidx/test/espresso/base/BaseLayerModule_ProvideTargetContextFactory",
      "android/support/test/espresso/base/CompatAsyncTask": "androidx/test/espresso/base/CompatAsyncTask",
      "android/support/test/espresso/base/Default": "androidx/test/espresso/base/Default",
      "android/support/test/espresso/base/DefaultFailureHandler": "androidx/test/espresso/base/DefaultFailureHandler",
      "android/support/test/espresso/base/EventInjectionStrategy": "androidx/test/espresso/base/EventInjectionStrategy",
      "android/support/test/espresso/base/EventInjector": "androidx/test/espresso/base/EventInjector",
      "android/support/test/espresso/base/IdleNotifier": "androidx/test/espresso/base/IdleNotifier",
      "android/support/test/espresso/base/IdlingResourceRegistry": "androidx/test/espresso/base/IdlingResourceRegistry",
      "android/support/test/espresso/base/IdlingResourceRegistry_Factory": "androidx/test/espresso/base/IdlingResourceRegistry_Factory",
      "android/support/test/espresso/base/IdlingUiController": "androidx/test/espresso/base/IdlingUiController",
      "android/support/test/espresso/base/InputManagerEventInjectionStrategy": "androidx/test/espresso/base/InputManagerEventInjectionStrategy",
      "android/support/test/espresso/base/Interrogator": "androidx/test/espresso/base/Interrogator",
      "android/support/test/espresso/base/InterruptableUiController": "androidx/test/espresso/base/InterruptableUiController",
      "android/support/test/espresso/base/LooperIdlingResourceInterrogationHandler": "androidx/test/espresso/base/LooperIdlingResourceInterrogationHandler",
      "android/support/test/espresso/base/MainThread": "androidx/test/espresso/base/MainThread",
      "android/support/test/espresso/base/NoopIdleNotificationCallbackIdleNotifierProvider": "androidx/test/espresso/base/NoopIdleNotificationCallbackIdleNotifierProvider",
      "android/support/test/espresso/base/NoopRunnableIdleNotifier": "androidx/test/espresso/base/NoopRunnableIdleNotifier",
      "android/support/test/espresso/base/RootViewPicker": "androidx/test/espresso/base/RootViewPicker",
      "android/support/test/espresso/base/RootViewPickerScope": "androidx/test/espresso/base/RootViewPickerScope",
      "android/support/test/espresso/base/RootViewPicker_Factory": "androidx/test/espresso/base/RootViewPicker_Factory",
      "android/support/test/espresso/base/RootViewPicker_RootResultFetcher_Factory": "androidx/test/espresso/base/RootViewPicker_RootResultFetcher_Factory",
      "android/support/test/espresso/base/RootsOracle": "androidx/test/espresso/base/RootsOracle",
      "android/support/test/espresso/base/RootsOracle_Factory": "androidx/test/espresso/base/RootsOracle_Factory",
      "android/support/test/espresso/base/SdkAsyncTask": "androidx/test/espresso/base/SdkAsyncTask",
      "android/support/test/espresso/base/ThreadPoolExecutorExtractor": "androidx/test/espresso/base/ThreadPoolExecutorExtractor",
      "android/support/test/espresso/base/ThreadPoolExecutorExtractor_Factory": "androidx/test/espresso/base/ThreadPoolExecutorExtractor_Factory",
      "android/support/test/espresso/base/UiControllerImpl": "androidx/test/espresso/base/UiControllerImpl",
      "android/support/test/espresso/base/UiControllerImpl_Factory": "androidx/test/espresso/base/UiControllerImpl_Factory",
      "android/support/test/espresso/base/UiControllerModule": "androidx/test/espresso/base/UiControllerModule",
      "android/support/test/espresso/base/ViewFinderImpl": "androidx/test/espresso/base/ViewFinderImpl",
      "android/support/test/espresso/base/ViewFinderImpl_Factory": "androidx/test/espresso/base/ViewFinderImpl_Factory",
      "android/support/test/espresso/base/WindowManagerEventInjectionStrategy": "androidx/test/espresso/base/WindowManagerEventInjectionStrategy",
      "android/support/test/espresso/contrib/AccessibilityChecks": "androidx/test/espresso/contrib/AccessibilityChecks",
      "android/support/test/espresso/contrib/ActivityResultMatchers": "androidx/test/espresso/contrib/ActivityResultMatchers",
      "android/support/test/espresso/contrib/Checks": "androidx/test/espresso/contrib/Checks",
      "android/support/test/espresso/contrib/DrawerActions": "androidx/test/espresso/contrib/DrawerActions",
      "android/support/test/espresso/contrib/DrawerMatchers": "androidx/test/espresso/contrib/DrawerMatchers",
      "android/support/test/espresso/contrib/NavigationViewActions": "androidx/test/espresso/contrib/NavigationViewActions",
      "android/support/test/espresso/contrib/PickerActions": "androidx/test/espresso/contrib/PickerActions",
      "android/support/test/espresso/contrib/RecyclerViewActions": "androidx/test/espresso/contrib/RecyclerViewActions",
      "android/support/test/espresso/contrib/ViewPagerActions": "androidx/test/espresso/contrib/ViewPagerActions",
      "android/support/test/espresso/idling/CountingIdlingResource": "androidx/test/espresso/idling/CountingIdlingResource",
      "android/support/test/espresso/idling/concurrent/IdlingScheduledThreadPoolExecutor": "androidx/test/espresso/idling/concurrent/IdlingScheduledThreadPoolExecutor",
      "android/support/test/espresso/idling/concurrent/IdlingThreadPoolExecutor": "androidx/test/espresso/idling/concurrent/IdlingThreadPoolExecutor",
      "android/support/test/espresso/idling/net/UriIdlingResource": "androidx/test/espresso/idling/net/UriIdlingResource",
      "android/support/test/espresso/intent/ActivityResultFunction": "androidx/test/espresso/intent/ActivityResultFunction",
      "android/support/test/espresso/intent/Checks": "androidx/test/espresso/intent/Checks",
      "android/support/test/espresso/intent/Intents": "androidx/test/espresso/intent/Intents",
      "android/support/test/espresso/intent/OngoingStubbing": "androidx/test/espresso/intent/OngoingStubbing",
      "android/support/test/espresso/intent/ResettingStubber": "androidx/test/espresso/intent/ResettingStubber",
      "android/support/test/espresso/intent/ResettingStubberImpl": "androidx/test/espresso/intent/ResettingStubberImpl",
      "android/support/test/espresso/intent/ResolvedIntent": "androidx/test/espresso/intent/ResolvedIntent",
      "android/support/test/espresso/intent/ResolvedIntentImpl": "androidx/test/espresso/intent/ResolvedIntentImpl",
      "android/support/test/espresso/intent/VerifiableIntent": "androidx/test/espresso/intent/VerifiableIntent",
      "android/support/test/espresso/intent/VerifiableIntentImpl": "androidx/test/espresso/intent/VerifiableIntentImpl",
      "android/support/test/espresso/intent/VerificationMode": "androidx/test/espresso/intent/VerificationMode",
      "android/support/test/espresso/intent/VerificationModes": "androidx/test/espresso/intent/VerificationModes",
      "android/support/test/espresso/intent/matcher/BundleMatchers": "androidx/test/espresso/intent/matcher/BundleMatchers",
      "android/support/test/espresso/intent/matcher/ComponentNameMatchers": "androidx/test/espresso/intent/matcher/ComponentNameMatchers",
      "android/support/test/espresso/intent/matcher/IntentMatchers": "androidx/test/espresso/intent/matcher/IntentMatchers",
      "android/support/test/espresso/intent/matcher/UriMatchers": "androidx/test/espresso/intent/matcher/UriMatchers",
      "android/support/test/espresso/intent/rule/IntentsTestRule": "androidx/test/espresso/intent/rule/IntentsTestRule",
      "android/support/test/espresso/matcher/BoundedMatcher": "androidx/test/espresso/matcher/BoundedMatcher",
      "android/support/test/espresso/matcher/CursorMatchers": "androidx/test/espresso/matcher/CursorMatchers",
      "android/support/test/espresso/matcher/HasBackgroundMatcher": "androidx/test/espresso/matcher/HasBackgroundMatcher",
      "android/support/test/espresso/matcher/LayoutMatchers": "androidx/test/espresso/matcher/LayoutMatchers",
      "android/support/test/espresso/matcher/PreferenceMatchers": "androidx/test/espresso/matcher/PreferenceMatchers",
      "android/support/test/espresso/matcher/RemoteHamcrestCoreMatchers13": "androidx/test/espresso/matcher/RemoteHamcrestCoreMatchers13",
      "android/support/test/espresso/matcher/RemoteRootMatchers": "androidx/test/espresso/matcher/RemoteRootMatchers",
      "android/support/test/espresso/matcher/RemoteViewMatchers": "androidx/test/espresso/matcher/RemoteViewMatchers",
      "android/support/test/espresso/matcher/RootMatchers": "androidx/test/espresso/matcher/RootMatchers",
      "android/support/test/espresso/matcher/ViewMatchers": "androidx/test/espresso/matcher/ViewMatchers",
      "android/support/test/espresso/proto/UiInteraction": "androidx/test/espresso/proto/UiInteraction",
      "android/support/test/espresso/proto/action/ViewActions": "androidx/test/espresso/proto/action/ViewActions",
      "android/support/test/espresso/proto/assertion/ViewAssertions": "androidx/test/espresso/proto/assertion/ViewAssertions",
      "android/support/test/espresso/proto/matcher/RootMatchers": "androidx/test/espresso/proto/matcher/RootMatchers",
      "android/support/test/espresso/proto/matcher/ViewMatchers": "androidx/test/espresso/proto/matcher/ViewMatchers",
      "android/support/test/espresso/proto/matcher13/HamcrestMatchersv13": "androidx/test/espresso/proto/matcher13/HamcrestMatchersv13",
      "android/support/test/espresso/remote/AnyToTypeConverter": "androidx/test/espresso/remote/AnyToTypeConverter",
      "android/support/test/espresso/remote/Bindable": "androidx/test/espresso/remote/Bindable",
      "android/support/test/espresso/remote/BuilderReflector": "androidx/test/espresso/remote/BuilderReflector",
      "android/support/test/espresso/remote/ByteStringToParcelableConverter": "androidx/test/espresso/remote/ByteStringToParcelableConverter",
      "android/support/test/espresso/remote/ByteStringToTypeConverter": "androidx/test/espresso/remote/ByteStringToTypeConverter",
      "android/support/test/espresso/remote/ConstructorInvocation": "androidx/test/espresso/remote/ConstructorInvocation",
      "android/support/test/espresso/remote/Converter": "androidx/test/espresso/remote/Converter",
      "android/support/test/espresso/remote/EspressoRemote": "androidx/test/espresso/remote/EspressoRemote",
      "android/support/test/espresso/remote/EspressoRemoteMessage": "androidx/test/espresso/remote/EspressoRemoteMessage",
      "android/support/test/espresso/remote/FieldDescriptor": "androidx/test/espresso/remote/FieldDescriptor",
      "android/support/test/espresso/remote/GenericRemoteMessage": "androidx/test/espresso/remote/GenericRemoteMessage",
      "android/support/test/espresso/remote/IInteractionExecutionStatus": "androidx/test/espresso/remote/IInteractionExecutionStatus",
      "android/support/test/espresso/remote/InteractionRequest": "androidx/test/espresso/remote/InteractionRequest",
      "android/support/test/espresso/remote/InteractionResponse": "androidx/test/espresso/remote/InteractionResponse",
      "android/support/test/espresso/remote/MethodInvocation": "androidx/test/espresso/remote/MethodInvocation",
      "android/support/test/espresso/remote/NoRemoteEspressoInstanceException": "androidx/test/espresso/remote/NoRemoteEspressoInstanceException",
      "android/support/test/espresso/remote/NoopRemoteInteraction": "androidx/test/espresso/remote/NoopRemoteInteraction",
      "android/support/test/espresso/remote/ParcelableToByteStringConverter": "androidx/test/espresso/remote/ParcelableToByteStringConverter",
      "android/support/test/espresso/remote/ProtoReflector": "androidx/test/espresso/remote/ProtoReflector",
      "android/support/test/espresso/remote/ProtoUtils": "androidx/test/espresso/remote/ProtoUtils",
      "android/support/test/espresso/remote/RemoteDescriptor": "androidx/test/espresso/remote/RemoteDescriptor",
      "android/support/test/espresso/remote/RemoteDescriptorRegistry": "androidx/test/espresso/remote/RemoteDescriptorRegistry",
      "android/support/test/espresso/remote/RemoteEspressoException": "androidx/test/espresso/remote/RemoteEspressoException",
      "android/support/test/espresso/remote/RemoteInteraction": "androidx/test/espresso/remote/RemoteInteraction",
      "android/support/test/espresso/remote/RemoteInteractionRegistry": "androidx/test/espresso/remote/RemoteInteractionRegistry",
      "android/support/test/espresso/remote/RemoteMessageDeserializer": "androidx/test/espresso/remote/RemoteMessageDeserializer",
      "android/support/test/espresso/remote/RemoteMessageSerializer": "androidx/test/espresso/remote/RemoteMessageSerializer",
      "android/support/test/espresso/remote/RemoteProtocolException": "androidx/test/espresso/remote/RemoteProtocolException",
      "android/support/test/espresso/remote/TypeProtoConverters": "androidx/test/espresso/remote/TypeProtoConverters",
      "android/support/test/espresso/remote/TypeToAnyConverter": "androidx/test/espresso/remote/TypeToAnyConverter",
      "android/support/test/espresso/remote/TypeToByteStringConverter": "androidx/test/espresso/remote/TypeToByteStringConverter",
      "android/support/test/espresso/remote/annotation/RemoteMsgConstructor": "androidx/test/espresso/remote/annotation/RemoteMsgConstructor",
      "android/support/test/espresso/remote/annotation/RemoteMsgField": "androidx/test/espresso/remote/annotation/RemoteMsgField",
      "android/support/test/espresso/util/ActivityLifecycles": "androidx/test/espresso/util/ActivityLifecycles",
      "android/support/test/espresso/util/EspressoOptional": "androidx/test/espresso/util/EspressoOptional",
      "android/support/test/espresso/util/HumanReadables": "androidx/test/espresso/util/HumanReadables",
      "android/support/test/espresso/util/TreeIterables": "androidx/test/espresso/util/TreeIterables",
      "android/support/test/espresso/web/action/AtomAction": "androidx/test/espresso/web/action/AtomAction",
      "android/support/test/espresso/web/action/AtomActionRemoteMessage": "androidx/test/espresso/web/action/AtomActionRemoteMessage",
      "android/support/test/espresso/web/action/EnableJavascriptAction": "androidx/test/espresso/web/action/EnableJavascriptAction",
      "android/support/test/espresso/web/action/EvaluationAtom": "androidx/test/espresso/web/action/EvaluationAtom",
      "android/support/test/espresso/web/action/IAtomActionResultPropagator": "androidx/test/espresso/web/action/IAtomActionResultPropagator",
      "android/support/test/espresso/web/action/JavascriptEvaluation": "androidx/test/espresso/web/action/JavascriptEvaluation",
      "android/support/test/espresso/web/action/RemoteWebActions": "androidx/test/espresso/web/action/RemoteWebActions",
      "android/support/test/espresso/web/assertion/ByteStringToDocumentConverter": "androidx/test/espresso/web/assertion/ByteStringToDocumentConverter",
      "android/support/test/espresso/web/assertion/CheckResultWebAssertionRemoteMessage": "androidx/test/espresso/web/assertion/CheckResultWebAssertionRemoteMessage",
      "android/support/test/espresso/web/assertion/CompressorDecompressor": "androidx/test/espresso/web/assertion/CompressorDecompressor",
      "android/support/test/espresso/web/assertion/DocumentProtoConverters": "androidx/test/espresso/web/assertion/DocumentProtoConverters",
      "android/support/test/espresso/web/assertion/DocumentToByteStringConverter": "androidx/test/espresso/web/assertion/DocumentToByteStringConverter",
      "android/support/test/espresso/web/assertion/RemoteWebViewAssertions": "androidx/test/espresso/web/assertion/RemoteWebViewAssertions",
      "android/support/test/espresso/web/assertion/TagSoupDocumentParser": "androidx/test/espresso/web/assertion/TagSoupDocumentParser",
      "android/support/test/espresso/web/assertion/WebAssertion": "androidx/test/espresso/web/assertion/WebAssertion",
      "android/support/test/espresso/web/assertion/WebViewAssertions": "androidx/test/espresso/web/assertion/WebViewAssertions",
      "android/support/test/espresso/web/matcher/AmbiguousElementMatcherException": "androidx/test/espresso/web/matcher/AmbiguousElementMatcherException",
      "android/support/test/espresso/web/matcher/DomMatchers": "androidx/test/espresso/web/matcher/DomMatchers",
      "android/support/test/espresso/web/matcher/RemoteWebMatchers": "androidx/test/espresso/web/matcher/RemoteWebMatchers",
      "android/support/test/espresso/web/model/Atom": "androidx/test/espresso/web/model/Atom",
      "android/support/test/espresso/web/model/Atoms": "androidx/test/espresso/web/model/Atoms",
      "android/support/test/espresso/web/model/ElementReference": "androidx/test/espresso/web/model/ElementReference",
      "android/support/test/espresso/web/model/Evaluation": "androidx/test/espresso/web/model/Evaluation",
      "android/support/test/espresso/web/model/JSONAble": "androidx/test/espresso/web/model/JSONAble",
      "android/support/test/espresso/web/model/ModelCodec": "androidx/test/espresso/web/model/ModelCodec",
      "android/support/test/espresso/web/model/RemoteWebModelAtoms": "androidx/test/espresso/web/model/RemoteWebModelAtoms",
      "android/support/test/espresso/web/model/ScriptWithArgsSimpleAtomRemoteMessage": "androidx/test/espresso/web/model/ScriptWithArgsSimpleAtomRemoteMessage",
      "android/support/test/espresso/web/model/SimpleAtom": "androidx/test/espresso/web/model/SimpleAtom",
      "android/support/test/espresso/web/model/TransformingAtom": "androidx/test/espresso/web/model/TransformingAtom",
      "android/support/test/espresso/web/model/WindowReference": "androidx/test/espresso/web/model/WindowReference",
      "android/support/test/espresso/web/proto/action/WebActions": "androidx/test/espresso/web/proto/action/WebActions",
      "android/support/test/espresso/web/proto/assertion/WebAssertions": "androidx/test/espresso/web/proto/assertion/WebAssertions",
      "android/support/test/espresso/web/proto/matcher/RemoteWebMatchers": "androidx/test/espresso/web/proto/matcher/RemoteWebMatchers",
      "android/support/test/espresso/web/proto/model/WebModelAtoms": "androidx/test/espresso/web/proto/model/WebModelAtoms",
      "android/support/test/espresso/web/proto/sugar/WebSugar": "androidx/test/espresso/web/proto/sugar/WebSugar",
      "android/support/test/espresso/web/proto/webdriver/WebWebdriverAtoms": "androidx/test/espresso/web/proto/webdriver/WebWebdriverAtoms",
      "android/support/test/espresso/web/sugar/RemoteWebSugar": "androidx/test/espresso/web/sugar/RemoteWebSugar",
      "android/support/test/espresso/web/sugar/Web": "androidx/test/espresso/web/sugar/Web",
      "android/support/test/espresso/web/webdriver/DriverAtoms": "androidx/test/espresso/web/webdriver/DriverAtoms",
      "android/support/test/espresso/web/webdriver/Locator": "androidx/test/espresso/web/webdriver/Locator",
      "android/support/test/espresso/web/webdriver/RemoteWebDriverAtoms": "androidx/test/espresso/web/webdriver/RemoteWebDriverAtoms",
      "android/support/test/espresso/web/webdriver/WebDriverAtomScripts": "androidx/test/espresso/web/webdriver/WebDriverAtomScripts",
      "android/support/test/filters/FlakyTest": "androidx/test/filters/FlakyTest",
      "android/support/test/filters/LargeTest": "androidx/test/filters/LargeTest",
      "android/support/test/filters/MediumTest": "androidx/test/filters/MediumTest",
      "android/support/test/filters/RequiresDevice": "androidx/test/filters/RequiresDevice",
      "android/support/test/filters/SdkSuppress": "androidx/test/filters/SdkSuppress",
      "android/support/test/filters/SmallTest": "androidx/test/filters/SmallTest",
      "android/support/test/filters/Suppress": "androidx/test/filters/Suppress",
      "android/support/test/jank/GfxMonitor": "androidx/test/jank/GfxMonitor",
      "android/support/test/jank/JankTest": "androidx/test/jank/JankTest",
      "android/support/test/jank/JankTestBase": "androidx/test/jank/JankTestBase",
      "android/support/test/jank/WindowAnimationFrameStatsMonitor": "androidx/test/jank/WindowAnimationFrameStatsMonitor",
      "android/support/test/jank/WindowContentFrameStatsMonitor": "androidx/test/jank/WindowContentFrameStatsMonitor",
      "android/support/test/orchestrator/callback/OrchestratorCallback": "androidx/test/orchestrator/callback/OrchestratorCallback",
      "android/support/test/orchestrator/instrumentationlistener/OrchestratedInstrumentationListener": "androidx/test/orchestrator/instrumentationlistener/OrchestratedInstrumentationListener",
      "android/support/test/orchestrator/junit/BundleJUnitUtils": "androidx/test/orchestrator/junit/BundleJUnitUtils",
      "android/support/test/orchestrator/junit/ParcelableDescription": "androidx/test/orchestrator/junit/ParcelableDescription",
      "android/support/test/orchestrator/junit/ParcelableFailure": "androidx/test/orchestrator/junit/ParcelableFailure",
      "android/support/test/orchestrator/junit/ParcelableResult": "androidx/test/orchestrator/junit/ParcelableResult",
      "android/support/test/orchestrator/listeners/OrchestrationListenerManager": "androidx/test/orchestrator/listeners/OrchestrationListenerManager",
      "android/support/test/orchestrator/listeners/OrchestrationRunListener": "androidx/test/orchestrator/listeners/OrchestrationRunListener",
      "android/support/test/orchestrator/listeners/result/ITestRunListener": "androidx/test/orchestrator/listeners/result/ITestRunListener",
      "android/support/test/orchestrator/listeners/result/TestIdentifier": "androidx/test/orchestrator/listeners/result/TestIdentifier",
      "android/support/test/orchestrator/listeners/result/TestResult": "androidx/test/orchestrator/listeners/result/TestResult",
      "android/support/test/orchestrator/listeners/result/TestRunResult": "androidx/test/orchestrator/listeners/result/TestRunResult",
      "android/support/test/rule/ActivityTestRule": "androidx/test/rule/ActivityTestRule",
      "android/support/test/rule/DisableOnAndroidDebug": "androidx/test/rule/DisableOnAndroidDebug",
      "android/support/test/rule/GrantPermissionRule": "androidx/test/rule/GrantPermissionRule",
      "android/support/test/rule/PortForwardingRule": "androidx/test/rule/PortForwardingRule",
      "android/support/test/rule/ServiceTestRule": "androidx/test/rule/ServiceTestRule",
      "android/support/test/rule/UiThreadTestRule": "androidx/test/rule/UiThreadTestRule",
      "android/support/test/rule/logging/AtraceLogger": "androidx/test/rule/logging/AtraceLogger",
      "android/support/test/rule/provider/DatabaseArgs": "androidx/test/rule/provider/DatabaseArgs",
      "android/support/test/rule/provider/DelegatingContext": "androidx/test/rule/provider/DelegatingContext",
      "android/support/test/rule/provider/ProviderArgs": "androidx/test/rule/provider/ProviderArgs",
      "android/support/test/rule/provider/ProviderTestRule": "androidx/test/rule/provider/ProviderTestRule",
      "android/support/test/runner/AndroidJUnit4": "androidx/test/runner/AndroidJUnit4",
      "android/support/test/runner/AndroidJUnitRunner": "androidx/test/runner/AndroidJUnitRunner",
      "android/support/test/runner/MonitoringInstrumentation": "androidx/test/runner/MonitoringInstrumentation",
      "android/support/test/runner/UsageTrackerFacilitator": "androidx/test/runner/UsageTrackerFacilitator",
      "android/support/test/runner/intent/IntentCallback": "androidx/test/runner/intent/IntentCallback",
      "android/support/test/runner/intent/IntentMonitor": "androidx/test/runner/intent/IntentMonitor",
      "android/support/test/runner/intent/IntentMonitorRegistry": "androidx/test/runner/intent/IntentMonitorRegistry",
      "android/support/test/runner/intent/IntentStubber": "androidx/test/runner/intent/IntentStubber",
      "android/support/test/runner/intent/IntentStubberRegistry": "androidx/test/runner/intent/IntentStubberRegistry",
      "android/support/test/runner/intercepting/InterceptingActivityFactory": "androidx/test/runner/intercepting/InterceptingActivityFactory",
      "android/support/test/runner/intercepting/SingleActivityFactory": "androidx/test/runner/intercepting/SingleActivityFactory",
      "android/support/test/runner/lifecycle/ActivityLifecycleCallback": "androidx/test/runner/lifecycle/ActivityLifecycleCallback",
      "android/support/test/runner/lifecycle/ActivityLifecycleMonitor": "androidx/test/runner/lifecycle/ActivityLifecycleMonitor",
      "android/support/test/runner/lifecycle/ActivityLifecycleMonitorRegistry": "androidx/test/runner/lifecycle/ActivityLifecycleMonitorRegistry",
      "android/support/test/runner/lifecycle/ApplicationLifecycleCallback": "androidx/test/runner/lifecycle/ApplicationLifecycleCallback",
      "android/support/test/runner/lifecycle/ApplicationLifecycleMonitor": "androidx/test/runner/lifecycle/ApplicationLifecycleMonitor",
      "android/support/test/runner/lifecycle/ApplicationLifecycleMonitorRegistry": "androidx/test/runner/lifecycle/ApplicationLifecycleMonitorRegistry",
      "android/support/test/runner/lifecycle/ApplicationStage": "androidx/test/runner/lifecycle/ApplicationStage",
      "android/support/test/runner/lifecycle/Stage": "androidx/test/runner/lifecycle/Stage",
      "android/support/test/runner/permission/GrantPermissionCallable": "androidx/test/runner/permission/GrantPermissionCallable",
      "android/support/test/runner/permission/PermissionRequester": "androidx/test/runner/permission/PermissionRequester",
      "android/support/test/runner/permission/RequestPermissionCallable": "androidx/test/runner/permission/RequestPermissionCallable",
      "android/support/test/runner/permission/ShellCommand": "androidx/test/runner/permission/ShellCommand",
      "android/support/test/runner/permission/UiAutomationShellCommand": "androidx/test/runner/permission/UiAutomationShellCommand",
      "android/support/test/runner/screenshot/BasicScreenCaptureProcessor": "androidx/test/runner/screenshot/BasicScreenCaptureProcessor",
      "android/support/test/runner/screenshot/ScreenCapture": "androidx/test/runner/screenshot/ScreenCapture",
      "android/support/test/runner/screenshot/ScreenCaptureProcessor": "androidx/test/runner/screenshot/ScreenCaptureProcessor",
      "android/support/test/runner/screenshot/Screenshot": "androidx/test/runner/screenshot/Screenshot",
      "android/support/test/runner/screenshot/TakeScreenshotCallable": "androidx/test/runner/screenshot/TakeScreenshotCallable",
      "android/support/test/runner/screenshot/UiAutomationWrapper": "androidx/test/runner/screenshot/UiAutomationWrapper",
      "android/support/test/uiautomator/AccessibilityNodeInfoDumper": "androidx/test/uiautomator/AccessibilityNodeInfoDumper",
      "android/support/test/uiautomator/AccessibilityNodeInfoHelper": "androidx/test/uiautomator/AccessibilityNodeInfoHelper",
      "android/support/test/uiautomator/By": "androidx/test/uiautomator/By",
      "android/support/test/uiautomator/ByMatcher": "androidx/test/uiautomator/ByMatcher",
      "android/support/test/uiautomator/BySelector": "androidx/test/uiautomator/BySelector",
      "android/support/test/uiautomator/Condition": "androidx/test/uiautomator/Condition",
      "android/support/test/uiautomator/Configurator": "androidx/test/uiautomator/Configurator",
      "android/support/test/uiautomator/Direction": "androidx/test/uiautomator/Direction",
      "android/support/test/uiautomator/EventCondition": "androidx/test/uiautomator/EventCondition",
      "android/support/test/uiautomator/GestureController": "androidx/test/uiautomator/GestureController",
      "android/support/test/uiautomator/Gestures": "androidx/test/uiautomator/Gestures",
      "android/support/test/uiautomator/IAutomationSupport": "androidx/test/uiautomator/IAutomationSupport",
      "android/support/test/uiautomator/InstrumentationAutomationSupport": "androidx/test/uiautomator/InstrumentationAutomationSupport",
      "android/support/test/uiautomator/InteractionController": "androidx/test/uiautomator/InteractionController",
      "android/support/test/uiautomator/PointerGesture": "androidx/test/uiautomator/PointerGesture",
      "android/support/test/uiautomator/QueryController": "androidx/test/uiautomator/QueryController",
      "android/support/test/uiautomator/SearchCondition": "androidx/test/uiautomator/SearchCondition",
      "android/support/test/uiautomator/Searchable": "androidx/test/uiautomator/Searchable",
      "android/support/test/uiautomator/StaleObjectException": "androidx/test/uiautomator/StaleObjectException",
      "android/support/test/uiautomator/Tracer": "androidx/test/uiautomator/Tracer",
      "android/support/test/uiautomator/UiAutomatorInstrumentationTestRunner": "androidx/test/uiautomator/UiAutomatorInstrumentationTestRunner",
      "android/support/test/uiautomator/UiAutomatorTestCase": "androidx/test/uiautomator/UiAutomatorTestCase",
      "android/support/test/uiautomator/UiCollection": "androidx/test/uiautomator/UiCollection",
      "android/support/test/uiautomator/UiDevice": "androidx/test/uiautomator/UiDevice",
      "android/support/test/uiautomator/UiObject": "androidx/test/uiautomator/UiObject",
      "android/support/test/uiautomator/UiObject2": "androidx/test/uiautomator/UiObject2",
      "android/support/test/uiautomator/UiObject2Condition": "androidx/test/uiautomator/UiObject2Condition",
      "android/support/test/uiautomator/UiObjectNotFoundException": "androidx/test/uiautomator/UiObjectNotFoundException",
      "android/support/test/uiautomator/UiScrollable": "androidx/test/uiautomator/UiScrollable",
      "android/support/test/uiautomator/UiSelector": "androidx/test/uiautomator/UiSelector",
      "android/support/test/uiautomator/UiWatcher": "androidx/test/uiautomator/UiWatcher",
      "android/support/test/uiautomator/Until": "androidx/test/uiautomator/Until",
      "android/support/test/uiautomator/WaitMixin": "androidx/test/uiautomator/WaitMixin",
      "android/support/text/emoji/EmojiCompat": "androidx/emoji/text/EmojiCompat",
      "android/support/text/emoji/EmojiMetadata": "androidx/emoji/text/EmojiMetadata",
      "android/support/text/emoji/EmojiProcessor": "androidx/emoji/text/EmojiProcessor",
      "android/support/text/emoji/EmojiSpan": "androidx/emoji/text/EmojiSpan",
      "android/support/text/emoji/FontRequestEmojiCompatConfig": "androidx/emoji/text/FontRequestEmojiCompatConfig",
      "android/support/text/emoji/MetadataListReader": "androidx/emoji/text/MetadataListReader",
      "android/support/text/emoji/MetadataRepo": "androidx/emoji/text/MetadataRepo",
      "android/support/text/emoji/R": "androidx/emoji/R",
      "android/support/text/emoji/TypefaceEmojiSpan": "androidx/emoji/text/TypefaceEmojiSpan",
      "android/support/text/emoji/bundled/BundledEmojiCompatConfig": "androidx/emoji/bundled/BundledEmojiCompatConfig",
      "android/support/text/emoji/widget/EditTextAttributeHelper": "androidx/emoji/widget/EditTextAttributeHelper",
      "android/support/text/emoji/widget/EmojiAppCompatButton": "androidx/emoji/widget/EmojiAppCompatButton",
      "android/support/text/emoji/widget/EmojiAppCompatEditText": "androidx/emoji/widget/EmojiAppCompatEditText",
      "android/support/text/emoji/widget/EmojiAppCompatTextView": "androidx/emoji/widget/EmojiAppCompatTextView",
      "android/support/text/emoji/widget/EmojiButton": "androidx/emoji/widget/EmojiButton",
      "android/support/text/emoji/widget/EmojiEditText": "androidx/emoji/widget/EmojiEditText",
      "android/support/text/emoji/widget/EmojiEditTextHelper": "androidx/emoji/widget/EmojiEditTextHelper",
      "android/support/text/emoji/widget/EmojiEditableFactory": "androidx/emoji/widget/EmojiEditableFactory",
      "android/support/text/emoji/widget/EmojiExtractEditText": "androidx/emoji/widget/EmojiExtractEditText",
      "android/support/text/emoji/widget/EmojiExtractTextLayout": "androidx/emoji/widget/EmojiExtractTextLayout",
      "android/support/text/emoji/widget/EmojiInputConnection": "androidx/emoji/widget/EmojiInputConnection",
      "android/support/text/emoji/widget/EmojiInputFilter": "androidx/emoji/widget/EmojiInputFilter",
      "android/support/text/emoji/widget/EmojiKeyListener": "androidx/emoji/widget/EmojiKeyListener",
      "android/support/text/emoji/widget/EmojiTextView": "androidx/emoji/widget/EmojiTextView",
      "android/support/text/emoji/widget/EmojiTextViewHelper": "androidx/emoji/widget/EmojiTextViewHelper",
      "android/support/text/emoji/widget/EmojiTextWatcher": "androidx/emoji/widget/EmojiTextWatcher",
      "android/support/text/emoji/widget/EmojiTransformationMethod": "androidx/emoji/widget/EmojiTransformationMethod",
      "android/support/text/emoji/widget/ExtractButtonCompat": "androidx/emoji/widget/ExtractButtonCompat",
      "android/support/text/emoji/widget/SpannableBuilder": "androidx/emoji/widget/SpannableBuilder",
      "android/support/transition/AnimatorUtils": "androidx/transition/AnimatorUtils",
      "android/support/transition/ArcMotion": "androidx/transition/ArcMotion",
      "android/support/transition/AutoTransition": "androidx/transition/AutoTransition",
      "android/support/transition/ChangeBounds": "androidx/transition/ChangeBounds",
      "android/support/transition/ChangeClipBounds": "androidx/transition/ChangeClipBounds",
      "android/support/transition/ChangeImageTransform": "androidx/transition/ChangeImageTransform",
      "android/support/transition/ChangeScroll": "androidx/transition/ChangeScroll",
      "android/support/transition/ChangeTransform": "androidx/transition/ChangeTransform",
      "android/support/transition/CircularPropagation": "androidx/transition/CircularPropagation",
      "android/support/transition/Explode": "androidx/transition/Explode",
      "android/support/transition/Fade": "androidx/transition/Fade",
      "android/support/transition/FloatArrayEvaluator": "androidx/transition/FloatArrayEvaluator",
      "android/support/transition/FragmentTransitionSupport": "androidx/transition/FragmentTransitionSupport",
      "android/support/transition/GhostViewApi14": "androidx/transition/GhostViewApi14",
      "android/support/transition/GhostViewApi21": "androidx/transition/GhostViewApi21",
      "android/support/transition/GhostViewImpl": "androidx/transition/GhostViewImpl",
      "android/support/transition/GhostViewUtils": "androidx/transition/GhostViewUtils",
      "android/support/transition/ImageViewUtils": "androidx/transition/ImageViewUtils",
      "android/support/transition/MatrixUtils": "androidx/transition/MatrixUtils",
      "android/support/transition/ObjectAnimatorUtils": "androidx/transition/ObjectAnimatorUtils",
      "android/support/transition/PathMotion": "androidx/transition/PathMotion",
      "android/support/transition/PathProperty": "androidx/transition/PathProperty",
      "android/support/transition/PatternPathMotion": "androidx/transition/PatternPathMotion",
      "android/support/transition/PropertyValuesHolderUtils": "androidx/transition/PropertyValuesHolderUtils",
      "android/support/transition/R": "androidx/transition/R",
      "android/support/transition/RectEvaluator": "androidx/transition/RectEvaluator",
      "android/support/transition/Scene": "androidx/transition/Scene",
      "android/support/transition/SidePropagation": "androidx/transition/SidePropagation",
      "android/support/transition/Slide": "androidx/transition/Slide",
      "android/support/transition/Styleable": "androidx/transition/Styleable",
      "android/support/transition/Transition": "androidx/transition/Transition",
      "android/support/transition/TransitionInflater": "androidx/transition/TransitionInflater",
      "android/support/transition/TransitionListenerAdapter": "androidx/transition/TransitionListenerAdapter",
      "android/support/transition/TransitionManager": "androidx/transition/TransitionManager",
      "android/support/transition/TransitionPropagation": "androidx/transition/TransitionPropagation",
      "android/support/transition/TransitionSet": "androidx/transition/TransitionSet",
      "android/support/transition/TransitionUtils": "androidx/transition/TransitionUtils",
      "android/support/transition/TransitionValues": "androidx/transition/TransitionValues",
      "android/support/transition/TransitionValuesMaps": "androidx/transition/TransitionValuesMaps",
      "android/support/transition/TranslationAnimationCreator": "androidx/transition/TranslationAnimationCreator",
      "android/support/transition/ViewGroupOverlayApi14": "androidx/transition/ViewGroupOverlayApi14",
      "android/support/transition/ViewGroupOverlayApi18": "androidx/transition/ViewGroupOverlayApi18",
      "android/support/transition/ViewGroupOverlayImpl": "androidx/transition/ViewGroupOverlayImpl",
      "android/support/transition/ViewGroupUtils": "androidx/transition/ViewGroupUtils",
      "android/support/transition/ViewGroupUtilsApi14": "androidx/transition/ViewGroupUtilsApi14",
      "android/support/transition/ViewGroupUtilsApi18": "androidx/transition/ViewGroupUtilsApi18",
      "android/support/transition/ViewOverlayApi14": "androidx/transition/ViewOverlayApi14",
      "android/support/transition/ViewOverlayApi18": "androidx/transition/ViewOverlayApi18",
      "android/support/transition/ViewOverlayImpl": "androidx/transition/ViewOverlayImpl",
      "android/support/transition/ViewUtils": "androidx/transition/ViewUtils",
      "android/support/transition/ViewUtilsApi19": "androidx/transition/ViewUtilsApi19",
      "android/support/transition/ViewUtilsApi21": "androidx/transition/ViewUtilsApi21",
      "android/support/transition/ViewUtilsApi22": "androidx/transition/ViewUtilsApi22",
      "android/support/transition/ViewUtilsBase": "androidx/transition/ViewUtilsBase",
      "android/support/transition/Visibility": "androidx/transition/Visibility",
      "android/support/transition/VisibilityPropagation": "androidx/transition/VisibilityPropagation",
      "android/support/transition/WindowIdApi14": "androidx/transition/WindowIdApi14",
      "android/support/transition/WindowIdApi18": "androidx/transition/WindowIdApi18",
      "android/support/transition/WindowIdImpl": "androidx/transition/WindowIdImpl",
      "android/support/v13/app/ActivityCompat": "androidx/legacy/app/ActivityCompat",
      "android/support/v13/app/FragmentCompat": "androidx/legacy/app/FragmentCompat",
      "android/support/v13/app/FragmentPagerAdapter": "androidx/legacy/app/FragmentPagerAdapter",
      "android/support/v13/app/FragmentStatePagerAdapter": "androidx/legacy/app/FragmentStatePagerAdapter",
      "android/support/v13/app/FragmentTabHost": "androidx/legacy/app/FragmentTabHost",
      "android/support/v13/view/DragAndDropPermissionsCompat": "androidx/core/view/DragAndDropPermissionsCompat",
      "android/support/v13/view/DragStartHelper": "androidx/core/view/DragStartHelper",
      "android/support/v13/view/ViewCompat": "androidx/legacy/view/ViewCompat",
      "android/support/v13/view/inputmethod/EditorInfoCompat": "androidx/core/view/inputmethod/EditorInfoCompat",
      "android/support/v13/view/inputmethod/InputConnectionCompat": "androidx/core/view/inputmethod/InputConnectionCompat",
      "android/support/v13/view/inputmethod/InputContentInfoCompat": "androidx/core/view/inputmethod/InputContentInfoCompat",
      "android/support/v14/preference/EditTextPreferenceDialogFragment": "androidx/preference/EditTextPreferenceDialogFragment",
      "android/support/v14/preference/ListPreferenceDialogFragment": "androidx/preference/ListPreferenceDialogFragment",
      "android/support/v14/preference/MultiSelectListPreference": "androidx/preference/MultiSelectListPreference",
      "android/support/v14/preference/MultiSelectListPreferenceDialogFragment": "androidx/preference/MultiSelectListPreferenceDialogFragment",
      "android/support/v14/preference/PreferenceDialogFragment": "androidx/preference/PreferenceDialogFragment",
      "android/support/v14/preference/PreferenceFragment": "androidx/preference/PreferenceFragment",
      "android/support/v14/preference/SwitchPreference": "androidx/preference/SwitchPreference",
      "android/support/v17/internal/widget/OutlineOnlyWithChildrenFrameLayout": "androidx/leanback/preference/internal/OutlineOnlyWithChildrenFrameLayout",
      "android/support/v17/leanback/R": "androidx/leanback/R",
      "android/support/v17/leanback/animation/LogAccelerateInterpolator": "androidx/leanback/animation/LogAccelerateInterpolator",
      "android/support/v17/leanback/animation/LogDecelerateInterpolator": "androidx/leanback/animation/LogDecelerateInterpolator",
      "android/support/v17/leanback/app/BackgroundFragment": "androidx/leanback/app/BackgroundFragment",
      "android/support/v17/leanback/app/BackgroundManager": "androidx/leanback/app/BackgroundManager",
      "android/support/v17/leanback/app/BaseFragment": "androidx/leanback/app/BaseFragment",
      "android/support/v17/leanback/app/BaseRowFragment": "androidx/leanback/app/BaseRowFragment",
      "android/support/v17/leanback/app/BaseRowSupportFragment": "androidx/leanback/app/BaseRowSupportFragment",
      "android/support/v17/leanback/app/BaseSupportFragment": "androidx/leanback/app/BaseSupportFragment",
      "android/support/v17/leanback/app/BrandedFragment": "androidx/leanback/app/BrandedFragment",
      "android/support/v17/leanback/app/BrandedSupportFragment": "androidx/leanback/app/BrandedSupportFragment",
      "android/support/v17/leanback/app/BrowseFragment": "androidx/leanback/app/BrowseFragment",
      "android/support/v17/leanback/app/BrowseSupportFragment": "androidx/leanback/app/BrowseSupportFragment",
      "android/support/v17/leanback/app/DetailsBackgroundVideoHelper": "androidx/leanback/app/DetailsBackgroundVideoHelper",
      "android/support/v17/leanback/app/DetailsFragment": "androidx/leanback/app/DetailsFragment",
      "android/support/v17/leanback/app/DetailsFragmentBackgroundController": "androidx/leanback/app/DetailsFragmentBackgroundController",
      "android/support/v17/leanback/app/DetailsSupportFragment": "androidx/leanback/app/DetailsSupportFragment",
      "android/support/v17/leanback/app/DetailsSupportFragmentBackgroundController": "androidx/leanback/app/DetailsSupportFragmentBackgroundController",
      "android/support/v17/leanback/app/ErrorFragment": "androidx/leanback/app/ErrorFragment",
      "android/support/v17/leanback/app/ErrorSupportFragment": "androidx/leanback/app/ErrorSupportFragment",
      "android/support/v17/leanback/app/FragmentUtil": "androidx/leanback/app/FragmentUtil",
      "android/support/v17/leanback/app/GuidedStepFragment": "androidx/leanback/app/GuidedStepFragment",
      "android/support/v17/leanback/app/GuidedStepRootLayout": "androidx/leanback/app/GuidedStepRootLayout",
      "android/support/v17/leanback/app/GuidedStepSupportFragment": "androidx/leanback/app/GuidedStepSupportFragment",
      "android/support/v17/leanback/app/HeadersFragment": "androidx/leanback/app/HeadersFragment",
      "android/support/v17/leanback/app/HeadersSupportFragment": "androidx/leanback/app/HeadersSupportFragment",
      "android/support/v17/leanback/app/ListRowDataAdapter": "androidx/leanback/app/ListRowDataAdapter",
      "android/support/v17/leanback/app/OnboardingFragment": "androidx/leanback/app/OnboardingFragment",
      "android/support/v17/leanback/app/OnboardingSupportFragment": "androidx/leanback/app/OnboardingSupportFragment",
      "android/support/v17/leanback/app/PermissionHelper": "androidx/leanback/app/PermissionHelper",
      "android/support/v17/leanback/app/PlaybackFragment": "androidx/leanback/app/PlaybackFragment",
      "android/support/v17/leanback/app/PlaybackFragmentGlueHost": "androidx/leanback/app/PlaybackFragmentGlueHost",
      "android/support/v17/leanback/app/PlaybackSupportFragment": "androidx/leanback/app/PlaybackSupportFragment",
      "android/support/v17/leanback/app/PlaybackSupportFragmentGlueHost": "androidx/leanback/app/PlaybackSupportFragmentGlueHost",
      "android/support/v17/leanback/app/ProgressBarManager": "androidx/leanback/app/ProgressBarManager",
      "android/support/v17/leanback/app/RowsFragment": "androidx/leanback/app/RowsFragment",
      "android/support/v17/leanback/app/RowsSupportFragment": "androidx/leanback/app/RowsSupportFragment",
      "android/support/v17/leanback/app/SearchFragment": "androidx/leanback/app/SearchFragment",
      "android/support/v17/leanback/app/SearchSupportFragment": "androidx/leanback/app/SearchSupportFragment",
      "android/support/v17/leanback/app/VerticalGridFragment": "androidx/leanback/app/VerticalGridFragment",
      "android/support/v17/leanback/app/VerticalGridSupportFragment": "androidx/leanback/app/VerticalGridSupportFragment",
      "android/support/v17/leanback/app/VideoFragment": "androidx/leanback/app/VideoFragment",
      "android/support/v17/leanback/app/VideoFragmentGlueHost": "androidx/leanback/app/VideoFragmentGlueHost",
      "android/support/v17/leanback/app/VideoSupportFragment": "androidx/leanback/app/VideoSupportFragment",
      "android/support/v17/leanback/app/VideoSupportFragmentGlueHost": "androidx/leanback/app/VideoSupportFragmentGlueHost",
      "android/support/v17/leanback/database/CursorMapper": "androidx/leanback/database/CursorMapper",
      "android/support/v17/leanback/graphics/BoundsRule": "androidx/leanback/graphics/BoundsRule",
      "android/support/v17/leanback/graphics/ColorFilterCache": "androidx/leanback/graphics/ColorFilterCache",
      "android/support/v17/leanback/graphics/ColorFilterDimmer": "androidx/leanback/graphics/ColorFilterDimmer",
      "android/support/v17/leanback/graphics/ColorOverlayDimmer": "androidx/leanback/graphics/ColorOverlayDimmer",
      "android/support/v17/leanback/graphics/CompositeDrawable": "androidx/leanback/graphics/CompositeDrawable",
      "android/support/v17/leanback/graphics/FitWidthBitmapDrawable": "androidx/leanback/graphics/FitWidthBitmapDrawable",
      "android/support/v17/leanback/media/MediaControllerAdapter": "androidx/leanback/media/MediaControllerAdapter",
      "android/support/v17/leanback/media/MediaControllerGlue": "androidx/leanback/media/MediaControllerGlue",
      "android/support/v17/leanback/media/MediaPlayerAdapter": "androidx/leanback/media/MediaPlayerAdapter",
      "android/support/v17/leanback/media/MediaPlayerGlue": "androidx/leanback/media/MediaPlayerGlue",
      "android/support/v17/leanback/media/PlaybackBannerControlGlue": "androidx/leanback/media/PlaybackBannerControlGlue",
      "android/support/v17/leanback/media/PlaybackBaseControlGlue": "androidx/leanback/media/PlaybackBaseControlGlue",
      "android/support/v17/leanback/media/PlaybackControlGlue": "androidx/leanback/media/PlaybackControlGlue",
      "android/support/v17/leanback/media/PlaybackGlue": "androidx/leanback/media/PlaybackGlue",
      "android/support/v17/leanback/media/PlaybackGlueHost": "androidx/leanback/media/PlaybackGlueHost",
      "android/support/v17/leanback/media/PlaybackTransportControlGlue": "androidx/leanback/media/PlaybackTransportControlGlue",
      "android/support/v17/leanback/media/PlayerAdapter": "androidx/leanback/media/PlayerAdapter",
      "android/support/v17/leanback/media/SurfaceHolderGlueHost": "androidx/leanback/media/SurfaceHolderGlueHost",
      "android/support/v17/leanback/system/Settings": "androidx/leanback/system/Settings",
      "android/support/v17/leanback/transition/CustomChangeBounds": "androidx/leanback/transition/CustomChangeBounds",
      "android/support/v17/leanback/transition/FadeAndShortSlide": "androidx/leanback/transition/FadeAndShortSlide",
      "android/support/v17/leanback/transition/LeanbackTransitionHelper": "androidx/leanback/transition/LeanbackTransitionHelper",
      "android/support/v17/leanback/transition/ParallaxTransition": "androidx/leanback/transition/ParallaxTransition",
      "android/support/v17/leanback/transition/Scale": "androidx/leanback/transition/Scale",
      "android/support/v17/leanback/transition/SlideKitkat": "androidx/leanback/transition/SlideKitkat",
      "android/support/v17/leanback/transition/SlideNoPropagation": "androidx/leanback/transition/SlideNoPropagation",
      "android/support/v17/leanback/transition/TransitionEpicenterCallback": "androidx/leanback/transition/TransitionEpicenterCallback",
      "android/support/v17/leanback/transition/TransitionHelper": "androidx/leanback/transition/TransitionHelper",
      "android/support/v17/leanback/transition/TransitionListener": "androidx/leanback/transition/TransitionListener",
      "android/support/v17/leanback/transition/TranslationAnimationCreator": "androidx/leanback/transition/TranslationAnimationCreator",
      "android/support/v17/leanback/util/MathUtil": "androidx/leanback/util/MathUtil",
      "android/support/v17/leanback/util/StateMachine": "androidx/leanback/util/StateMachine",
      "android/support/v17/leanback/widget/AbstractDetailsDescriptionPresenter": "androidx/leanback/widget/AbstractDetailsDescriptionPresenter",
      "android/support/v17/leanback/widget/AbstractMediaItemPresenter": "androidx/leanback/widget/AbstractMediaItemPresenter",
      "android/support/v17/leanback/widget/AbstractMediaListHeaderPresenter": "androidx/leanback/widget/AbstractMediaListHeaderPresenter",
      "android/support/v17/leanback/widget/Action": "androidx/leanback/widget/Action",
      "android/support/v17/leanback/widget/ActionPresenterSelector": "androidx/leanback/widget/ActionPresenterSelector",
      "android/support/v17/leanback/widget/ArrayObjectAdapter": "androidx/leanback/widget/ArrayObjectAdapter",
      "android/support/v17/leanback/widget/BackgroundHelper": "androidx/leanback/widget/BackgroundHelper",
      "android/support/v17/leanback/widget/BaseCardView": "androidx/leanback/widget/BaseCardView",
      "android/support/v17/leanback/widget/BaseGridView": "androidx/leanback/widget/BaseGridView",
      "android/support/v17/leanback/widget/BaseOnItemViewClickedListener": "androidx/leanback/widget/BaseOnItemViewClickedListener",
      "android/support/v17/leanback/widget/BaseOnItemViewSelectedListener": "androidx/leanback/widget/BaseOnItemViewSelectedListener",
      "android/support/v17/leanback/widget/BrowseFrameLayout": "androidx/leanback/widget/BrowseFrameLayout",
      "android/support/v17/leanback/widget/BrowseRowsFrameLayout": "androidx/leanback/widget/BrowseRowsFrameLayout",
      "android/support/v17/leanback/widget/CheckableImageView": "androidx/leanback/widget/CheckableImageView",
      "android/support/v17/leanback/widget/ClassPresenterSelector": "androidx/leanback/widget/ClassPresenterSelector",
      "android/support/v17/leanback/widget/ControlBar": "androidx/leanback/widget/ControlBar",
      "android/support/v17/leanback/widget/ControlBarPresenter": "androidx/leanback/widget/ControlBarPresenter",
      "android/support/v17/leanback/widget/ControlButtonPresenterSelector": "androidx/leanback/widget/ControlButtonPresenterSelector",
      "android/support/v17/leanback/widget/CursorObjectAdapter": "androidx/leanback/widget/CursorObjectAdapter",
      "android/support/v17/leanback/widget/DetailsOverviewLogoPresenter": "androidx/leanback/widget/DetailsOverviewLogoPresenter",
      "android/support/v17/leanback/widget/DetailsOverviewRow": "androidx/leanback/widget/DetailsOverviewRow",
      "android/support/v17/leanback/widget/DetailsOverviewRowPresenter": "androidx/leanback/widget/DetailsOverviewRowPresenter",
      "android/support/v17/leanback/widget/DetailsOverviewSharedElementHelper": "androidx/leanback/widget/DetailsOverviewSharedElementHelper",
      "android/support/v17/leanback/widget/DetailsParallax": "androidx/leanback/widget/DetailsParallax",
      "android/support/v17/leanback/widget/DetailsParallaxDrawable": "androidx/leanback/widget/DetailsParallaxDrawable",
      "android/support/v17/leanback/widget/DiffCallback": "androidx/leanback/widget/DiffCallback",
      "android/support/v17/leanback/widget/DividerPresenter": "androidx/leanback/widget/DividerPresenter",
      "android/support/v17/leanback/widget/DividerRow": "androidx/leanback/widget/DividerRow",
      "android/support/v17/leanback/widget/FacetProvider": "androidx/leanback/widget/FacetProvider",
      "android/support/v17/leanback/widget/FacetProviderAdapter": "androidx/leanback/widget/FacetProviderAdapter",
      "android/support/v17/leanback/widget/FocusHighlight": "androidx/leanback/widget/FocusHighlight",
      "android/support/v17/leanback/widget/FocusHighlightHandler": "androidx/leanback/widget/FocusHighlightHandler",
      "android/support/v17/leanback/widget/FocusHighlightHelper": "androidx/leanback/widget/FocusHighlightHelper",
      "android/support/v17/leanback/widget/ForegroundHelper": "androidx/leanback/widget/ForegroundHelper",
      "android/support/v17/leanback/widget/FragmentAnimationProvider": "androidx/leanback/widget/FragmentAnimationProvider",
      "android/support/v17/leanback/widget/FullWidthDetailsOverviewRowPresenter": "androidx/leanback/widget/FullWidthDetailsOverviewRowPresenter",
      "android/support/v17/leanback/widget/FullWidthDetailsOverviewSharedElementHelper": "androidx/leanback/widget/FullWidthDetailsOverviewSharedElementHelper",
      "android/support/v17/leanback/widget/Grid": "androidx/leanback/widget/Grid",
      "android/support/v17/leanback/widget/GridLayoutManager": "androidx/leanback/widget/GridLayoutManager",
      "android/support/v17/leanback/widget/GuidanceStylingRelativeLayout": "androidx/leanback/widget/GuidanceStylingRelativeLayout",
      "android/support/v17/leanback/widget/GuidanceStylist": "androidx/leanback/widget/GuidanceStylist",
      "android/support/v17/leanback/widget/GuidedAction": "androidx/leanback/widget/GuidedAction",
      "android/support/v17/leanback/widget/GuidedActionAdapter": "androidx/leanback/widget/GuidedActionAdapter",
      "android/support/v17/leanback/widget/GuidedActionAdapterGroup": "androidx/leanback/widget/GuidedActionAdapterGroup",
      "android/support/v17/leanback/widget/GuidedActionAutofillSupport": "androidx/leanback/widget/GuidedActionAutofillSupport",
      "android/support/v17/leanback/widget/GuidedActionDiffCallback": "androidx/leanback/widget/GuidedActionDiffCallback",
      "android/support/v17/leanback/widget/GuidedActionEditText": "androidx/leanback/widget/GuidedActionEditText",
      "android/support/v17/leanback/widget/GuidedActionItemContainer": "androidx/leanback/widget/GuidedActionItemContainer",
      "android/support/v17/leanback/widget/GuidedActionsRelativeLayout": "androidx/leanback/widget/GuidedActionsRelativeLayout",
      "android/support/v17/leanback/widget/GuidedActionsStylist": "androidx/leanback/widget/GuidedActionsStylist",
      "android/support/v17/leanback/widget/GuidedDatePickerAction": "androidx/leanback/widget/GuidedDatePickerAction",
      "android/support/v17/leanback/widget/HeaderItem": "androidx/leanback/widget/HeaderItem",
      "android/support/v17/leanback/widget/HorizontalGridView": "androidx/leanback/widget/HorizontalGridView",
      "android/support/v17/leanback/widget/HorizontalHoverCardSwitcher": "androidx/leanback/widget/HorizontalHoverCardSwitcher",
      "android/support/v17/leanback/widget/ImageCardView": "androidx/leanback/widget/ImageCardView",
      "android/support/v17/leanback/widget/ImeKeyMonitor": "androidx/leanback/widget/ImeKeyMonitor",
      "android/support/v17/leanback/widget/InvisibleRowPresenter": "androidx/leanback/widget/InvisibleRowPresenter",
      "android/support/v17/leanback/widget/ItemAlignment": "androidx/leanback/widget/ItemAlignment",
      "android/support/v17/leanback/widget/ItemAlignmentFacet": "androidx/leanback/widget/ItemAlignmentFacet",
      "android/support/v17/leanback/widget/ItemAlignmentFacetHelper": "androidx/leanback/widget/ItemAlignmentFacetHelper",
      "android/support/v17/leanback/widget/ItemBridgeAdapter": "androidx/leanback/widget/ItemBridgeAdapter",
      "android/support/v17/leanback/widget/ItemBridgeAdapterShadowOverlayWrapper": "androidx/leanback/widget/ItemBridgeAdapterShadowOverlayWrapper",
      "android/support/v17/leanback/widget/ListRow": "androidx/leanback/widget/ListRow",
      "android/support/v17/leanback/widget/ListRowHoverCardView": "androidx/leanback/widget/ListRowHoverCardView",
      "android/support/v17/leanback/widget/ListRowPresenter": "androidx/leanback/widget/ListRowPresenter",
      "android/support/v17/leanback/widget/ListRowView": "androidx/leanback/widget/ListRowView",
      "android/support/v17/leanback/widget/MediaItemActionPresenter": "androidx/leanback/widget/MediaItemActionPresenter",
      "android/support/v17/leanback/widget/MediaNowPlayingView": "androidx/leanback/widget/MediaNowPlayingView",
      "android/support/v17/leanback/widget/MediaRowFocusView": "androidx/leanback/widget/MediaRowFocusView",
      "android/support/v17/leanback/widget/MultiActionsProvider": "androidx/leanback/widget/MultiActionsProvider",
      "android/support/v17/leanback/widget/NonOverlappingFrameLayout": "androidx/leanback/widget/NonOverlappingFrameLayout",
      "android/support/v17/leanback/widget/NonOverlappingLinearLayout": "androidx/leanback/widget/NonOverlappingLinearLayout",
      "android/support/v17/leanback/widget/NonOverlappingLinearLayoutWithForeground": "androidx/leanback/widget/NonOverlappingLinearLayoutWithForeground",
      "android/support/v17/leanback/widget/NonOverlappingRelativeLayout": "androidx/leanback/widget/NonOverlappingRelativeLayout",
      "android/support/v17/leanback/widget/NonOverlappingView": "androidx/leanback/widget/NonOverlappingView",
      "android/support/v17/leanback/widget/ObjectAdapter": "androidx/leanback/widget/ObjectAdapter",
      "android/support/v17/leanback/widget/OnActionClickedListener": "androidx/leanback/widget/OnActionClickedListener",
      "android/support/v17/leanback/widget/OnChildLaidOutListener": "androidx/leanback/widget/OnChildLaidOutListener",
      "android/support/v17/leanback/widget/OnChildSelectedListener": "androidx/leanback/widget/OnChildSelectedListener",
      "android/support/v17/leanback/widget/OnChildViewHolderSelectedListener": "androidx/leanback/widget/OnChildViewHolderSelectedListener",
      "android/support/v17/leanback/widget/OnItemViewClickedListener": "androidx/leanback/widget/OnItemViewClickedListener",
      "android/support/v17/leanback/widget/OnItemViewSelectedListener": "androidx/leanback/widget/OnItemViewSelectedListener",
      "android/support/v17/leanback/widget/PageRow": "androidx/leanback/widget/PageRow",
      "android/support/v17/leanback/widget/PagingIndicator": "androidx/leanback/widget/PagingIndicator",
      "android/support/v17/leanback/widget/Parallax": "androidx/leanback/widget/Parallax",
      "android/support/v17/leanback/widget/ParallaxEffect": "androidx/leanback/widget/ParallaxEffect",
      "android/support/v17/leanback/widget/ParallaxTarget": "androidx/leanback/widget/ParallaxTarget",
      "android/support/v17/leanback/widget/PersistentFocusWrapper": "androidx/leanback/widget/PersistentFocusWrapper",
      "android/support/v17/leanback/widget/PlaybackControlsPresenter": "androidx/leanback/widget/PlaybackControlsPresenter",
      "android/support/v17/leanback/widget/PlaybackControlsRow": "androidx/leanback/widget/PlaybackControlsRow",
      "android/support/v17/leanback/widget/PlaybackControlsRowPresenter": "androidx/leanback/widget/PlaybackControlsRowPresenter",
      "android/support/v17/leanback/widget/PlaybackControlsRowView": "androidx/leanback/widget/PlaybackControlsRowView",
      "android/support/v17/leanback/widget/PlaybackRowPresenter": "androidx/leanback/widget/PlaybackRowPresenter",
      "android/support/v17/leanback/widget/PlaybackSeekDataProvider": "androidx/leanback/widget/PlaybackSeekDataProvider",
      "android/support/v17/leanback/widget/PlaybackSeekUi": "androidx/leanback/widget/PlaybackSeekUi",
      "android/support/v17/leanback/widget/PlaybackTransportRowPresenter": "androidx/leanback/widget/PlaybackTransportRowPresenter",
      "android/support/v17/leanback/widget/PlaybackTransportRowView": "androidx/leanback/widget/PlaybackTransportRowView",
      "android/support/v17/leanback/widget/Presenter": "androidx/leanback/widget/Presenter",
      "android/support/v17/leanback/widget/PresenterSelector": "androidx/leanback/widget/PresenterSelector",
      "android/support/v17/leanback/widget/PresenterSwitcher": "androidx/leanback/widget/PresenterSwitcher",
      "android/support/v17/leanback/widget/RecyclerViewParallax": "androidx/leanback/widget/RecyclerViewParallax",
      "android/support/v17/leanback/widget/ResizingTextView": "androidx/leanback/widget/ResizingTextView",
      "android/support/v17/leanback/widget/RoundedRectHelper": "androidx/leanback/widget/RoundedRectHelper",
      "android/support/v17/leanback/widget/RoundedRectHelperApi21": "androidx/leanback/widget/RoundedRectHelperApi21",
      "android/support/v17/leanback/widget/Row": "androidx/leanback/widget/Row",
      "android/support/v17/leanback/widget/RowContainerView": "androidx/leanback/widget/RowContainerView",
      "android/support/v17/leanback/widget/RowHeaderPresenter": "androidx/leanback/widget/RowHeaderPresenter",
      "android/support/v17/leanback/widget/RowHeaderView": "androidx/leanback/widget/RowHeaderView",
      "android/support/v17/leanback/widget/RowPresenter": "androidx/leanback/widget/RowPresenter",
      "android/support/v17/leanback/widget/ScaleFrameLayout": "androidx/leanback/widget/ScaleFrameLayout",
      "android/support/v17/leanback/widget/SearchBar": "androidx/leanback/widget/SearchBar",
      "android/support/v17/leanback/widget/SearchEditText": "androidx/leanback/widget/SearchEditText",
      "android/support/v17/leanback/widget/SearchOrbView": "androidx/leanback/widget/SearchOrbView",
      "android/support/v17/leanback/widget/SectionRow": "androidx/leanback/widget/SectionRow",
      "android/support/v17/leanback/widget/SeekBar": "androidx/leanback/widget/SeekBar",
      "android/support/v17/leanback/widget/ShadowHelper": "androidx/leanback/widget/ShadowHelper",
      "android/support/v17/leanback/widget/ShadowHelperApi21": "androidx/leanback/widget/ShadowHelperApi21",
      "android/support/v17/leanback/widget/ShadowOverlayContainer": "androidx/leanback/widget/ShadowOverlayContainer",
      "android/support/v17/leanback/widget/ShadowOverlayHelper": "androidx/leanback/widget/ShadowOverlayHelper",
      "android/support/v17/leanback/widget/SinglePresenterSelector": "androidx/leanback/widget/SinglePresenterSelector",
      "android/support/v17/leanback/widget/SingleRow": "androidx/leanback/widget/SingleRow",
      "android/support/v17/leanback/widget/SparseArrayObjectAdapter": "androidx/leanback/widget/SparseArrayObjectAdapter",
      "android/support/v17/leanback/widget/SpeechOrbView": "androidx/leanback/widget/SpeechOrbView",
      "android/support/v17/leanback/widget/SpeechRecognitionCallback": "androidx/leanback/widget/SpeechRecognitionCallback",
      "android/support/v17/leanback/widget/StaggeredGrid": "androidx/leanback/widget/StaggeredGrid",
      "android/support/v17/leanback/widget/StaggeredGridDefault": "androidx/leanback/widget/StaggeredGridDefault",
      "android/support/v17/leanback/widget/StaticShadowHelper": "androidx/leanback/widget/StaticShadowHelper",
      "android/support/v17/leanback/widget/StreamingTextView": "androidx/leanback/widget/StreamingTextView",
      "android/support/v17/leanback/widget/ThumbsBar": "androidx/leanback/widget/ThumbsBar",
      "android/support/v17/leanback/widget/TitleHelper": "androidx/leanback/widget/TitleHelper",
      "android/support/v17/leanback/widget/TitleView": "androidx/leanback/widget/TitleView",
      "android/support/v17/leanback/widget/TitleViewAdapter": "androidx/leanback/widget/TitleViewAdapter",
      "android/support/v17/leanback/widget/Util": "androidx/leanback/widget/Util",
      "android/support/v17/leanback/widget/VerticalGridPresenter": "androidx/leanback/widget/VerticalGridPresenter",
      "android/support/v17/leanback/widget/VerticalGridView": "androidx/leanback/widget/VerticalGridView",
      "android/support/v17/leanback/widget/VideoSurfaceView": "androidx/leanback/widget/VideoSurfaceView",
      "android/support/v17/leanback/widget/ViewHolderTask": "androidx/leanback/widget/ViewHolderTask",
      "android/support/v17/leanback/widget/ViewsStateBundle": "androidx/leanback/widget/ViewsStateBundle",
      "android/support/v17/leanback/widget/Visibility": "androidx/leanback/widget/Visibility",
      "android/support/v17/leanback/widget/WindowAlignment": "androidx/leanback/widget/WindowAlignment",
      "android/support/v17/leanback/widget/picker/DatePicker": "androidx/leanback/widget/picker/DatePicker",
      "android/support/v17/leanback/widget/picker/Picker": "androidx/leanback/widget/picker/Picker",
      "android/support/v17/leanback/widget/picker/PickerColumn": "androidx/leanback/widget/picker/PickerColumn",
      "android/support/v17/leanback/widget/picker/PickerUtility": "androidx/leanback/widget/picker/PickerUtility",
      "android/support/v17/leanback/widget/picker/TimePicker": "androidx/leanback/widget/picker/TimePicker",
      "android/support/v17/preference/BaseLeanbackPreferenceFragment": "androidx/leanback/preference/BaseLeanbackPreferenceFragment",
      "android/support/v17/preference/LeanbackListPreferenceDialogFragment": "androidx/leanback/preference/LeanbackListPreferenceDialogFragment",
      "android/support/v17/preference/LeanbackPreferenceDialogFragment": "androidx/leanback/preference/LeanbackPreferenceDialogFragment",
      "android/support/v17/preference/LeanbackPreferenceFragment": "androidx/leanback/preference/LeanbackPreferenceFragment",
      "android/support/v17/preference/LeanbackPreferenceFragmentTransitionHelperApi21": "androidx/leanback/preference/LeanbackPreferenceFragmentTransitionHelperApi21",
      "android/support/v17/preference/LeanbackSettingsFragment": "androidx/leanback/preference/LeanbackSettingsFragment",
      "android/support/v17/preference/LeanbackSettingsRootView": "androidx/leanback/preference/LeanbackSettingsRootView",
      "android/support/v17/preference/R": "androidx/leanback/preference/R",
      "android/support/v4/accessibilityservice/AccessibilityServiceInfoCompat": "androidx/core/accessibilityservice/AccessibilityServiceInfoCompat",
      "android/support/v4/app/ActionBarDrawerToggle": "androidx/legacy/app/ActionBarDrawerToggle",
      "android/support/v4/app/ActivityCompat": "androidx/core/app/ActivityCompat",
      "android/support/v4/app/ActivityManagerCompat": "androidx/core/app/ActivityManagerCompat",
      "android/support/v4/app/ActivityOptionsCompat": "androidx/core/app/ActivityOptionsCompat",
      "android/support/v4/app/AlarmManagerCompat": "androidx/core/app/AlarmManagerCompat",
      "android/support/v4/app/AppComponentFactory": "androidx/core/app/AppComponentFactory",
      "android/support/v4/app/AppLaunchChecker": "androidx/core/app/AppLaunchChecker",
      "android/support/v4/app/AppOpsManagerCompat": "androidx/core/app/AppOpsManagerCompat",
      "android/support/v4/app/BackStackRecord": "androidx/fragment/app/BackStackRecord",
      "android/support/v4/app/BackStackState": "androidx/fragment/app/BackStackState",
      "android/support/v4/app/BundleCompat": "androidx/core/app/BundleCompat",
      "android/support/v4/app/CoreComponentFactory": "androidx/core/app/CoreComponentFactory",
      "android/support/v4/app/DialogFragment": "androidx/fragment/app/DialogFragment",
      "android/support/v4/app/Fragment": "androidx/fragment/app/Fragment",
      "android/support/v4/app/FragmentActivity": "androidx/fragment/app/FragmentActivity",
      "android/support/v4/app/FragmentContainer": "androidx/fragment/app/FragmentContainer",
      "android/support/v4/app/FragmentController": "androidx/fragment/app/FragmentController",
      "android/support/v4/app/FragmentHostCallback": "androidx/fragment/app/FragmentHostCallback",
      "android/support/v4/app/FragmentManager": "androidx/fragment/app/FragmentManager",
      "android/support/v4/app/FragmentManagerImpl": "androidx/fragment/app/FragmentManagerImpl",
      "android/support/v4/app/FragmentManagerNonConfig": "androidx/fragment/app/FragmentManagerNonConfig",
      "android/support/v4/app/FragmentManagerState": "androidx/fragment/app/FragmentManagerState",
      "android/support/v4/app/FragmentPagerAdapter": "androidx/fragment/app/FragmentPagerAdapter",
      "android/support/v4/app/FragmentState": "androidx/fragment/app/FragmentState",
      "android/support/v4/app/FragmentStatePagerAdapter": "androidx/fragment/app/FragmentStatePagerAdapter",
      "android/support/v4/app/FragmentTabHost": "androidx/fragment/app/FragmentTabHost",
      "android/support/v4/app/FragmentTransaction": "androidx/fragment/app/FragmentTransaction",
      "android/support/v4/app/FragmentTransition": "androidx/fragment/app/FragmentTransition",
      "android/support/v4/app/FragmentTransitionCompat21": "androidx/fragment/app/FragmentTransitionCompat21",
      "android/support/v4/app/FragmentTransitionImpl": "androidx/fragment/app/FragmentTransitionImpl",
      "android/support/v4/app/FrameMetricsAggregator": "androidx/core/app/FrameMetricsAggregator",
      "android/support/v4/app/INotificationSideChannel": "androidx/core/app/INotificationSideChannel",
      "android/support/v4/app/JobIntentService": "androidx/core/app/JobIntentService",
      "android/support/v4/app/ListFragment": "androidx/fragment/app/ListFragment",
      "android/support/v4/app/LoaderManager": "androidx/loader/app/LoaderManager",
      "android/support/v4/app/LoaderManagerImpl": "androidx/loader/app/LoaderManagerImpl",
      "android/support/v4/app/NavUtils": "androidx/core/app/NavUtils",
      "android/support/v4/app/NotificationBuilderWithBuilderAccessor": "androidx/core/app/NotificationBuilderWithBuilderAccessor",
      "android/support/v4/app/NotificationCompat": "androidx/core/app/NotificationCompat",
      "android/support/v4/app/NotificationCompatBuilder": "androidx/core/app/NotificationCompatBuilder",
      "android/support/v4/app/NotificationCompatExtras": "androidx/core/app/NotificationCompatExtras",
      "android/support/v4/app/NotificationCompatJellybean": "androidx/core/app/NotificationCompatJellybean",
      "android/support/v4/app/NotificationCompatSideChannelService": "androidx/core/app/NotificationCompatSideChannelService",
      "android/support/v4/app/NotificationManagerCompat": "androidx/core/app/NotificationManagerCompat",
      "android/support/v4/app/OneShotPreDrawListener": "androidx/fragment/app/OneShotPreDrawListener",
      "android/support/v4/app/Person": "androidx/core/app/Person",
      "android/support/v4/app/RemoteInput": "androidx/core/app/RemoteInput",
      "android/support/v4/app/ServiceCompat": "androidx/core/app/ServiceCompat",
      "android/support/v4/app/ShareCompat": "androidx/core/app/ShareCompat",
      "android/support/v4/app/SharedElementCallback": "androidx/core/app/SharedElementCallback",
      "android/support/v4/app/SuperNotCalledException": "androidx/fragment/app/SuperNotCalledException",
      "android/support/v4/app/SupportActivity": "androidx/core/app/ComponentActivity",
      "android/support/v4/app/TaskStackBuilder": "androidx/core/app/TaskStackBuilder",
      "android/support/v4/content/AsyncTaskLoader": "androidx/loader/content/AsyncTaskLoader",
      "android/support/v4/content/ContentResolverCompat": "androidx/core/content/ContentResolverCompat",
      "android/support/v4/content/ContextCompat": "androidx/core/content/ContextCompat",
      "android/support/v4/content/CursorLoader": "androidx/loader/content/CursorLoader",
      "android/support/v4/content/FileProvider": "androidx/core/content/FileProvider",
      "android/support/v4/content/IntentCompat": "androidx/core/content/IntentCompat",
      "android/support/v4/content/Loader": "androidx/loader/content/Loader",
      "android/support/v4/content/LocalBroadcastManager": "androidx/localbroadcastmanager/content/LocalBroadcastManager",
      "android/support/v4/content/MimeTypeFilter": "androidx/core/content/MimeTypeFilter",
      "android/support/v4/content/ModernAsyncTask": "androidx/loader/content/ModernAsyncTask",
      "android/support/v4/content/PermissionChecker": "androidx/core/content/PermissionChecker",
      "android/support/v4/content/SharedPreferencesCompat": "androidx/core/content/SharedPreferencesCompat",
      "android/support/v4/content/WakefulBroadcastReceiver": "androidx/legacy/content/WakefulBroadcastReceiver",
      "android/support/v4/content/pm/ActivityInfoCompat": "androidx/core/content/pm/ActivityInfoCompat",
      "android/support/v4/content/pm/PackageInfoCompat": "androidx/core/content/pm/PackageInfoCompat",
      "android/support/v4/content/pm/PermissionInfoCompat": "androidx/core/content/pm/PermissionInfoCompat",
      "android/support/v4/content/pm/ShortcutInfoCompat": "androidx/core/content/pm/ShortcutInfoCompat",
      "android/support/v4/content/pm/ShortcutManagerCompat": "androidx/core/content/pm/ShortcutManagerCompat",
      "android/support/v4/content/res/ColorStateListInflaterCompat": "androidx/core/content/res/ColorStateListInflaterCompat",
      "android/support/v4/content/res/ComplexColorCompat": "androidx/core/content/res/ComplexColorCompat",
      "android/support/v4/content/res/ConfigurationHelper": "androidx/core/content/res/ConfigurationHelper",
      "android/support/v4/content/res/FontResourcesParserCompat": "androidx/core/content/res/FontResourcesParserCompat",
      "android/support/v4/content/res/GradientColorInflaterCompat": "androidx/core/content/res/GradientColorInflaterCompat",
      "android/support/v4/content/res/GrowingArrayUtils": "androidx/core/content/res/GrowingArrayUtils",
      "android/support/v4/content/res/ResourcesCompat": "androidx/core/content/res/ResourcesCompat",
      "android/support/v4/content/res/TypedArrayUtils": "androidx/core/content/res/TypedArrayUtils",
      "android/support/v4/database/CursorWindowCompat": "androidx/core/database/CursorWindowCompat",
      "android/support/v4/database/DatabaseUtilsCompat": "androidx/core/database/DatabaseUtilsCompat",
      "android/support/v4/database/sqlite/SQLiteCursorCompat": "androidx/core/database/sqlite/SQLiteCursorCompat",
      "android/support/v4/graphics/BitmapCompat": "androidx/core/graphics/BitmapCompat",
      "android/support/v4/graphics/ColorUtils": "androidx/core/graphics/ColorUtils",
      "android/support/v4/graphics/PaintCompat": "androidx/core/graphics/PaintCompat",
      "android/support/v4/graphics/PathParser": "androidx/core/graphics/PathParser",
      "android/support/v4/graphics/PathSegment": "androidx/core/graphics/PathSegment",
      "android/support/v4/graphics/PathUtils": "androidx/core/graphics/PathUtils",
      "android/support/v4/graphics/TypefaceCompat": "androidx/core/graphics/TypefaceCompat",
      "android/support/v4/graphics/TypefaceCompatApi21Impl": "androidx/core/graphics/TypefaceCompatApi21Impl",
      "android/support/v4/graphics/TypefaceCompatApi24Impl": "androidx/core/graphics/TypefaceCompatApi24Impl",
      "android/support/v4/graphics/TypefaceCompatApi26Impl": "androidx/core/graphics/TypefaceCompatApi26Impl",
      "android/support/v4/graphics/TypefaceCompatApi28Impl": "androidx/core/graphics/TypefaceCompatApi28Impl",
      "android/support/v4/graphics/TypefaceCompatBaseImpl": "androidx/core/graphics/TypefaceCompatBaseImpl",
      "android/support/v4/graphics/TypefaceCompatUtil": "androidx/core/graphics/TypefaceCompatUtil",
      "android/support/v4/graphics/drawable/DrawableCompat": "androidx/core/graphics/drawable/DrawableCompat",
      "android/support/v4/graphics/drawable/IconCompat": "androidx/core/graphics/drawable/IconCompat",
      "android/support/v4/graphics/drawable/IconCompatParcelizer": "android/support/v4/graphics/drawable/IconCompatParcelizer",
      "android/support/v4/graphics/drawable/RoundedBitmapDrawable": "androidx/core/graphics/drawable/RoundedBitmapDrawable",
      "android/support/v4/graphics/drawable/RoundedBitmapDrawable21": "androidx/core/graphics/drawable/RoundedBitmapDrawable21",
      "android/support/v4/graphics/drawable/RoundedBitmapDrawableFactory": "androidx/core/graphics/drawable/RoundedBitmapDrawableFactory",
      "android/support/v4/graphics/drawable/TintAwareDrawable": "androidx/core/graphics/drawable/TintAwareDrawable",
      "android/support/v4/graphics/drawable/WrappedDrawable": "androidx/core/graphics/drawable/WrappedDrawable",
      "android/support/v4/graphics/drawable/WrappedDrawableApi14": "androidx/core/graphics/drawable/WrappedDrawableApi14",
      "android/support/v4/graphics/drawable/WrappedDrawableApi21": "androidx/core/graphics/drawable/WrappedDrawableApi21",
      "android/support/v4/hardware/display/DisplayManagerCompat": "androidx/core/hardware/display/DisplayManagerCompat",
      "android/support/v4/hardware/fingerprint/FingerprintManagerCompat": "androidx/core/hardware/fingerprint/FingerprintManagerCompat",
      "android/support/v4/internal/view/SupportMenu": "androidx/core/internal/view/SupportMenu",
      "android/support/v4/internal/view/SupportMenuItem": "androidx/core/internal/view/SupportMenuItem",
      "android/support/v4/internal/view/SupportSubMenu": "androidx/core/internal/view/SupportSubMenu",
      "android/support/v4/math/MathUtils": "androidx/core/math/MathUtils",
      "android/support/v4/media/AudioAttributesCompat": "androidx/media/AudioAttributesCompat",
      "android/support/v4/media/AudioAttributesImpl": "android/support/v4/media/AudioAttributesImpl",
      "android/support/v4/media/AudioAttributesImplApi21": "android/support/v4/media/AudioAttributesImplApi21",
      "android/support/v4/media/AudioAttributesImplBase": "android/support/v4/media/AudioAttributesImplBase",
      "android/support/v4/media/MediaBrowserCompat": "android/support/v4/media/MediaBrowserCompat",
      "android/support/v4/media/MediaBrowserCompatApi21": "android/support/v4/media/MediaBrowserCompatApi21",
      "android/support/v4/media/MediaBrowserCompatApi23": "android/support/v4/media/MediaBrowserCompatApi23",
      "android/support/v4/media/MediaBrowserCompatApi26": "android/support/v4/media/MediaBrowserCompatApi26",
      "android/support/v4/media/MediaBrowserCompatUtils": "androidx/media/MediaBrowserCompatUtils",
      "android/support/v4/media/MediaBrowserProtocol": "androidx/media/MediaBrowserProtocol",
      "android/support/v4/media/MediaBrowserServiceCompat": "androidx/media/MediaBrowserServiceCompat",
      "android/support/v4/media/MediaBrowserServiceCompatApi21": "androidx/media/MediaBrowserServiceCompatApi21",
      "android/support/v4/media/MediaBrowserServiceCompatApi23": "androidx/media/MediaBrowserServiceCompatApi23",
      "android/support/v4/media/MediaBrowserServiceCompatApi26": "androidx/media/MediaBrowserServiceCompatApi26",
      "android/support/v4/media/MediaDescriptionCompat": "android/support/v4/media/MediaDescriptionCompat",
      "android/support/v4/media/MediaDescriptionCompatApi21": "android/support/v4/media/MediaDescriptionCompatApi21",
      "android/support/v4/media/MediaDescriptionCompatApi23": "android/support/v4/media/MediaDescriptionCompatApi23",
      "android/support/v4/media/MediaMetadataCompat": "android/support/v4/media/MediaMetadataCompat",
      "android/support/v4/media/MediaMetadataCompatApi21": "android/support/v4/media/MediaMetadataCompatApi21",
      "android/support/v4/media/MediaSessionManager": "android/support/v4/media/MediaSessionManager",
      "android/support/v4/media/MediaSessionManagerImplApi21": "android/support/v4/media/MediaSessionManagerImplApi21",
      "android/support/v4/media/MediaSessionManagerImplApi28": "android/support/v4/media/MediaSessionManagerImplApi28",
      "android/support/v4/media/MediaSessionManagerImplBase": "android/support/v4/media/MediaSessionManagerImplBase",
      "android/support/v4/media/ParceledListSliceAdapterApi21": "android/support/v4/media/ParceledListSliceAdapterApi21",
      "android/support/v4/media/RatingCompat": "android/support/v4/media/RatingCompat",
      "android/support/v4/media/VolumeProviderCompat": "androidx/media/VolumeProviderCompat",
      "android/support/v4/media/VolumeProviderCompatApi21": "androidx/media/VolumeProviderCompatApi21",
      "android/support/v4/media/app/NotificationCompat": "androidx/media/app/NotificationCompat",
      "android/support/v4/media/session/IMediaControllerCallback": "android/support/v4/media/session/IMediaControllerCallback",
      "android/support/v4/media/session/IMediaSession": "android/support/v4/media/session/IMediaSession",
      "android/support/v4/media/session/MediaButtonReceiver": "androidx/media/session/MediaButtonReceiver",
      "android/support/v4/media/session/MediaControllerCompat": "android/support/v4/media/session/MediaControllerCompat",
      "android/support/v4/media/session/MediaControllerCompatApi21": "android/support/v4/media/session/MediaControllerCompatApi21",
      "android/support/v4/media/session/MediaControllerCompatApi23": "android/support/v4/media/session/MediaControllerCompatApi23",
      "android/support/v4/media/session/MediaControllerCompatApi24": "android/support/v4/media/session/MediaControllerCompatApi24",
      "android/support/v4/media/session/MediaSessionCompat": "android/support/v4/media/session/MediaSessionCompat",
      "android/support/v4/media/session/MediaSessionCompatApi21": "android/support/v4/media/session/MediaSessionCompatApi21",
      "android/support/v4/media/session/MediaSessionCompatApi22": "android/support/v4/media/session/MediaSessionCompatApi22",
      "android/support/v4/media/session/MediaSessionCompatApi23": "android/support/v4/media/session/MediaSessionCompatApi23",
      "android/support/v4/media/session/MediaSessionCompatApi24": "android/support/v4/media/session/MediaSessionCompatApi24",
      "android/support/v4/media/session/ParcelableVolumeInfo": "android/support/v4/media/session/ParcelableVolumeInfo",
      "android/support/v4/media/session/PlaybackStateCompat": "android/support/v4/media/session/PlaybackStateCompat",
      "android/support/v4/media/session/PlaybackStateCompatApi21": "android/support/v4/media/session/PlaybackStateCompatApi21",
      "android/support/v4/media/session/PlaybackStateCompatApi22": "android/support/v4/media/session/PlaybackStateCompatApi22",
      "android/support/v4/net/ConnectivityManagerCompat": "androidx/core/net/ConnectivityManagerCompat",
      "android/support/v4/net/DatagramSocketWrapper": "androidx/core/net/DatagramSocketWrapper",
      "android/support/v4/net/TrafficStatsCompat": "androidx/core/net/TrafficStatsCompat",
      "android/support/v4/os/BuildCompat": "androidx/core/os/BuildCompat",
      "android/support/v4/os/CancellationSignal": "androidx/core/os/CancellationSignal",
      "android/support/v4/os/ConfigurationCompat": "androidx/core/os/ConfigurationCompat",
      "android/support/v4/os/EnvironmentCompat": "androidx/core/os/EnvironmentCompat",
      "android/support/v4/os/HandlerCompat": "androidx/core/os/HandlerCompat",
      "android/support/v4/os/IResultReceiver": "androidx/core/os/IResultReceiver",
      "android/support/v4/os/LocaleHelper": "androidx/core/os/LocaleHelper",
      "android/support/v4/os/LocaleListCompat": "androidx/core/os/LocaleListCompat",
      "android/support/v4/os/LocaleListHelper": "androidx/core/os/LocaleListHelper",
      "android/support/v4/os/LocaleListInterface": "androidx/core/os/LocaleListInterface",
      "android/support/v4/os/OperationCanceledException": "androidx/core/os/OperationCanceledException",
      "android/support/v4/os/ParcelCompat": "androidx/core/os/ParcelCompat",
      "android/support/v4/os/ParcelableCompat": "androidx/core/os/ParcelableCompat",
      "android/support/v4/os/ParcelableCompatCreatorCallbacks": "androidx/core/os/ParcelableCompatCreatorCallbacks",
      "android/support/v4/os/ResultReceiver": "androidx/core/os/ResultReceiver",
      "android/support/v4/os/TraceCompat": "androidx/core/os/TraceCompat",
      "android/support/v4/os/UserManagerCompat": "androidx/core/os/UserManagerCompat",
      "android/support/v4/print/PrintHelper": "androidx/print/PrintHelper",
      "android/support/v4/provider/DocumentFile": "androidx/documentfile/provider/DocumentFile",
      "android/support/v4/provider/DocumentsContractApi19": "androidx/documentfile/provider/DocumentsContractApi19",
      "android/support/v4/provider/FontRequest": "androidx/core/provider/FontRequest",
      "android/support/v4/provider/FontsContractCompat": "androidx/core/provider/FontsContractCompat",
      "android/support/v4/provider/RawDocumentFile": "androidx/documentfile/provider/RawDocumentFile",
      "android/support/v4/provider/SelfDestructiveThread": "androidx/core/provider/SelfDestructiveThread",
      "android/support/v4/provider/SingleDocumentFile": "androidx/documentfile/provider/SingleDocumentFile",
      "android/support/v4/provider/TreeDocumentFile": "androidx/documentfile/provider/TreeDocumentFile",
      "android/support/v4/text/BidiFormatter": "androidx/core/text/BidiFormatter",
      "android/support/v4/text/HtmlCompat": "androidx/core/text/HtmlCompat",
      "android/support/v4/text/ICUCompat": "androidx/core/text/ICUCompat",
      "android/support/v4/text/PrecomputedTextCompat": "androidx/core/text/PrecomputedTextCompat",
      "android/support/v4/text/TextDirectionHeuristicCompat": "androidx/core/text/TextDirectionHeuristicCompat",
      "android/support/v4/text/TextDirectionHeuristicsCompat": "androidx/core/text/TextDirectionHeuristicsCompat",
      "android/support/v4/text/TextUtilsCompat": "androidx/core/text/TextUtilsCompat",
      "android/support/v4/text/util/FindAddress": "androidx/core/text/util/FindAddress",
      "android/support/v4/text/util/LinkifyCompat": "androidx/core/text/util/LinkifyCompat",
      "android/support/v4/util/ArrayMap": "androidx/collection/ArrayMap",
      "android/support/v4/util/ArraySet": "androidx/collection/ArraySet",
      "android/support/v4/util/AtomicFile": "androidx/core/util/AtomicFile",
      "android/support/v4/util/CircularArray": "androidx/collection/CircularArray",
      "android/support/v4/util/CircularIntArray": "androidx/collection/CircularIntArray",
      "android/support/v4/util/Consumer": "androidx/core/util/Consumer",
      "android/support/v4/util/ContainerHelpers": "androidx/collection/ContainerHelpers",
      "android/support/v4/util/DebugUtils": "androidx/core/util/DebugUtils",
      "android/support/v4/util/LogWriter": "androidx/core/util/LogWriter",
      "android/support/v4/util/LongSparseArray": "androidx/collection/LongSparseArray",
      "android/support/v4/util/LruCache": "androidx/collection/LruCache",
      "android/support/v4/util/MapCollections": "androidx/collection/MapCollections",
      "android/support/v4/util/ObjectsCompat": "androidx/core/util/ObjectsCompat",
      "android/support/v4/util/Pair": "androidx/core/util/Pair",
      "android/support/v4/util/PatternsCompat": "androidx/core/util/PatternsCompat",
      "android/support/v4/util/Pools": "androidx/core/util/Pools",
      "android/support/v4/util/Preconditions": "androidx/core/util/Preconditions",
      "android/support/v4/util/SimpleArrayMap": "androidx/collection/SimpleArrayMap",
      "android/support/v4/util/SparseArrayCompat": "androidx/collection/SparseArrayCompat",
      "android/support/v4/util/TimeUtils": "androidx/core/util/TimeUtils",
      "android/support/v4/view/AbsSavedState": "androidx/customview/view/AbsSavedState",
      "android/support/v4/view/AccessibilityDelegateCompat": "androidx/core/view/AccessibilityDelegateCompat",
      "android/support/v4/view/ActionProvider": "androidx/core/view/ActionProvider",
      "android/support/v4/view/AsyncLayoutInflater": "androidx/asynclayoutinflater/view/AsyncLayoutInflater",
      "android/support/v4/view/DisplayCutoutCompat": "androidx/core/view/DisplayCutoutCompat",
      "android/support/v4/view/GestureDetectorCompat": "androidx/core/view/GestureDetectorCompat",
      "android/support/v4/view/GravityCompat": "androidx/core/view/GravityCompat",
      "android/support/v4/view/InputDeviceCompat": "androidx/core/view/InputDeviceCompat",
      "android/support/v4/view/KeyEventDispatcher": "androidx/core/view/KeyEventDispatcher",
      "android/support/v4/view/LayoutInflaterCompat": "androidx/core/view/LayoutInflaterCompat",
      "android/support/v4/view/LayoutInflaterFactory": "androidx/core/view/LayoutInflaterFactory",
      "android/support/v4/view/MarginLayoutParamsCompat": "androidx/core/view/MarginLayoutParamsCompat",
      "android/support/v4/view/MenuCompat": "androidx/core/view/MenuCompat",
      "android/support/v4/view/MenuItemCompat": "androidx/core/view/MenuItemCompat",
      "android/support/v4/view/MotionEventCompat": "androidx/core/view/MotionEventCompat",
      "android/support/v4/view/NestedScrollingChild": "androidx/core/view/NestedScrollingChild",
      "android/support/v4/view/NestedScrollingChild2": "androidx/core/view/NestedScrollingChild2",
      "android/support/v4/view/NestedScrollingChildHelper": "androidx/core/view/NestedScrollingChildHelper",
      "android/support/v4/view/NestedScrollingParent": "androidx/core/view/NestedScrollingParent",
      "android/support/v4/view/NestedScrollingParent2": "androidx/core/view/NestedScrollingParent2",
      "android/support/v4/view/NestedScrollingParentHelper": "androidx/core/view/NestedScrollingParentHelper",
      "android/support/v4/view/OnApplyWindowInsetsListener": "androidx/core/view/OnApplyWindowInsetsListener",
      "android/support/v4/view/PagerAdapter": "androidx/viewpager/widget/PagerAdapter",
      "android/support/v4/view/PagerTabStrip": "androidx/viewpager/widget/PagerTabStrip",
      "android/support/v4/view/PagerTitleStrip": "androidx/viewpager/widget/PagerTitleStrip",
      "android/support/v4/view/PointerIconCompat": "androidx/core/view/PointerIconCompat",
      "android/support/v4/view/ScaleGestureDetectorCompat": "androidx/core/view/ScaleGestureDetectorCompat",
      "android/support/v4/view/ScrollingView": "androidx/core/view/ScrollingView",
      "android/support/v4/view/TintableBackgroundView": "androidx/core/view/TintableBackgroundView",
      "android/support/v4/view/VelocityTrackerCompat": "androidx/core/view/VelocityTrackerCompat",
      "android/support/v4/view/ViewCompat": "androidx/core/view/ViewCompat",
      "android/support/v4/view/ViewConfigurationCompat": "androidx/core/view/ViewConfigurationCompat",
      "android/support/v4/view/ViewGroupCompat": "androidx/core/view/ViewGroupCompat",
      "android/support/v4/view/ViewPager": "androidx/viewpager/widget/ViewPager",
      "android/support/v4/view/ViewParentCompat": "androidx/core/view/ViewParentCompat",
      "android/support/v4/view/ViewPropertyAnimatorCompat": "androidx/core/view/ViewPropertyAnimatorCompat",
      "android/support/v4/view/ViewPropertyAnimatorListener": "androidx/core/view/ViewPropertyAnimatorListener",
      "android/support/v4/view/ViewPropertyAnimatorListenerAdapter": "androidx/core/view/ViewPropertyAnimatorListenerAdapter",
      "android/support/v4/view/ViewPropertyAnimatorUpdateListener": "androidx/core/view/ViewPropertyAnimatorUpdateListener",
      "android/support/v4/view/WindowCompat": "androidx/core/view/WindowCompat",
      "android/support/v4/view/WindowInsetsCompat": "androidx/core/view/WindowInsetsCompat",
      "android/support/v4/view/accessibility/AccessibilityEventCompat": "androidx/core/view/accessibility/AccessibilityEventCompat",
      "android/support/v4/view/accessibility/AccessibilityManagerCompat": "androidx/core/view/accessibility/AccessibilityManagerCompat",
      "android/support/v4/view/accessibility/AccessibilityNodeInfoCompat": "androidx/core/view/accessibility/AccessibilityNodeInfoCompat",
      "android/support/v4/view/accessibility/AccessibilityNodeProviderCompat": "androidx/core/view/accessibility/AccessibilityNodeProviderCompat",
      "android/support/v4/view/accessibility/AccessibilityRecordCompat": "androidx/core/view/accessibility/AccessibilityRecordCompat",
      "android/support/v4/view/accessibility/AccessibilityWindowInfoCompat": "androidx/core/view/accessibility/AccessibilityWindowInfoCompat",
      "android/support/v4/view/animation/FastOutLinearInInterpolator": "androidx/interpolator/view/animation/FastOutLinearInInterpolator",
      "android/support/v4/view/animation/FastOutSlowInInterpolator": "androidx/interpolator/view/animation/FastOutSlowInInterpolator",
      "android/support/v4/view/animation/LinearOutSlowInInterpolator": "androidx/interpolator/view/animation/LinearOutSlowInInterpolator",
      "android/support/v4/view/animation/LookupTableInterpolator": "androidx/interpolator/view/animation/LookupTableInterpolator",
      "android/support/v4/view/animation/PathInterpolatorApi14": "androidx/core/view/animation/PathInterpolatorApi14",
      "android/support/v4/view/animation/PathInterpolatorCompat": "androidx/core/view/animation/PathInterpolatorCompat",
      "android/support/v4/widget/AutoScrollHelper": "androidx/core/widget/AutoScrollHelper",
      "android/support/v4/widget/AutoSizeableTextView": "androidx/core/widget/AutoSizeableTextView",
      "android/support/v4/widget/CircleImageView": "androidx/swiperefreshlayout/widget/CircleImageView",
      "android/support/v4/widget/CircularProgressDrawable": "androidx/swiperefreshlayout/widget/CircularProgressDrawable",
      "android/support/v4/widget/CompoundButtonCompat": "androidx/core/widget/CompoundButtonCompat",
      "android/support/v4/widget/ContentLoadingProgressBar": "androidx/core/widget/ContentLoadingProgressBar",
      "android/support/v4/widget/CursorAdapter": "androidx/cursoradapter/widget/CursorAdapter",
      "android/support/v4/widget/CursorFilter": "androidx/cursoradapter/widget/CursorFilter",
      "android/support/v4/widget/DirectedAcyclicGraph": "androidx/coordinatorlayout/widget/DirectedAcyclicGraph",
      "android/support/v4/widget/DrawerLayout": "androidx/drawerlayout/widget/DrawerLayout",
      "android/support/v4/widget/EdgeEffectCompat": "androidx/core/widget/EdgeEffectCompat",
      "android/support/v4/widget/ExploreByTouchHelper": "androidx/customview/widget/ExploreByTouchHelper",
      "android/support/v4/widget/FocusStrategy": "androidx/customview/widget/FocusStrategy",
      "android/support/v4/widget/ImageViewCompat": "androidx/core/widget/ImageViewCompat",
      "android/support/v4/widget/ListPopupWindowCompat": "androidx/core/widget/ListPopupWindowCompat",
      "android/support/v4/widget/ListViewAutoScrollHelper": "androidx/core/widget/ListViewAutoScrollHelper",
      "android/support/v4/widget/ListViewCompat": "androidx/core/widget/ListViewCompat",
      "android/support/v4/widget/NestedScrollView": "androidx/core/widget/NestedScrollView",
      "android/support/v4/widget/PopupMenuCompat": "androidx/core/widget/PopupMenuCompat",
      "android/support/v4/widget/PopupWindowCompat": "androidx/core/widget/PopupWindowCompat",
      "android/support/v4/widget/ResourceCursorAdapter": "androidx/cursoradapter/widget/ResourceCursorAdapter",
      "android/support/v4/widget/ScrollerCompat": "androidx/core/widget/ScrollerCompat",
      "android/support/v4/widget/SimpleCursorAdapter": "androidx/cursoradapter/widget/SimpleCursorAdapter",
      "android/support/v4/widget/SlidingPaneLayout": "androidx/slidingpanelayout/widget/SlidingPaneLayout",
      "android/support/v4/widget/Space": "androidx/legacy/widget/Space",
      "android/support/v4/widget/SwipeRefreshLayout": "androidx/swiperefreshlayout/widget/SwipeRefreshLayout",
      "android/support/v4/widget/TextViewCompat": "androidx/core/widget/TextViewCompat",
      "android/support/v4/widget/TintableCompoundButton": "androidx/core/widget/TintableCompoundButton",
      "android/support/v4/widget/TintableImageSourceView": "androidx/core/widget/TintableImageSourceView",
      "android/support/v4/widget/ViewDragHelper": "androidx/customview/widget/ViewDragHelper",
      "android/support/v4/widget/ViewGroupUtils": "androidx/coordinatorlayout/widget/ViewGroupUtils",
      "android/support/v7/app/ActionBar": "androidx/appcompat/app/ActionBar",
      "android/support/v7/app/ActionBarDrawerToggle": "androidx/appcompat/app/ActionBarDrawerToggle",
      "android/support/v7/app/ActionBarDrawerToggleHoneycomb": "androidx/appcompat/app/ActionBarDrawerToggleHoneycomb",
      "android/support/v7/app/AlertController": "androidx/appcompat/app/AlertController",
      "android/support/v7/app/AlertDialog": "androidx/appcompat/app/AlertDialog",
      "android/support/v7/app/AppCompatActivity": "androidx/appcompat/app/AppCompatActivity",
      "android/support/v7/app/AppCompatCallback": "androidx/appcompat/app/AppCompatCallback",
      "android/support/v7/app/AppCompatDelegate": "androidx/appcompat/app/AppCompatDelegate",
      "android/support/v7/app/AppCompatDelegateImpl": "androidx/appcompat/app/AppCompatDelegateImpl",
      "android/support/v7/app/AppCompatDialog": "androidx/appcompat/app/AppCompatDialog",
      "android/support/v7/app/AppCompatDialogFragment": "androidx/appcompat/app/AppCompatDialogFragment",
      "android/support/v7/app/AppCompatViewInflater": "androidx/appcompat/app/AppCompatViewInflater",
      "android/support/v7/app/MediaRouteActionProvider": "androidx/mediarouter/app/MediaRouteActionProvider",
      "android/support/v7/app/MediaRouteButton": "androidx/mediarouter/app/MediaRouteButton",
      "android/support/v7/app/MediaRouteCastDialog": "androidx/mediarouter/app/MediaRouteCastDialog",
      "android/support/v7/app/MediaRouteChooserDialog": "androidx/mediarouter/app/MediaRouteChooserDialog",
      "android/support/v7/app/MediaRouteChooserDialogFragment": "androidx/mediarouter/app/MediaRouteChooserDialogFragment",
      "android/support/v7/app/MediaRouteControllerDialog": "androidx/mediarouter/app/MediaRouteControllerDialog",
      "android/support/v7/app/MediaRouteControllerDialogFragment": "androidx/mediarouter/app/MediaRouteControllerDialogFragment",
      "android/support/v7/app/MediaRouteDevicePickerDialog": "androidx/mediarouter/app/MediaRouteDevicePickerDialog",
      "android/support/v7/app/MediaRouteDialogFactory": "androidx/mediarouter/app/MediaRouteDialogFactory",
      "android/support/v7/app/MediaRouteDialogHelper": "androidx/mediarouter/app/MediaRouteDialogHelper",
      "android/support/v7/app/MediaRouteDiscoveryFragment": "androidx/mediarouter/app/MediaRouteDiscoveryFragment",
      "android/support/v7/app/MediaRouteExpandCollapseButton": "androidx/mediarouter/app/MediaRouteExpandCollapseButton",
      "android/support/v7/app/MediaRouteVolumeSlider": "androidx/mediarouter/app/MediaRouteVolumeSlider",
      "android/support/v7/app/MediaRouterThemeHelper": "androidx/mediarouter/app/MediaRouterThemeHelper",
      "android/support/v7/app/NavItemSelectedListener": "androidx/appcompat/app/NavItemSelectedListener",
      "android/support/v7/app/OverlayListView": "androidx/mediarouter/app/OverlayListView",
      "android/support/v7/app/ResourcesFlusher": "androidx/appcompat/app/ResourcesFlusher",
      "android/support/v7/app/ToolbarActionBar": "androidx/appcompat/app/ToolbarActionBar",
      "android/support/v7/app/TwilightCalculator": "androidx/appcompat/app/TwilightCalculator",
      "android/support/v7/app/TwilightManager": "androidx/appcompat/app/TwilightManager",
      "android/support/v7/app/WindowDecorActionBar": "androidx/appcompat/app/WindowDecorActionBar",
      "android/support/v7/appcompat/R": "androidx/appcompat/R",
      "android/support/v7/cardview/R": "androidx/cardview/R",
      "android/support/v7/content/res/AppCompatResources": "androidx/appcompat/content/res/AppCompatResources",
      "android/support/v7/graphics/ColorCutQuantizer": "androidx/palette/graphics/ColorCutQuantizer",
      "android/support/v7/graphics/Palette": "androidx/palette/graphics/Palette",
      "android/support/v7/graphics/Target": "androidx/palette/graphics/Target",
      "android/support/v7/graphics/drawable/AnimatedStateListDrawableCompat": "androidx/appcompat/graphics/drawable/AnimatedStateListDrawableCompat",
      "android/support/v7/graphics/drawable/DrawableContainer": "androidx/appcompat/graphics/drawable/DrawableContainer",
      "android/support/v7/graphics/drawable/DrawableWrapper": "androidx/appcompat/graphics/drawable/DrawableWrapper",
      "android/support/v7/graphics/drawable/DrawerArrowDrawable": "androidx/appcompat/graphics/drawable/DrawerArrowDrawable",
      "android/support/v7/graphics/drawable/StateListDrawable": "androidx/appcompat/graphics/drawable/StateListDrawable",
      "android/support/v7/gridlayout/R": "androidx/gridlayout/R",
      "android/support/v7/internal/widget/PreferenceImageView": "androidx/preference/internal/PreferenceImageView",
      "android/support/v7/media/MediaControlIntent": "androidx/mediarouter/media/MediaControlIntent",
      "android/support/v7/media/MediaItemMetadata": "androidx/mediarouter/media/MediaItemMetadata",
      "android/support/v7/media/MediaItemStatus": "androidx/mediarouter/media/MediaItemStatus",
      "android/support/v7/media/MediaRouteDescriptor": "androidx/mediarouter/media/MediaRouteDescriptor",
      "android/support/v7/media/MediaRouteDiscoveryRequest": "androidx/mediarouter/media/MediaRouteDiscoveryRequest",
      "android/support/v7/media/MediaRouteProvider": "androidx/mediarouter/media/MediaRouteProvider",
      "android/support/v7/media/MediaRouteProviderDescriptor": "androidx/mediarouter/media/MediaRouteProviderDescriptor",
      "android/support/v7/media/MediaRouteProviderProtocol": "androidx/mediarouter/media/MediaRouteProviderProtocol",
      "android/support/v7/media/MediaRouteProviderService": "androidx/mediarouter/media/MediaRouteProviderService",
      "android/support/v7/media/MediaRouteSelector": "androidx/mediarouter/media/MediaRouteSelector",
      "android/support/v7/media/MediaRouter": "androidx/mediarouter/media/MediaRouter",
      "android/support/v7/media/MediaRouterApi24": "androidx/mediarouter/media/MediaRouterApi24",
      "android/support/v7/media/MediaRouterJellybean": "androidx/mediarouter/media/MediaRouterJellybean",
      "android/support/v7/media/MediaRouterJellybeanMr1": "androidx/mediarouter/media/MediaRouterJellybeanMr1",
      "android/support/v7/media/MediaRouterJellybeanMr2": "androidx/mediarouter/media/MediaRouterJellybeanMr2",
      "android/support/v7/media/MediaSessionStatus": "androidx/mediarouter/media/MediaSessionStatus",
      "android/support/v7/media/RegisteredMediaRouteProvider": "androidx/mediarouter/media/RegisteredMediaRouteProvider",
      "android/support/v7/media/RegisteredMediaRouteProviderWatcher": "androidx/mediarouter/media/RegisteredMediaRouteProviderWatcher",
      "android/support/v7/media/RemoteControlClientCompat": "androidx/mediarouter/media/RemoteControlClientCompat",
      "android/support/v7/media/RemotePlaybackClient": "androidx/mediarouter/media/RemotePlaybackClient",
      "android/support/v7/media/RouteMediaPlayerConnector": "androidx/mediarouter/media/RouteMediaPlayerConnector",
      "android/support/v7/media/SystemMediaRouteProvider": "androidx/mediarouter/media/SystemMediaRouteProvider",
      "android/support/v7/mediarouter/R": "androidx/mediarouter/R",
      "android/support/v7/preference/AndroidResources": "androidx/preference/AndroidResources",
      "android/support/v7/preference/CheckBoxPreference": "androidx/preference/CheckBoxPreference",
      "android/support/v7/preference/CollapsiblePreferenceGroupController": "androidx/preference/CollapsiblePreferenceGroupController",
      "android/support/v7/preference/DialogPreference": "androidx/preference/DialogPreference",
      "android/support/v7/preference/DropDownPreference": "androidx/preference/DropDownPreference",
      "android/support/v7/preference/EditTextPreference": "androidx/preference/EditTextPreference",
      "android/support/v7/preference/EditTextPreferenceDialogFragmentCompat": "androidx/preference/EditTextPreferenceDialogFragmentCompat",
      "android/support/v7/preference/ListPreference": "androidx/preference/ListPreference",
      "android/support/v7/preference/ListPreferenceDialogFragmentCompat": "androidx/preference/ListPreferenceDialogFragmentCompat",
      "android/support/v7/preference/MultiSelectListPreferenceDialogFragmentCompat": "androidx/preference/MultiSelectListPreferenceDialogFragmentCompat",
      "android/support/v7/preference/Preference": "androidx/preference/Preference",
      "android/support/v7/preference/PreferenceCategory": "androidx/preference/PreferenceCategory",
      "android/support/v7/preference/PreferenceDataStore": "androidx/preference/PreferenceDataStore",
      "android/support/v7/preference/PreferenceDialogFragmentCompat": "androidx/preference/PreferenceDialogFragmentCompat",
      "android/support/v7/preference/PreferenceFragmentCompat": "androidx/preference/PreferenceFragmentCompat",
      "android/support/v7/preference/PreferenceGroup": "androidx/preference/PreferenceGroup",
      "android/support/v7/preference/PreferenceGroupAdapter": "androidx/preference/PreferenceGroupAdapter",
      "android/support/v7/preference/PreferenceInflater": "androidx/preference/PreferenceInflater",
      "android/support/v7/preference/PreferenceManager": "androidx/preference/PreferenceManager",
      "android/support/v7/preference/PreferenceRecyclerViewAccessibilityDelegate": "androidx/preference/PreferenceRecyclerViewAccessibilityDelegate",
      "android/support/v7/preference/PreferenceScreen": "androidx/preference/PreferenceScreen",
      "android/support/v7/preference/PreferenceViewHolder": "androidx/preference/PreferenceViewHolder",
      "android/support/v7/preference/R": "androidx/preference/R",
      "android/support/v7/preference/SeekBarPreference": "androidx/preference/SeekBarPreference",
      "android/support/v7/preference/SwitchPreferenceCompat": "androidx/preference/SwitchPreferenceCompat",
      "android/support/v7/preference/TwoStatePreference": "androidx/preference/TwoStatePreference",
      "android/support/v7/preference/UnPressableLinearLayout": "androidx/preference/UnPressableLinearLayout",
      "android/support/v7/preference/internal/AbstractMultiSelectListPreference": "androidx/preference/internal/AbstractMultiSelectListPreference",
      "android/support/v7/recyclerview/R": "androidx/recyclerview/R",
      "android/support/v7/recyclerview/extensions/AsyncDifferConfig": "androidx/recyclerview/widget/AsyncDifferConfig",
      "android/support/v7/recyclerview/extensions/AsyncListDiffer": "androidx/recyclerview/widget/AsyncListDiffer",
      "android/support/v7/recyclerview/extensions/ListAdapter": "androidx/recyclerview/widget/ListAdapter",
      "android/support/v7/text/AllCapsTransformationMethod": "androidx/appcompat/text/AllCapsTransformationMethod",
      "android/support/v7/util/AdapterListUpdateCallback": "androidx/recyclerview/widget/AdapterListUpdateCallback",
      "android/support/v7/util/AsyncListUtil": "androidx/recyclerview/widget/AsyncListUtil",
      "android/support/v7/util/BatchingListUpdateCallback": "androidx/recyclerview/widget/BatchingListUpdateCallback",
      "android/support/v7/util/DiffUtil": "androidx/recyclerview/widget/DiffUtil",
      "android/support/v7/util/ListUpdateCallback": "androidx/recyclerview/widget/ListUpdateCallback",
      "android/support/v7/util/MessageThreadUtil": "androidx/recyclerview/widget/MessageThreadUtil",
      "android/support/v7/util/SortedList": "androidx/recyclerview/widget/SortedList",
      "android/support/v7/util/ThreadUtil": "androidx/recyclerview/widget/ThreadUtil",
      "android/support/v7/util/TileList": "androidx/recyclerview/widget/TileList",
      "android/support/v7/view/ActionBarPolicy": "androidx/appcompat/view/ActionBarPolicy",
      "android/support/v7/view/ActionMode": "androidx/appcompat/view/ActionMode",
      "android/support/v7/view/CollapsibleActionView": "androidx/appcompat/view/CollapsibleActionView",
      "android/support/v7/view/ContextThemeWrapper": "androidx/appcompat/view/ContextThemeWrapper",
      "android/support/v7/view/StandaloneActionMode": "androidx/appcompat/view/StandaloneActionMode",
      "android/support/v7/view/SupportActionModeWrapper": "androidx/appcompat/view/SupportActionModeWrapper",
      "android/support/v7/view/SupportMenuInflater": "androidx/appcompat/view/SupportMenuInflater",
      "android/support/v7/view/ViewPropertyAnimatorCompatSet": "androidx/appcompat/view/ViewPropertyAnimatorCompatSet",
      "android/support/v7/view/WindowCallbackWrapper": "androidx/appcompat/view/WindowCallbackWrapper",
      "android/support/v7/view/menu/ActionMenuItem": "androidx/appcompat/view/menu/ActionMenuItem",
      "android/support/v7/view/menu/ActionMenuItemView": "androidx/appcompat/view/menu/ActionMenuItemView",
      "android/support/v7/view/menu/BaseMenuPresenter": "androidx/appcompat/view/menu/BaseMenuPresenter",
      "android/support/v7/view/menu/BaseMenuWrapper": "androidx/appcompat/view/menu/BaseMenuWrapper",
      "android/support/v7/view/menu/BaseWrapper": "androidx/appcompat/view/menu/BaseWrapper",
      "android/support/v7/view/menu/CascadingMenuPopup": "androidx/appcompat/view/menu/CascadingMenuPopup",
      "android/support/v7/view/menu/ExpandedMenuView": "androidx/appcompat/view/menu/ExpandedMenuView",
      "android/support/v7/view/menu/ListMenuItemView": "androidx/appcompat/view/menu/ListMenuItemView",
      "android/support/v7/view/menu/ListMenuPresenter": "androidx/appcompat/view/menu/ListMenuPresenter",
      "android/support/v7/view/menu/MenuAdapter": "androidx/appcompat/view/menu/MenuAdapter",
      "android/support/v7/view/menu/MenuBuilder": "androidx/appcompat/view/menu/MenuBuilder",
      "android/support/v7/view/menu/MenuDialogHelper": "androidx/appcompat/view/menu/MenuDialogHelper",
      "android/support/v7/view/menu/MenuHelper": "androidx/appcompat/view/menu/MenuHelper",
      "android/support/v7/view/menu/MenuItemImpl": "androidx/appcompat/view/menu/MenuItemImpl",
      "android/support/v7/view/menu/MenuItemWrapperICS": "androidx/appcompat/view/menu/MenuItemWrapperICS",
      "android/support/v7/view/menu/MenuItemWrapperJB": "androidx/appcompat/view/menu/MenuItemWrapperJB",
      "android/support/v7/view/menu/MenuPopup": "androidx/appcompat/view/menu/MenuPopup",
      "android/support/v7/view/menu/MenuPopupHelper": "androidx/appcompat/view/menu/MenuPopupHelper",
      "android/support/v7/view/menu/MenuPresenter": "androidx/appcompat/view/menu/MenuPresenter",
      "android/support/v7/view/menu/MenuView": "androidx/appcompat/view/menu/MenuView",
      "android/support/v7/view/menu/MenuWrapperFactory": "androidx/appcompat/view/menu/MenuWrapperFactory",
      "android/support/v7/view/menu/MenuWrapperICS": "androidx/appcompat/view/menu/MenuWrapperICS",
      "android/support/v7/view/menu/ShowableListMenu": "androidx/appcompat/view/menu/ShowableListMenu",
      "android/support/v7/view/menu/StandardMenuPopup": "androidx/appcompat/view/menu/StandardMenuPopup",
      "android/support/v7/view/menu/SubMenuBuilder": "androidx/appcompat/view/menu/SubMenuBuilder",
      "android/support/v7/view/menu/SubMenuWrapperICS": "androidx/appcompat/view/menu/SubMenuWrapperICS",
      "android/support/v7/widget/AbsActionBarView": "androidx/appcompat/widget/AbsActionBarView",
      "android/support/v7/widget/ActionBarBackgroundDrawable": "androidx/appcompat/widget/ActionBarBackgroundDrawable",
      "android/support/v7/widget/ActionBarContainer": "androidx/appcompat/widget/ActionBarContainer",
      "android/support/v7/widget/ActionBarContextView": "androidx/appcompat/widget/ActionBarContextView",
      "android/support/v7/widget/ActionBarOverlayLayout": "androidx/appcompat/widget/ActionBarOverlayLayout",
      "android/support/v7/widget/ActionMenuPresenter": "androidx/appcompat/widget/ActionMenuPresenter",
      "android/support/v7/widget/ActionMenuView": "androidx/appcompat/widget/ActionMenuView",
      "android/support/v7/widget/ActivityChooserModel": "androidx/appcompat/widget/ActivityChooserModel",
      "android/support/v7/widget/ActivityChooserView": "androidx/appcompat/widget/ActivityChooserView",
      "android/support/v7/widget/AdapterHelper": "androidx/recyclerview/widget/AdapterHelper",
      "android/support/v7/widget/AlertDialogLayout": "androidx/appcompat/widget/AlertDialogLayout",
      "android/support/v7/widget/AppCompatAutoCompleteTextView": "androidx/appcompat/widget/AppCompatAutoCompleteTextView",
      "android/support/v7/widget/AppCompatBackgroundHelper": "androidx/appcompat/widget/AppCompatBackgroundHelper",
      "android/support/v7/widget/AppCompatButton": "androidx/appcompat/widget/AppCompatButton",
      "android/support/v7/widget/AppCompatCheckBox": "androidx/appcompat/widget/AppCompatCheckBox",
      "android/support/v7/widget/AppCompatCheckedTextView": "androidx/appcompat/widget/AppCompatCheckedTextView",
      "android/support/v7/widget/AppCompatCompoundButtonHelper": "androidx/appcompat/widget/AppCompatCompoundButtonHelper",
      "android/support/v7/widget/AppCompatDrawableManager": "androidx/appcompat/widget/AppCompatDrawableManager",
      "android/support/v7/widget/AppCompatEditText": "androidx/appcompat/widget/AppCompatEditText",
      "android/support/v7/widget/AppCompatHintHelper": "androidx/appcompat/widget/AppCompatHintHelper",
      "android/support/v7/widget/AppCompatImageButton": "androidx/appcompat/widget/AppCompatImageButton",
      "android/support/v7/widget/AppCompatImageHelper": "androidx/appcompat/widget/AppCompatImageHelper",
      "android/support/v7/widget/AppCompatImageView": "androidx/appcompat/widget/AppCompatImageView",
      "android/support/v7/widget/AppCompatMultiAutoCompleteTextView": "androidx/appcompat/widget/AppCompatMultiAutoCompleteTextView",
      "android/support/v7/widget/AppCompatPopupWindow": "androidx/appcompat/widget/AppCompatPopupWindow",
      "android/support/v7/widget/AppCompatProgressBarHelper": "androidx/appcompat/widget/AppCompatProgressBarHelper",
      "android/support/v7/widget/AppCompatRadioButton": "androidx/appcompat/widget/AppCompatRadioButton",
      "android/support/v7/widget/AppCompatRatingBar": "androidx/appcompat/widget/AppCompatRatingBar",
      "android/support/v7/widget/AppCompatSeekBar": "androidx/appcompat/widget/AppCompatSeekBar",
      "android/support/v7/widget/AppCompatSeekBarHelper": "androidx/appcompat/widget/AppCompatSeekBarHelper",
      "android/support/v7/widget/AppCompatSpinner": "androidx/appcompat/widget/AppCompatSpinner",
      "android/support/v7/widget/AppCompatTextHelper": "androidx/appcompat/widget/AppCompatTextHelper",
      "android/support/v7/widget/AppCompatTextView": "androidx/appcompat/widget/AppCompatTextView",
      "android/support/v7/widget/AppCompatTextViewAutoSizeHelper": "androidx/appcompat/widget/AppCompatTextViewAutoSizeHelper",
      "android/support/v7/widget/ButtonBarLayout": "androidx/appcompat/widget/ButtonBarLayout",
      "android/support/v7/widget/CardView": "androidx/cardview/widget/CardView",
      "android/support/v7/widget/CardViewApi17Impl": "androidx/cardview/widget/CardViewApi17Impl",
      "android/support/v7/widget/CardViewApi21Impl": "androidx/cardview/widget/CardViewApi21Impl",
      "android/support/v7/widget/CardViewBaseImpl": "androidx/cardview/widget/CardViewBaseImpl",
      "android/support/v7/widget/CardViewDelegate": "androidx/cardview/widget/CardViewDelegate",
      "android/support/v7/widget/CardViewImpl": "androidx/cardview/widget/CardViewImpl",
      "android/support/v7/widget/ChildHelper": "androidx/recyclerview/widget/ChildHelper",
      "android/support/v7/widget/ContentFrameLayout": "androidx/appcompat/widget/ContentFrameLayout",
      "android/support/v7/widget/DecorContentParent": "androidx/appcompat/widget/DecorContentParent",
      "android/support/v7/widget/DecorToolbar": "androidx/appcompat/widget/DecorToolbar",
      "android/support/v7/widget/DefaultItemAnimator": "androidx/recyclerview/widget/DefaultItemAnimator",
      "android/support/v7/widget/DialogTitle": "androidx/appcompat/widget/DialogTitle",
      "android/support/v7/widget/DividerItemDecoration": "androidx/recyclerview/widget/DividerItemDecoration",
      "android/support/v7/widget/DrawableUtils": "androidx/appcompat/widget/DrawableUtils",
      "android/support/v7/widget/DropDownListView": "androidx/appcompat/widget/DropDownListView",
      "android/support/v7/widget/FastScroller": "androidx/recyclerview/widget/FastScroller",
      "android/support/v7/widget/FitWindowsFrameLayout": "androidx/appcompat/widget/FitWindowsFrameLayout",
      "android/support/v7/widget/FitWindowsLinearLayout": "androidx/appcompat/widget/FitWindowsLinearLayout",
      "android/support/v7/widget/FitWindowsViewGroup": "androidx/appcompat/widget/FitWindowsViewGroup",
      "android/support/v7/widget/ForwardingListener": "androidx/appcompat/widget/ForwardingListener",
      "android/support/v7/widget/GapWorker": "androidx/recyclerview/widget/GapWorker",
      "android/support/v7/widget/GridLayout": "androidx/gridlayout/widget/GridLayout",
      "android/support/v7/widget/GridLayoutManager": "androidx/recyclerview/widget/GridLayoutManager",
      "android/support/v7/widget/LayoutState": "androidx/recyclerview/widget/LayoutState",
      "android/support/v7/widget/LinearLayoutCompat": "androidx/appcompat/widget/LinearLayoutCompat",
      "android/support/v7/widget/LinearLayoutManager": "androidx/recyclerview/widget/LinearLayoutManager",
      "android/support/v7/widget/LinearSmoothScroller": "androidx/recyclerview/widget/LinearSmoothScroller",
      "android/support/v7/widget/LinearSnapHelper": "androidx/recyclerview/widget/LinearSnapHelper",
      "android/support/v7/widget/ListPopupWindow": "androidx/appcompat/widget/ListPopupWindow",
      "android/support/v7/widget/MenuItemHoverListener": "androidx/appcompat/widget/MenuItemHoverListener",
      "android/support/v7/widget/MenuPopupWindow": "androidx/appcompat/widget/MenuPopupWindow",
      "android/support/v7/widget/OpReorderer": "androidx/recyclerview/widget/OpReorderer",
      "android/support/v7/widget/OrientationHelper": "androidx/recyclerview/widget/OrientationHelper",
      "android/support/v7/widget/PagerSnapHelper": "androidx/recyclerview/widget/PagerSnapHelper",
      "android/support/v7/widget/PopupMenu": "androidx/appcompat/widget/PopupMenu",
      "android/support/v7/widget/RecyclerView": "androidx/recyclerview/widget/RecyclerView",
      "android/support/v7/widget/RecyclerViewAccessibilityDelegate": "androidx/recyclerview/widget/RecyclerViewAccessibilityDelegate",
      "android/support/v7/widget/ResourcesWrapper": "androidx/appcompat/widget/ResourcesWrapper",
      "android/support/v7/widget/RoundRectDrawable": "androidx/cardview/widget/RoundRectDrawable",
      "android/support/v7/widget/RoundRectDrawableWithShadow": "androidx/cardview/widget/RoundRectDrawableWithShadow",
      "android/support/v7/widget/RtlSpacingHelper": "androidx/appcompat/widget/RtlSpacingHelper",
      "android/support/v7/widget/ScrollbarHelper": "androidx/recyclerview/widget/ScrollbarHelper",
      "android/support/v7/widget/ScrollingTabContainerView": "androidx/appcompat/widget/ScrollingTabContainerView",
      "android/support/v7/widget/SearchView": "androidx/appcompat/widget/SearchView",
      "android/support/v7/widget/ShareActionProvider": "androidx/appcompat/widget/ShareActionProvider",
      "android/support/v7/widget/SimpleItemAnimator": "androidx/recyclerview/widget/SimpleItemAnimator",
      "android/support/v7/widget/SnapHelper": "androidx/recyclerview/widget/SnapHelper",
      "android/support/v7/widget/StaggeredGridLayoutManager": "androidx/recyclerview/widget/StaggeredGridLayoutManager",
      "android/support/v7/widget/SuggestionsAdapter": "androidx/appcompat/widget/SuggestionsAdapter",
      "android/support/v7/widget/SwitchCompat": "androidx/appcompat/widget/SwitchCompat",
      "android/support/v7/widget/ThemeUtils": "androidx/appcompat/widget/ThemeUtils",
      "android/support/v7/widget/ThemedSpinnerAdapter": "androidx/appcompat/widget/ThemedSpinnerAdapter",
      "android/support/v7/widget/TintContextWrapper": "androidx/appcompat/widget/TintContextWrapper",
      "android/support/v7/widget/TintInfo": "androidx/appcompat/widget/TintInfo",
      "android/support/v7/widget/TintResources": "androidx/appcompat/widget/TintResources",
      "android/support/v7/widget/TintTypedArray": "androidx/appcompat/widget/TintTypedArray",
      "android/support/v7/widget/Toolbar": "androidx/appcompat/widget/Toolbar",
      "android/support/v7/widget/ToolbarWidgetWrapper": "androidx/appcompat/widget/ToolbarWidgetWrapper",
      "android/support/v7/widget/TooltipCompat": "androidx/appcompat/widget/TooltipCompat",
      "android/support/v7/widget/TooltipCompatHandler": "androidx/appcompat/widget/TooltipCompatHandler",
      "android/support/v7/widget/TooltipPopup": "androidx/appcompat/widget/TooltipPopup",
      "android/support/v7/widget/VectorEnabledTintResources": "androidx/appcompat/widget/VectorEnabledTintResources",
      "android/support/v7/widget/ViewBoundsCheck": "androidx/recyclerview/widget/ViewBoundsCheck",
      "android/support/v7/widget/ViewInfoStore": "androidx/recyclerview/widget/ViewInfoStore",
      "android/support/v7/widget/ViewStubCompat": "androidx/appcompat/widget/ViewStubCompat",
      "android/support/v7/widget/ViewUtils": "androidx/appcompat/widget/ViewUtils",
      "android/support/v7/widget/WithHint": "androidx/appcompat/widget/WithHint",
      "android/support/v7/widget/helper/ItemTouchHelper": "androidx/recyclerview/widget/ItemTouchHelper",
      "android/support/v7/widget/helper/ItemTouchUIUtil": "androidx/recyclerview/widget/ItemTouchUIUtil",
      "android/support/v7/widget/helper/ItemTouchUIUtilImpl": "androidx/recyclerview/widget/ItemTouchUIUtilImpl",
      "android/support/v7/widget/util/SortedListAdapterCallback": "androidx/recyclerview/widget/SortedListAdapterCallback",
      "android/support/wear/R": "androidx/wear/R",
      "android/support/wear/activity/ConfirmationActivity": "androidx/wear/activity/ConfirmationActivity",
      "android/support/wear/ambient/AmbientDelegate": "androidx/wear/ambient/AmbientDelegate",
      "android/support/wear/ambient/AmbientMode": "androidx/wear/ambient/AmbientMode",
      "android/support/wear/ambient/AmbientModeSupport": "androidx/wear/ambient/AmbientModeSupport",
      "android/support/wear/ambient/SharedLibraryVersion": "androidx/wear/ambient/SharedLibraryVersion",
      "android/support/wear/ambient/WearableControllerProvider": "androidx/wear/ambient/WearableControllerProvider",
      "android/support/wear/internal/widget/ResourcesUtil": "androidx/wear/internal/widget/ResourcesUtil",
      "android/support/wear/internal/widget/drawer/MultiPagePresenter": "androidx/wear/internal/widget/drawer/MultiPagePresenter",
      "android/support/wear/internal/widget/drawer/MultiPageUi": "androidx/wear/internal/widget/drawer/MultiPageUi",
      "android/support/wear/internal/widget/drawer/SinglePagePresenter": "androidx/wear/internal/widget/drawer/SinglePagePresenter",
      "android/support/wear/internal/widget/drawer/SinglePageUi": "androidx/wear/internal/widget/drawer/SinglePageUi",
      "android/support/wear/internal/widget/drawer/WearableNavigationDrawerPresenter": "androidx/wear/internal/widget/drawer/WearableNavigationDrawerPresenter",
      "android/support/wear/utils/MetadataConstants": "androidx/wear/utils/MetadataConstants",
      "android/support/wear/widget/BezierSCurveInterpolator": "androidx/wear/widget/BezierSCurveInterpolator",
      "android/support/wear/widget/BoxInsetLayout": "androidx/wear/widget/BoxInsetLayout",
      "android/support/wear/widget/CircledImageView": "androidx/wear/widget/CircledImageView",
      "android/support/wear/widget/CircularProgressLayout": "androidx/wear/widget/CircularProgressLayout",
      "android/support/wear/widget/CircularProgressLayoutController": "androidx/wear/widget/CircularProgressLayoutController",
      "android/support/wear/widget/ConfirmationOverlay": "androidx/wear/widget/ConfirmationOverlay",
      "android/support/wear/widget/CurvingLayoutCallback": "androidx/wear/widget/CurvingLayoutCallback",
      "android/support/wear/widget/ProgressDrawable": "androidx/wear/widget/ProgressDrawable",
      "android/support/wear/widget/ResourcesUtil": "androidx/wear/widget/ResourcesUtil",
      "android/support/wear/widget/RoundedDrawable": "androidx/wear/widget/RoundedDrawable",
      "android/support/wear/widget/ScrollManager": "androidx/wear/widget/ScrollManager",
      "android/support/wear/widget/SimpleAnimatorListener": "androidx/wear/widget/SimpleAnimatorListener",
      "android/support/wear/widget/SwipeDismissFrameLayout": "androidx/wear/widget/SwipeDismissFrameLayout",
      "android/support/wear/widget/SwipeDismissLayout": "androidx/wear/widget/SwipeDismissLayout",
      "android/support/wear/widget/WearableLinearLayoutManager": "androidx/wear/widget/WearableLinearLayoutManager",
      "android/support/wear/widget/WearableRecyclerView": "androidx/wear/widget/WearableRecyclerView",
      "android/support/wear/widget/drawer/AbsListViewFlingWatcher": "androidx/wear/widget/drawer/AbsListViewFlingWatcher",
      "android/support/wear/widget/drawer/FlingWatcherFactory": "androidx/wear/widget/drawer/FlingWatcherFactory",
      "android/support/wear/widget/drawer/NestedScrollViewFlingWatcher": "androidx/wear/widget/drawer/NestedScrollViewFlingWatcher",
      "android/support/wear/widget/drawer/PageIndicatorView": "androidx/wear/widget/drawer/PageIndicatorView",
      "android/support/wear/widget/drawer/RecyclerViewFlingWatcher": "androidx/wear/widget/drawer/RecyclerViewFlingWatcher",
      "android/support/wear/widget/drawer/ScrollViewFlingWatcher": "androidx/wear/widget/drawer/ScrollViewFlingWatcher",
      "android/support/wear/widget/drawer/WearableActionDrawerMenu": "androidx/wear/widget/drawer/WearableActionDrawerMenu",
      "android/support/wear/widget/drawer/WearableActionDrawerView": "androidx/wear/widget/drawer/WearableActionDrawerView",
      "android/support/wear/widget/drawer/WearableDrawerController": "androidx/wear/widget/drawer/WearableDrawerController",
      "android/support/wear/widget/drawer/WearableDrawerLayout": "androidx/wear/widget/drawer/WearableDrawerLayout",
      "android/support/wear/widget/drawer/WearableDrawerView": "androidx/wear/widget/drawer/WearableDrawerView",
      "android/support/wear/widget/drawer/WearableNavigationDrawerView": "androidx/wear/widget/drawer/WearableNavigationDrawerView",
      "com/android/databinding/library/baseAdapters/DataBinderMapperImpl": "androidx/databinding/library/baseAdapters/DataBinderMapperImpl",
      "com/android/databinding/library/baseAdapters/R": "androidx/databinding/library/baseAdapters/R"
    }
  },
  "proGuardMap": {
    "rules": {
      "androidx/{any}Parcelizer": [
        "androidx/{any}Parcelizer"
      ],
      "android/support/{any}": [
        "android/support/{any}",
        "androidx/{any}"
      ],
      "android/support{any}": [
        "android/support{any}",
        "androidx{any}"
      ],
      "android/support/v*/{any}": [
        "android/support/**",
        "androidx/{any}"
      ],
      "android/support/v4/{any}": [
        "android/support/v4/{any}",
        "androidx/{any}"
      ],
      "android/support/v4/view/{any}": [
        "androidx/customview/view/{any}",
        "androidx/core/view/{any}",
        "androidx/asynclayoutinflater/{any}",
        "androidx/viewpager/{any}",
        "androidx/interpolator/{any}"
      ],
      "android/support/v4/media/{any}": [
        "androidx/media/{any}",
        "android/support/v4/{any}"
      ],
      "android/support/v7/{any}": [
        "androidx/appcompat/{any}",
        "androidx/mediarouter/{any}",
        "androidx/cardview/{any}",
        "androidx/palette/{any}",
        "androidx/gridlayout/{any}",
        "androidx/preference/{any}"
      ],
      "android/support/v7/widget/{any}": [
        "androidx/appcompat/widget/{any}",
        "androidx/recyclerview/widget/{any}",
        "androidx/cardview/widget/{any}"
      ],
      "android/support/v7/preference/{any}": [
        "androidx/preference/{any}"
      ],
      "android/support/v14/preference/{any}": [
        "androidx/preference/{any}"
      ],
      "android/support/v17/preference/{any}": [
        "androidx/leanback/preference/{any}"
      ],
      "android/support/v17/leanback/{any}": [
        "androidx/leanback/{any}"
      ],
      "android/support/design/widget/{any}": [
        "androidx/coordinatorlayout/widget/{any}",
        "com/google/android/material/**"
      ],
      "android/support/design/{any}": [
        "androidx/coordinatorlayout/**",
        "com/google/android/material/**"
      ],
      "android/support/design/internal/{any}": [
        "com/google/android/material/{any}"
      ],
      "android/support/car/{any}": [
        "androidx/car/{any}"
      ],
      "android/arch/persistence/room/paging/{any}": [
        "androidx/room/paging/{any}"
      ],
      "android/support/v7/internal/widget/ActionBarView${any}": [
        "androidx/appcompat/widget/AbsActionBarView${any}"
      ],
      "android/support/v4/view/MenuItemCompat/*": [
        "androidx/core/view/MenuItemCompat/*"
      ],
      "Android{any}": [
        "Android{any}"
      ]
    }
  }
}<|MERGE_RESOLUTION|>--- conflicted
+++ resolved
@@ -45,6 +45,10 @@
       "to": "ignore"
     },
     {
+      "from": "android/support/v4/os/ResultReceiver(.*)",
+      "to": "ignore"
+    },
+    {
       "from": "(.*)Parcelizer",
       "to": "{0}Parcelizer"
     },
@@ -911,18 +915,6 @@
       "to": "ignore"
     },
     {
-      "from": "androidx/activity/(.*)",
-      "to": "ignore"
-    },
-    {
-      "from": "androidx/savedstate/(.*)",
-      "to": "ignore"
-    },
-    {
-      "from": "androidx/remotecallback/(.*)",
-      "to": "ignore"
-    },
-    {
       "from": "androidx/media/(.*)",
       "to": "android/support/v4/media/{0}"
     },
@@ -1177,22 +1169,6 @@
       "to": "androidx/versionedparcelable"
     },
     {
-      "from": "androidx/remotecallback",
-      "to": "androidx/remotecallback"
-    },
-    {
-      "from": "androidx/activity",
-      "to": "androidx/activity"
-    },
-    {
-      "from": "androidx/savedstate/bundle",
-      "to": "androidx/savedstate/bundle"
-    },
-    {
-      "from": "androidx/savedstate/common",
-      "to": "androidx/savedstate/common"
-    },
-    {
       "from": "androidx/slice/view",
       "to": "androidx/slice/view"
     },
@@ -1292,42 +1268,6 @@
     },
     {
       "from": {
-        "groupId": "androidx.activity",
-        "artifactId": "activity",
-        "version": "{newSlVersion}"
-      },
-      "to": {
-        "groupId": "androidx.activity",
-        "artifactId": "activity",
-        "version": "{newSlVersion}"
-      }
-    },
-    {
-      "from": {
-        "groupId": "androidx.savedstate",
-        "artifactId": "savedstate-common",
-        "version": "{newSlVersion}"
-      },
-      "to": {
-        "groupId": "androidx.savedstate",
-        "artifactId": "savedstate-common",
-        "version": "{newSlVersion}"
-      }
-    },
-    {
-      "from": {
-        "groupId": "androidx.savedstate",
-        "artifactId": "savedstate-bundle",
-        "version": "{newSlVersion}"
-      },
-      "to": {
-        "groupId": "androidx.savedstate",
-        "artifactId": "savedstate-bundle",
-        "version": "{newSlVersion}"
-      }
-    },
-    {
-      "from": {
         "groupId": "com.android.support",
         "artifactId": "appcompat-v7",
         "version": "{oldSlVersion}"
@@ -1988,16 +1928,6 @@
     },
     {
       "from": {
-<<<<<<< HEAD
-        "groupId": "androidx.remotecallback",
-        "artifactId": "remotecallback",
-        "version": "{newSlVersion}"
-      },
-      "to": {
-        "groupId": "androidx.remotecallback",
-        "artifactId": "remotecallback",
-        "version": "{newSlVersion}"
-=======
         "groupId": "android.arch.work",
         "artifactId": "work-runtime",
         "version": "{oldWorkManagerVersion}"
@@ -2138,7 +2068,6 @@
         "groupId": "androidx.navigation",
         "artifactId": "navigation-ui-ktx",
         "version": "{newNavigationVersion}"
->>>>>>> 04abd831
       }
     },
     {
@@ -2450,7 +2379,7 @@
       "to": {
         "groupId": "androidx.constraintlayout",
         "artifactId": "constraintlayout",
-        "version": "1.1.2"
+        "version": "1.1.3"
       }
     },
     {
@@ -2462,7 +2391,7 @@
       "to": {
         "groupId": "androidx.constraintlayout",
         "artifactId": "constraintlayout-solver",
-        "version": "1.1.2"
+        "version": "1.1.3"
       }
     },
     {
@@ -2649,6 +2578,18 @@
       "from": {
         "groupId": "com.android.support.test.uiautomator",
         "artifactId": "uiautomator",
+        "version": "2.1.3"
+      },
+      "to": {
+        "groupId": "androidx.test.uiautomator",
+        "artifactId": "uiautomator",
+        "version": "{newUiAutomatorVersion}"
+      }
+    },
+    {
+      "from": {
+        "groupId": "com.android.support.test.uiautomator",
+        "artifactId": "uiautomator-v18",
         "version": "2.1.3"
       },
       "to": {
@@ -2759,7 +2700,7 @@
       "oldSlVersion": "28.0.0",
       "oldMaterialVersion": "28.0.0",
       "oldRoomVersion": "1.1.0",
-      "oldCarVersion": "28.0.0-alpha6",
+      "oldCarVersion": "28.0.0-alpha5",
       "oldMediarouterVersion": "28.0.0-alpha5",
       "oldMedia2Version": "28.0.0-alpha03",
       "oldExoplayerVersion": "28.0.0-alpha01",
@@ -2770,13 +2711,13 @@
       "newMaterialVersion": "1.0.0",
       "newArchCoreVersion": "2.0.0",
       "newLifecycleVersion": "2.0.0",
-      "newPagingVersion": "2.0.0-rc01",
-      "newRoomVersion": "2.0.0-rc01",
+      "newPagingVersion": "2.0.0",
+      "newRoomVersion": "2.0.0",
       "newEspressoVersion": "3.1.0-alpha3",
       "newTestsVersion": "1.1.0-alpha3",
       "newJankTestHelperVersion": "1.0.1-alpha3",
       "newUiAutomatorVersion": "2.2.0-alpha3",
-      "newCarVersion": "1.0.0-alpha6",
+      "newCarVersion": "1.0.0-alpha5",
       "newMediarouterVersion": "1.0.0-alpha5",
       "newMedia2Version": "1.0.0-alpha03",
       "newExoplayerVersion": "1.0.0-alpha01",
@@ -4305,7 +4246,6 @@
       "android/support/v4/os/ParcelCompat": "androidx/core/os/ParcelCompat",
       "android/support/v4/os/ParcelableCompat": "androidx/core/os/ParcelableCompat",
       "android/support/v4/os/ParcelableCompatCreatorCallbacks": "androidx/core/os/ParcelableCompatCreatorCallbacks",
-      "android/support/v4/os/ResultReceiver": "androidx/core/os/ResultReceiver",
       "android/support/v4/os/TraceCompat": "androidx/core/os/TraceCompat",
       "android/support/v4/os/UserManagerCompat": "androidx/core/os/UserManagerCompat",
       "android/support/v4/print/PrintHelper": "androidx/print/PrintHelper",
