--- conflicted
+++ resolved
@@ -43,6 +43,11 @@
             "from": "android/support/test/((.*)/)?internal/(.*)",
             "to": "ignore"
         },
+        # b/123651524
+        {
+            "from": "android/support/v4/os/ResultReceiver(.*)",
+            "to": "ignore"
+        },
         # Don't transform parcelizer generated classes
         # This maintains compatibility across dejetified and androidx libraries
         {
@@ -955,24 +960,6 @@
             "to": "ignore"
         },
 
-        #Activity
-        {
-            "from": "androidx/activity/(.*)",
-            "to": "ignore"
-        },
-
-        #SavedState
-        {
-            "from": "androidx/savedstate/(.*)",
-            "to": "ignore"
-        },
-
-        #RemoteCallback
-        {
-            "from": "androidx/remotecallback/(.*)",
-            "to": "ignore"
-        },
-
         # Fallback for new media stuff
         {
             "from": "androidx/media/(.*)",
@@ -1230,29 +1217,8 @@
             "to" : "androidx/versionedparcelable"
         },
         {
-<<<<<<< HEAD
-            "from" = "androidx/remotecallback",
-            "to" = "androidx/remotecallback"
-        },
-        {
-            "from" = "androidx/activity",
-            "to" = "androidx/activity"
-        },
-        {
-            "from" = "androidx/savedstate/bundle",
-            "to" = "androidx/savedstate/bundle"
-        },
-        {
-            "from" = "androidx/savedstate/common",
-            "to" = "androidx/savedstate/common"
-        },
-        {
-            "from" = "androidx/slice/view",
-            "to" = "androidx/slice/view"
-=======
             "from" : "androidx/slice/view",
             "to" : "androidx/slice/view"
->>>>>>> 04abd831
         },
         {
             "from" : "androidx/slice/core",
@@ -1341,18 +1307,6 @@
             "to": { "groupId": "androidx.vectordrawable", "artifactId": "vectordrawable-animated", "version": "{newSlVersion}" }
         },
         {
-            "from": { "groupId": "androidx.activity", "artifactId": "activity", "version": "{newSlVersion}" },
-            "to": { "groupId": "androidx.activity", "artifactId": "activity", "version": "{newSlVersion}" }
-        },
-        {
-            "from": { "groupId": "androidx.savedstate", "artifactId": "savedstate-common", "version": "{newSlVersion}" },
-            "to": { "groupId": "androidx.savedstate", "artifactId": "savedstate-common", "version": "{newSlVersion}" }
-        },
-        {
-            "from": { "groupId": "androidx.savedstate", "artifactId": "savedstate-bundle", "version": "{newSlVersion}" },
-            "to": { "groupId": "androidx.savedstate", "artifactId": "savedstate-bundle", "version": "{newSlVersion}" }
-        },
-        {
             "from": { "groupId": "com.android.support", "artifactId": "appcompat-v7", "version": "{oldSlVersion}" },
             "to": { "groupId": "androidx.appcompat", "artifactId": "appcompat", "version": "{newSlVersion}" }
         },
@@ -1573,27 +1527,6 @@
             "to": { "groupId": "androidx.versionedparcelable", "artifactId": "versionedparcelable", "version": "{newSlVersion}" }
         },
         {
-<<<<<<< HEAD
-            "from": { "groupId": "androidx.remotecallback", "artifactId": "remotecallback", "version": "{newSlVersion}" },
-            "to": { "groupId": "androidx.remotecallback", "artifactId": "remotecallback", "version": "{newSlVersion}" }
-        },
-        #{
-        #    "from": { "groupId": "android.arch.background.workmanager", "artifactId": "workmanager", "version": "{newArchVersion}" },
-        #    "to": { "groupId": "androidx.work", "artifactId": "runtime", "version": "{newArchVersion}" }
-        #},
-        #{
-        #    "from": { "groupId": "android.arch.background.workmanager", "artifactId": "workmanager-firebase", "version": "{newArchVersion}" },
-        #    "to": { "groupId": "androidx.work", "artifactId": "runtime-firebase", "version": "{newArchVersion}" }
-        #},
-        #{
-        #    "from": { "groupId": "android.arch.navigation", "artifactId": "runtime", "version": "{newArchVersion}" },
-        #    "to": { "groupId": "androidx.navigation", "artifactId": "navigation-runtime", "version": "{newArchVersion}" }
-        #},
-        #{
-        #    "from": { "groupId": "android.arch.navigation", "artifactId": "fragment", "version": "{newArchVersion}" },
-        #    "to": { "groupId": "androidx.navigation", "artifactId": "navigation-fragment", "version": "{newArchVersion}" }
-        #},
-=======
             "from": { "groupId": "android.arch.work", "artifactId": "work-runtime", "version": "{oldWorkManagerVersion}" },
             "to": { "groupId": "androidx.work", "artifactId": "work-runtime", "version": "{newWorkManagerVersion}" }
         },
@@ -1641,7 +1574,6 @@
             "from": { "groupId": "android.arch.navigation", "artifactId": "ui-ktx", "version": "{oldNavigationVersion}" },
             "to": { "groupId": "androidx.navigation", "artifactId": "navigation-ui-ktx", "version": "{newNavigationVersion}" }
         },
->>>>>>> 04abd831
         {
             "from": { "groupId": "android.arch.core", "artifactId": "common", "version": "1.1.1" },
             "to": { "groupId": "androidx.arch.core", "artifactId": "core-common", "version": "{newArchCoreVersion}" }
@@ -1744,11 +1676,11 @@
         },
         {
             "from": { "groupId": "com.android.support.constraint", "artifactId": "constraint-layout", "version": "1.1.0" },
-            "to": { "groupId": "androidx.constraintlayout", "artifactId": "constraintlayout", "version": "1.1.2" }
+            "to": { "groupId": "androidx.constraintlayout", "artifactId": "constraintlayout", "version": "1.1.3" }
         },
         {
             "from": { "groupId": "com.android.support.constraint", "artifactId": "constraint-layout-solver", "version": "1.1.0" },
-            "to": { "groupId": "androidx.constraintlayout", "artifactId": "constraintlayout-solver", "version": "1.1.2" }
+            "to": { "groupId": "androidx.constraintlayout", "artifactId": "constraintlayout-solver", "version": "1.1.3" }
         },
         {
             "from": { "groupId": "com.android.support.test", "artifactId": "orchestrator", "version": "1.0.2" },
@@ -1812,6 +1744,11 @@
         },
         {
             "from": { "groupId": "com.android.support.test.uiautomator", "artifactId": "uiautomator", "version": "2.1.3" },
+            "to": { "groupId": "androidx.test.uiautomator", "artifactId": "uiautomator", "version": "{newUiAutomatorVersion}" }
+        },
+        # b/123060356
+        {
+            "from": { "groupId": "com.android.support.test.uiautomator", "artifactId": "uiautomator-v18", "version": "2.1.3" },
             "to": { "groupId": "androidx.test.uiautomator", "artifactId": "uiautomator", "version": "{newUiAutomatorVersion}" }
         },
         #{
@@ -1860,7 +1797,7 @@
             "oldSlVersion": "28.0.0",
             "oldMaterialVersion": "28.0.0",
             "oldRoomVersion": "1.1.0",
-            "oldCarVersion": "28.0.0-alpha6",
+            "oldCarVersion": "28.0.0-alpha5",
             "oldMediarouterVersion": "28.0.0-alpha5",
             "oldMedia2Version": "28.0.0-alpha03",
             "oldExoplayerVersion": "28.0.0-alpha01",
@@ -1871,13 +1808,13 @@
             "newMaterialVersion": "1.0.0",
             "newArchCoreVersion": "2.0.0",
             "newLifecycleVersion": "2.0.0",
-            "newPagingVersion": "2.0.0-rc01",
-            "newRoomVersion": "2.0.0-rc01",
+            "newPagingVersion": "2.0.0",
+            "newRoomVersion": "2.0.0",
             "newEspressoVersion": "3.1.0-alpha3",
             "newTestsVersion": "1.1.0-alpha3",
             "newJankTestHelperVersion": "1.0.1-alpha3",
             "newUiAutomatorVersion": "2.2.0-alpha3",
-            "newCarVersion": "1.0.0-alpha6",
+            "newCarVersion": "1.0.0-alpha5",
             "newMediarouterVersion": "1.0.0-alpha5",
             "newMedia2Version": "1.0.0-alpha03",
             "newExoplayerVersion": "1.0.0-alpha01",
