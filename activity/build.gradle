import static androidx.build.dependencies.DependenciesKt.*
import androidx.build.LibraryGroups
import androidx.build.LibraryVersions

plugins {
    id("AndroidXPlugin")
    id("com.android.library")
    id("kotlin-android")
}

android {
    lintOptions {
        fatal("UnknownNullness")
    }
}

dependencies {
    api(project(":annotation"))
<<<<<<< HEAD
    api(project(":arch:core-common"))
    api("androidx.core:core:1.1.0-alpha05") {
=======
    api(project(":core")) {
>>>>>>> 1d1a9288
        exclude group: 'androidx.annotation'
        exclude group: 'com.google.guava', module: 'listenablefuture'
    }
    api(project(":lifecycle:lifecycle-runtime"), libs.exclude_annotations_transitive)
    api(project(":lifecycle:lifecycle-viewmodel"), libs.exclude_annotations_transitive)
    api("androidx.savedstate:savedstate:1.0.0-alpha02")

    androidTestImplementation(KOTLIN_STDLIB)
    androidTestImplementation(ANDROIDX_TEST_EXT_JUNIT)
    androidTestImplementation(ANDROIDX_TEST_CORE)
    androidTestImplementation(ANDROIDX_TEST_RUNNER)
    androidTestImplementation(ANDROIDX_TEST_RULES)
    androidTestImplementation(TRUTH)
    androidTestImplementation(ESPRESSO_CORE, libs.exclude_for_espresso)
    androidTestImplementation(MOCKITO_CORE, libs.exclude_bytebuddy) // DexMaker has it"s own MockMaker
    androidTestImplementation(DEXMAKER_MOCKITO, libs.exclude_bytebuddy) // DexMaker has it"s own MockMaker
}

androidx {
    name = "Activity"
    publish = true
    mavenVersion = LibraryVersions.ACTIVITY
    mavenGroup = LibraryGroups.ACTIVITY
    inceptionYear = "2018"
    description = "Provides the base Activity subclass and the relevant hooks to build a composable structure on top."
}<|MERGE_RESOLUTION|>--- conflicted
+++ resolved
@@ -16,18 +16,13 @@
 
 dependencies {
     api(project(":annotation"))
-<<<<<<< HEAD
-    api(project(":arch:core-common"))
-    api("androidx.core:core:1.1.0-alpha05") {
-=======
     api(project(":core")) {
->>>>>>> 1d1a9288
         exclude group: 'androidx.annotation'
         exclude group: 'com.google.guava', module: 'listenablefuture'
     }
     api(project(":lifecycle:lifecycle-runtime"), libs.exclude_annotations_transitive)
     api(project(":lifecycle:lifecycle-viewmodel"), libs.exclude_annotations_transitive)
-    api("androidx.savedstate:savedstate:1.0.0-alpha02")
+    api(project(":savedstate"))
 
     androidTestImplementation(KOTLIN_STDLIB)
     androidTestImplementation(ANDROIDX_TEST_EXT_JUNIT)
