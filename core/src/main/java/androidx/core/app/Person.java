--- conflicted
+++ resolved
@@ -16,12 +16,8 @@
 
 package androidx.core.app;
 
-<<<<<<< HEAD
-import static androidx.annotation.RestrictTo.Scope.LIBRARY_GROUP;
-=======
 import static androidx.annotation.RestrictTo.Scope.LIBRARY;
 import static androidx.annotation.RestrictTo.Scope.LIBRARY_GROUP_PREFIX;
->>>>>>> 04abd831
 
 import android.os.Bundle;
 import android.os.PersistableBundle;
@@ -72,7 +68,7 @@
      *
      * @hide
      */
-    @RestrictTo(LIBRARY_GROUP)
+    @RestrictTo(LIBRARY_GROUP_PREFIX)
     @NonNull
     @RequiresApi(22)
     public static Person fromPersistableBundle(@NonNull PersistableBundle bundle) {
@@ -90,7 +86,7 @@
      *
      * @hide
      */
-    @RestrictTo(LIBRARY_GROUP)
+    @RestrictTo(LIBRARY_GROUP_PREFIX)
     @RequiresApi(28)
     @NonNull
     public static Person fromAndroidPerson(@NonNull android.app.Person person) {
@@ -181,7 +177,7 @@
      *
      * @hide
      */
-    @RestrictTo(LIBRARY_GROUP)
+    @RestrictTo(LIBRARY_GROUP_PREFIX)
     @NonNull
     @RequiresApi(22)
     public PersistableBundle toPersistableBundle() {
@@ -205,7 +201,7 @@
      *
      * @hide
      */
-    @RestrictTo(LIBRARY_GROUP)
+    @RestrictTo(LIBRARY_GROUP_PREFIX)
     @NonNull
     @RequiresApi(28)
     public android.app.Person toAndroidPerson() {
