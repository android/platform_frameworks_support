import static androidx.build.dependencies.DependenciesKt.*
import androidx.build.LibraryGroups
import androidx.build.LibraryVersions

plugins {
    id("AndroidXPlugin")
    id("com.android.library")
    id("kotlin-android")
}

dependencies {
    api(project(":annotation"))
    implementation("androidx.collection:collection:1.0.0")
    api(ARCH_LIFECYCLE_RUNTIME, libs.exclude_annotations_transitive)
    api(project(":versionedparcelable"))
    api(GUAVA_LISTENABLE_FUTURE)
<<<<<<< HEAD
    implementation("androidx.concurrent:concurrent-futures:1.0.0-alpha02")
    api project(':activity'), {
        exclude group: 'androidx.core', module: 'core'
    }
=======
    implementation(project(":concurrent:concurrent-futures"))
>>>>>>> 716852fc

    androidTestImplementation(KOTLIN_STDLIB)
    androidTestImplementation(ANDROIDX_TEST_EXT_JUNIT)
    androidTestImplementation(ANDROIDX_TEST_CORE)
    androidTestImplementation(ANDROIDX_TEST_RUNNER)
    androidTestImplementation(ANDROIDX_TEST_RULES)
    androidTestImplementation(TRUTH)
    androidTestImplementation(ESPRESSO_CORE, libs.exclude_for_espresso)
    androidTestImplementation(MOCKITO_CORE, libs.exclude_bytebuddy) // DexMaker has it"s own MockMaker
    androidTestImplementation(DEXMAKER_MOCKITO, libs.exclude_bytebuddy) // DexMaker has it"s own MockMaker

    androidTestImplementation project(':internal-testutils'), {
        exclude group: 'androidx.core', module: 'core'
    }
    annotationProcessor(project(":versionedparcelable-annotation"))
}

android {
    sourceSets {
        main.res.srcDirs 'res', 'res-public'
    }

    aaptOptions {
        noCompress 'ttf'
    }

    buildTypes.all {
        consumerProguardFiles 'proguard-rules.pro'
    }
}

androidx {
    name = "Android Support Library compat"
    publish = true
    mavenVersion = LibraryVersions.CORE
    mavenGroup = LibraryGroups.CORE
    inceptionYear = "2015"
    description = "The Support Library is a static library that you can add to your Android application in order to use APIs that are either not available for older platform versions or utility APIs that aren\'t a part of the framework APIs. Compatible on devices running API 14 or later."
    failOnUncheckedWarnings = false
    failOnDeprecationWarnings = false
}<|MERGE_RESOLUTION|>--- conflicted
+++ resolved
@@ -14,14 +14,7 @@
     api(ARCH_LIFECYCLE_RUNTIME, libs.exclude_annotations_transitive)
     api(project(":versionedparcelable"))
     api(GUAVA_LISTENABLE_FUTURE)
-<<<<<<< HEAD
-    implementation("androidx.concurrent:concurrent-futures:1.0.0-alpha02")
-    api project(':activity'), {
-        exclude group: 'androidx.core', module: 'core'
-    }
-=======
     implementation(project(":concurrent:concurrent-futures"))
->>>>>>> 716852fc
 
     androidTestImplementation(KOTLIN_STDLIB)
     androidTestImplementation(ANDROIDX_TEST_EXT_JUNIT)
@@ -32,7 +25,6 @@
     androidTestImplementation(ESPRESSO_CORE, libs.exclude_for_espresso)
     androidTestImplementation(MOCKITO_CORE, libs.exclude_bytebuddy) // DexMaker has it"s own MockMaker
     androidTestImplementation(DEXMAKER_MOCKITO, libs.exclude_bytebuddy) // DexMaker has it"s own MockMaker
-
     androidTestImplementation project(':internal-testutils'), {
         exclude group: 'androidx.core', module: 'core'
     }
