/*
 * Copyright 2018 The Android Open Source Project
 *
 * Licensed under the Apache License, Version 2.0 (the "License");
 * you may not use this file except in compliance with the License.
 * You may obtain a copy of the License at
 *
 *      http://www.apache.org/licenses/LICENSE-2.0
 *
 * Unless required by applicable law or agreed to in writing, software
 * distributed under the License is distributed on an "AS IS" BASIS,
 * WITHOUT WARRANTIES OR CONDITIONS OF ANY KIND, either express or implied.
 * See the License for the specific language governing permissions and
 * limitations under the License.
 */

package androidx.preference;

import static androidx.annotation.RestrictTo.Scope.LIBRARY_GROUP;

import android.os.Bundle;
import android.view.View;

import androidx.annotation.RestrictTo;
import androidx.core.view.AccessibilityDelegateCompat;
import androidx.core.view.accessibility.AccessibilityNodeInfoCompat;
import androidx.recyclerview.widget.RecyclerView;
import androidx.recyclerview.widget.RecyclerViewAccessibilityDelegate;

/**
 * The accessibility delegate used by the {@link RecyclerView} that displays views for
 * {@link Preference}s.
 *
 * @hide
 * @deprecated This class is used to set AccessibilityNodeInfo for {@link Preference}. Preference
 * class deprecated the API onInitializeAccessibilityNodeInfo.
 */
<<<<<<< HEAD
@RestrictTo(LIBRARY_GROUP)
=======
@Deprecated
@RestrictTo(LIBRARY_GROUP_PREFIX)
>>>>>>> d55bc89b
public class PreferenceRecyclerViewAccessibilityDelegate
        extends RecyclerViewAccessibilityDelegate {
    final RecyclerView mRecyclerView;
    final AccessibilityDelegateCompat mDefaultItemDelegate = super.getItemDelegate();

    public PreferenceRecyclerViewAccessibilityDelegate(RecyclerView recyclerView) {
        super(recyclerView);
        mRecyclerView = recyclerView;
    }

    @Override
    public AccessibilityDelegateCompat getItemDelegate() {
        return mItemDelegate;
    }

    final AccessibilityDelegateCompat mItemDelegate = new AccessibilityDelegateCompat() {
        @Override
        public void onInitializeAccessibilityNodeInfo(View host, AccessibilityNodeInfoCompat info) {
            mDefaultItemDelegate.onInitializeAccessibilityNodeInfo(host, info);
            int position = mRecyclerView.getChildAdapterPosition(host);

            RecyclerView.Adapter adapter = mRecyclerView.getAdapter();
            if (!(adapter instanceof PreferenceGroupAdapter)) {
                return;
            }

            PreferenceGroupAdapter preferenceGroupAdapter = (PreferenceGroupAdapter) adapter;
            Preference preference = preferenceGroupAdapter.getItem(position);
            if (preference == null) {
                return;
            }

            preference.onInitializeAccessibilityNodeInfo(info);
        }

        @Override
        public boolean performAccessibilityAction(View host, int action, Bundle args) {
            // Must forward actions since the default delegate will handle actions.
            return mDefaultItemDelegate.performAccessibilityAction(host, action, args);
        }
    };
}<|MERGE_RESOLUTION|>--- conflicted
+++ resolved
@@ -16,11 +16,12 @@
 
 package androidx.preference;
 
-import static androidx.annotation.RestrictTo.Scope.LIBRARY_GROUP;
+import static androidx.annotation.RestrictTo.Scope.LIBRARY_GROUP_PREFIX;
 
 import android.os.Bundle;
 import android.view.View;
 
+import androidx.annotation.NonNull;
 import androidx.annotation.RestrictTo;
 import androidx.core.view.AccessibilityDelegateCompat;
 import androidx.core.view.accessibility.AccessibilityNodeInfoCompat;
@@ -31,19 +32,19 @@
  * The accessibility delegate used by the {@link RecyclerView} that displays views for
  * {@link Preference}s.
  *
+ * Used by Leanback.
+ *
  * @hide
  * @deprecated This class is used to set AccessibilityNodeInfo for {@link Preference}. Preference
  * class deprecated the API onInitializeAccessibilityNodeInfo.
  */
-<<<<<<< HEAD
-@RestrictTo(LIBRARY_GROUP)
-=======
 @Deprecated
 @RestrictTo(LIBRARY_GROUP_PREFIX)
->>>>>>> d55bc89b
 public class PreferenceRecyclerViewAccessibilityDelegate
         extends RecyclerViewAccessibilityDelegate {
+    @SuppressWarnings("WeakerAccess") /* synthetic access */
     final RecyclerView mRecyclerView;
+    @SuppressWarnings("WeakerAccess") /* synthetic access */
     final AccessibilityDelegateCompat mDefaultItemDelegate = super.getItemDelegate();
 
     public PreferenceRecyclerViewAccessibilityDelegate(RecyclerView recyclerView) {
@@ -51,11 +52,12 @@
         mRecyclerView = recyclerView;
     }
 
+    @NonNull
     @Override
     public AccessibilityDelegateCompat getItemDelegate() {
         return mItemDelegate;
     }
-
+    @SuppressWarnings("WeakerAccess") /* synthetic access */
     final AccessibilityDelegateCompat mItemDelegate = new AccessibilityDelegateCompat() {
         @Override
         public void onInitializeAccessibilityNodeInfo(View host, AccessibilityNodeInfoCompat info) {
