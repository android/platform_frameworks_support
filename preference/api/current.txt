--- conflicted
+++ resolved
@@ -1,176 +1,183 @@
+// Signature format: 3.0
 package androidx.preference {
 
   public class CheckBoxPreference extends androidx.preference.TwoStatePreference {
-    ctor public CheckBoxPreference(android.content.Context, android.util.AttributeSet, int);
-    ctor public CheckBoxPreference(android.content.Context, android.util.AttributeSet, int, int);
-    ctor public CheckBoxPreference(android.content.Context, android.util.AttributeSet);
-    ctor public CheckBoxPreference(android.content.Context);
+    ctor public CheckBoxPreference(android.content.Context!, android.util.AttributeSet!, int);
+    ctor public CheckBoxPreference(android.content.Context!, android.util.AttributeSet!, int, int);
+    ctor public CheckBoxPreference(android.content.Context!, android.util.AttributeSet!);
+    ctor public CheckBoxPreference(android.content.Context!);
   }
 
   public abstract class DialogPreference extends androidx.preference.Preference {
-    ctor public DialogPreference(android.content.Context, android.util.AttributeSet, int, int);
-    ctor public DialogPreference(android.content.Context, android.util.AttributeSet, int);
-    ctor public DialogPreference(android.content.Context, android.util.AttributeSet);
-    ctor public DialogPreference(android.content.Context);
-    method public android.graphics.drawable.Drawable getDialogIcon();
+    ctor public DialogPreference(android.content.Context!, android.util.AttributeSet!, int, int);
+    ctor public DialogPreference(android.content.Context!, android.util.AttributeSet!, int);
+    ctor public DialogPreference(android.content.Context!, android.util.AttributeSet!);
+    ctor public DialogPreference(android.content.Context!);
+    method public android.graphics.drawable.Drawable! getDialogIcon();
     method public int getDialogLayoutResource();
-    method public java.lang.CharSequence getDialogMessage();
-    method public java.lang.CharSequence getDialogTitle();
-    method public java.lang.CharSequence getNegativeButtonText();
-    method public java.lang.CharSequence getPositiveButtonText();
-    method public void setDialogIcon(android.graphics.drawable.Drawable);
+    method public CharSequence! getDialogMessage();
+    method public CharSequence! getDialogTitle();
+    method public CharSequence! getNegativeButtonText();
+    method public CharSequence! getPositiveButtonText();
+    method public void setDialogIcon(android.graphics.drawable.Drawable!);
     method public void setDialogIcon(int);
     method public void setDialogLayoutResource(int);
-    method public void setDialogMessage(java.lang.CharSequence);
+    method public void setDialogMessage(CharSequence!);
     method public void setDialogMessage(int);
-    method public void setDialogTitle(java.lang.CharSequence);
+    method public void setDialogTitle(CharSequence!);
     method public void setDialogTitle(int);
-    method public void setNegativeButtonText(java.lang.CharSequence);
+    method public void setNegativeButtonText(CharSequence!);
     method public void setNegativeButtonText(int);
-    method public void setPositiveButtonText(java.lang.CharSequence);
+    method public void setPositiveButtonText(CharSequence!);
     method public void setPositiveButtonText(int);
   }
 
-  public static abstract interface DialogPreference.TargetFragment {
-    method public abstract androidx.preference.Preference findPreference(java.lang.CharSequence);
+  public static interface DialogPreference.TargetFragment {
+    method public <T extends androidx.preference.Preference> T? findPreference(CharSequence);
   }
 
   public class DropDownPreference extends androidx.preference.ListPreference {
-    ctor public DropDownPreference(android.content.Context);
-    ctor public DropDownPreference(android.content.Context, android.util.AttributeSet);
-    ctor public DropDownPreference(android.content.Context, android.util.AttributeSet, int);
-    ctor public DropDownPreference(android.content.Context, android.util.AttributeSet, int, int);
-    method protected android.widget.ArrayAdapter createAdapter();
+    ctor public DropDownPreference(android.content.Context!);
+    ctor public DropDownPreference(android.content.Context!, android.util.AttributeSet!);
+    ctor public DropDownPreference(android.content.Context!, android.util.AttributeSet!, int);
+    ctor public DropDownPreference(android.content.Context!, android.util.AttributeSet!, int, int);
+    method protected android.widget.ArrayAdapter! createAdapter();
   }
 
   public class EditTextPreference extends androidx.preference.DialogPreference {
-    ctor public EditTextPreference(android.content.Context, android.util.AttributeSet, int, int);
-    ctor public EditTextPreference(android.content.Context, android.util.AttributeSet, int);
-    ctor public EditTextPreference(android.content.Context, android.util.AttributeSet);
-    ctor public EditTextPreference(android.content.Context);
-    method public java.lang.String getText();
-    method public void setText(java.lang.String);
-  }
-
-  public static final class EditTextPreference.DefaultProvider implements androidx.preference.Preference.SummaryProvider {
-    method public static androidx.preference.EditTextPreference.DefaultProvider getInstance();
-    method public java.lang.CharSequence provideSummary(androidx.preference.EditTextPreference);
-  }
-
-  public deprecated class EditTextPreferenceDialogFragment extends androidx.preference.PreferenceDialogFragment {
-    ctor public deprecated EditTextPreferenceDialogFragment();
-    method public static deprecated androidx.preference.EditTextPreferenceDialogFragment newInstance(java.lang.String);
-    method protected void onBindDialogView(android.view.View);
-    method public deprecated void onDialogClosed(boolean);
+    ctor public EditTextPreference(android.content.Context!, android.util.AttributeSet!, int, int);
+    ctor public EditTextPreference(android.content.Context!, android.util.AttributeSet!, int);
+    ctor public EditTextPreference(android.content.Context!, android.util.AttributeSet!);
+    ctor public EditTextPreference(android.content.Context!);
+    method public String! getText();
+    method public void setOnBindEditTextListener(androidx.preference.EditTextPreference.OnBindEditTextListener?);
+    method public void setText(String!);
+  }
+
+  public static interface EditTextPreference.OnBindEditTextListener {
+    method public void onBindEditText(android.widget.EditText);
+  }
+
+  public static final class EditTextPreference.SimpleSummaryProvider implements androidx.preference.Preference.SummaryProvider<androidx.preference.EditTextPreference> {
+    method public static androidx.preference.EditTextPreference.SimpleSummaryProvider! getInstance();
+    method public CharSequence! provideSummary(androidx.preference.EditTextPreference!);
+  }
+
+  @Deprecated public class EditTextPreferenceDialogFragment extends androidx.preference.PreferenceDialogFragment {
+    ctor @Deprecated public EditTextPreferenceDialogFragment();
+    method @Deprecated public static androidx.preference.EditTextPreferenceDialogFragment! newInstance(String!);
+    method @Deprecated protected void onBindDialogView(android.view.View!);
+    method @Deprecated public void onDialogClosed(boolean);
   }
 
   public class EditTextPreferenceDialogFragmentCompat extends androidx.preference.PreferenceDialogFragmentCompat {
     ctor public EditTextPreferenceDialogFragmentCompat();
-    method public static androidx.preference.EditTextPreferenceDialogFragmentCompat newInstance(java.lang.String);
+    method public static androidx.preference.EditTextPreferenceDialogFragmentCompat! newInstance(String!);
     method public void onDialogClosed(boolean);
   }
 
   public class ListPreference extends androidx.preference.DialogPreference {
-    ctor public ListPreference(android.content.Context, android.util.AttributeSet, int, int);
-    ctor public ListPreference(android.content.Context, android.util.AttributeSet, int);
-    ctor public ListPreference(android.content.Context, android.util.AttributeSet);
-    ctor public ListPreference(android.content.Context);
-    method public int findIndexOfValue(java.lang.String);
-    method public java.lang.CharSequence[] getEntries();
-    method public java.lang.CharSequence getEntry();
-    method public java.lang.CharSequence[] getEntryValues();
-    method public java.lang.String getValue();
-    method public void setEntries(java.lang.CharSequence[]);
-    method public void setEntries(int);
-    method public void setEntryValues(java.lang.CharSequence[]);
-    method public void setEntryValues(int);
-    method public void setValue(java.lang.String);
+    ctor public ListPreference(android.content.Context!, android.util.AttributeSet!, int, int);
+    ctor public ListPreference(android.content.Context!, android.util.AttributeSet!, int);
+    ctor public ListPreference(android.content.Context!, android.util.AttributeSet!);
+    ctor public ListPreference(android.content.Context!);
+    method public int findIndexOfValue(String!);
+    method public CharSequence![]! getEntries();
+    method public CharSequence! getEntry();
+    method public CharSequence![]! getEntryValues();
+    method public String! getValue();
+    method public void setEntries(CharSequence![]!);
+    method public void setEntries(@ArrayRes int);
+    method public void setEntryValues(CharSequence![]!);
+    method public void setEntryValues(@ArrayRes int);
+    method public void setValue(String!);
     method public void setValueIndex(int);
   }
 
-  public static final class ListPreference.DefaultProvider implements androidx.preference.Preference.SummaryProvider {
-    method public static androidx.preference.ListPreference.DefaultProvider getInstance();
-    method public java.lang.CharSequence provideSummary(androidx.preference.ListPreference);
-  }
-
-  public deprecated class ListPreferenceDialogFragment extends androidx.preference.PreferenceDialogFragment {
-    ctor public deprecated ListPreferenceDialogFragment();
-    method public static deprecated androidx.preference.ListPreferenceDialogFragment newInstance(java.lang.String);
-    method public deprecated void onDialogClosed(boolean);
-    method protected void onPrepareDialogBuilder(android.app.AlertDialog.Builder);
+  public static final class ListPreference.SimpleSummaryProvider implements androidx.preference.Preference.SummaryProvider<androidx.preference.ListPreference> {
+    method public static androidx.preference.ListPreference.SimpleSummaryProvider! getInstance();
+    method public CharSequence! provideSummary(androidx.preference.ListPreference!);
+  }
+
+  @Deprecated public class ListPreferenceDialogFragment extends androidx.preference.PreferenceDialogFragment {
+    ctor @Deprecated public ListPreferenceDialogFragment();
+    method @Deprecated public static androidx.preference.ListPreferenceDialogFragment! newInstance(String!);
+    method @Deprecated public void onDialogClosed(boolean);
+    method @Deprecated protected void onPrepareDialogBuilder(android.app.AlertDialog.Builder!);
   }
 
   public class ListPreferenceDialogFragmentCompat extends androidx.preference.PreferenceDialogFragmentCompat {
     ctor public ListPreferenceDialogFragmentCompat();
-    method public static androidx.preference.ListPreferenceDialogFragmentCompat newInstance(java.lang.String);
+    method public static androidx.preference.ListPreferenceDialogFragmentCompat! newInstance(String!);
     method public void onDialogClosed(boolean);
   }
 
   public class MultiSelectListPreference extends androidx.preference.DialogPreference {
-    ctor public MultiSelectListPreference(android.content.Context, android.util.AttributeSet, int, int);
-    ctor public MultiSelectListPreference(android.content.Context, android.util.AttributeSet, int);
-    ctor public MultiSelectListPreference(android.content.Context, android.util.AttributeSet);
-    ctor public MultiSelectListPreference(android.content.Context);
-    method public int findIndexOfValue(java.lang.String);
-    method public java.lang.CharSequence[] getEntries();
-    method public java.lang.CharSequence[] getEntryValues();
-    method protected boolean[] getSelectedItems();
-    method public java.util.Set<java.lang.String> getValues();
-    method public void setEntries(java.lang.CharSequence[]);
-    method public void setEntries(int);
-    method public void setEntryValues(java.lang.CharSequence[]);
-    method public void setEntryValues(int);
-    method public void setValues(java.util.Set<java.lang.String>);
-  }
-
-  public deprecated class MultiSelectListPreferenceDialogFragment extends androidx.preference.PreferenceDialogFragment {
-    ctor public deprecated MultiSelectListPreferenceDialogFragment();
-    method public static deprecated androidx.preference.MultiSelectListPreferenceDialogFragment newInstance(java.lang.String);
-    method public deprecated void onDialogClosed(boolean);
-    method protected void onPrepareDialogBuilder(android.app.AlertDialog.Builder);
+    ctor public MultiSelectListPreference(android.content.Context!, android.util.AttributeSet!, int, int);
+    ctor public MultiSelectListPreference(android.content.Context!, android.util.AttributeSet!, int);
+    ctor public MultiSelectListPreference(android.content.Context!, android.util.AttributeSet!);
+    ctor public MultiSelectListPreference(android.content.Context!);
+    method public int findIndexOfValue(String!);
+    method public CharSequence![]! getEntries();
+    method public CharSequence![]! getEntryValues();
+    method protected boolean[]! getSelectedItems();
+    method public java.util.Set<java.lang.String!>! getValues();
+    method public void setEntries(CharSequence![]!);
+    method public void setEntries(@ArrayRes int);
+    method public void setEntryValues(CharSequence![]!);
+    method public void setEntryValues(@ArrayRes int);
+    method public void setValues(java.util.Set<java.lang.String!>!);
+  }
+
+  @Deprecated public class MultiSelectListPreferenceDialogFragment extends androidx.preference.PreferenceDialogFragment {
+    ctor @Deprecated public MultiSelectListPreferenceDialogFragment();
+    method @Deprecated public static androidx.preference.MultiSelectListPreferenceDialogFragment! newInstance(String!);
+    method @Deprecated public void onDialogClosed(boolean);
+    method @Deprecated protected void onPrepareDialogBuilder(android.app.AlertDialog.Builder!);
   }
 
   public class MultiSelectListPreferenceDialogFragmentCompat extends androidx.preference.PreferenceDialogFragmentCompat {
     ctor public MultiSelectListPreferenceDialogFragmentCompat();
-    method public static androidx.preference.MultiSelectListPreferenceDialogFragmentCompat newInstance(java.lang.String);
+    method public static androidx.preference.MultiSelectListPreferenceDialogFragmentCompat! newInstance(String!);
     method public void onDialogClosed(boolean);
   }
 
-  public class Preference implements java.lang.Comparable {
-    ctor public Preference(android.content.Context, android.util.AttributeSet, int, int);
-    ctor public Preference(android.content.Context, android.util.AttributeSet, int);
-    ctor public Preference(android.content.Context, android.util.AttributeSet);
-    ctor public Preference(android.content.Context);
-    method public boolean callChangeListener(java.lang.Object);
+  public class Preference implements java.lang.Comparable<androidx.preference.Preference> {
+    ctor public Preference(android.content.Context!, android.util.AttributeSet!, int, int);
+    ctor public Preference(android.content.Context!, android.util.AttributeSet!, int);
+    ctor public Preference(android.content.Context!, android.util.AttributeSet!);
+    ctor public Preference(android.content.Context!);
+    method public boolean callChangeListener(Object!);
     method public int compareTo(androidx.preference.Preference);
-    method protected androidx.preference.Preference findPreferenceInHierarchy(java.lang.String);
-    method public android.content.Context getContext();
-    method public java.lang.String getDependency();
-    method public android.os.Bundle getExtras();
-    method public java.lang.String getFragment();
-    method public android.graphics.drawable.Drawable getIcon();
-    method public android.content.Intent getIntent();
-    method public java.lang.String getKey();
+    method protected <T extends androidx.preference.Preference> T? findPreferenceInHierarchy(String);
+    method public android.content.Context! getContext();
+    method public String! getDependency();
+    method public android.os.Bundle! getExtras();
+    method public String! getFragment();
+    method public android.graphics.drawable.Drawable! getIcon();
+    method public android.content.Intent! getIntent();
+    method public String! getKey();
     method public final int getLayoutResource();
-    method public androidx.preference.Preference.OnPreferenceChangeListener getOnPreferenceChangeListener();
-    method public androidx.preference.Preference.OnPreferenceClickListener getOnPreferenceClickListener();
+    method public androidx.preference.Preference.OnPreferenceChangeListener! getOnPreferenceChangeListener();
+    method public androidx.preference.Preference.OnPreferenceClickListener! getOnPreferenceClickListener();
     method public int getOrder();
-    method public androidx.preference.PreferenceGroup getParent();
+    method public androidx.preference.PreferenceGroup? getParent();
     method protected boolean getPersistedBoolean(boolean);
     method protected float getPersistedFloat(float);
     method protected int getPersistedInt(int);
     method protected long getPersistedLong(long);
-    method protected java.lang.String getPersistedString(java.lang.String);
-    method public java.util.Set<java.lang.String> getPersistedStringSet(java.util.Set<java.lang.String>);
-    method public androidx.preference.PreferenceDataStore getPreferenceDataStore();
-    method public androidx.preference.PreferenceManager getPreferenceManager();
-    method public android.content.SharedPreferences getSharedPreferences();
+    method protected String! getPersistedString(String!);
+    method public java.util.Set<java.lang.String!>! getPersistedStringSet(java.util.Set<java.lang.String!>!);
+    method public androidx.preference.PreferenceDataStore? getPreferenceDataStore();
+    method public androidx.preference.PreferenceManager! getPreferenceManager();
+    method public android.content.SharedPreferences! getSharedPreferences();
     method public boolean getShouldDisableView();
-    method public java.lang.CharSequence getSummary();
-    method public final androidx.preference.Preference.SummaryProvider getSummaryProvider();
-    method public java.lang.CharSequence getTitle();
+    method public CharSequence! getSummary();
+    method public final androidx.preference.Preference.SummaryProvider? getSummaryProvider();
+    method public CharSequence! getTitle();
     method public final int getWidgetLayoutResource();
     method public boolean hasKey();
+    method public boolean isCopyingEnabled();
     method public boolean isEnabled();
     method public boolean isIconSpaceReserved();
     method public boolean isPersistent();
@@ -182,56 +189,51 @@
     method public void notifyDependencyChange(boolean);
     method protected void notifyHierarchyChanged();
     method public void onAttached();
-    method protected void onAttachedToHierarchy(androidx.preference.PreferenceManager);
-    method public void onBindViewHolder(androidx.preference.PreferenceViewHolder);
+    method protected void onAttachedToHierarchy(androidx.preference.PreferenceManager!);
+    method public void onBindViewHolder(androidx.preference.PreferenceViewHolder!);
     method protected void onClick();
-    method public void onDependencyChanged(androidx.preference.Preference, boolean);
+    method public void onDependencyChanged(androidx.preference.Preference!, boolean);
     method public void onDetached();
-<<<<<<< HEAD
-    method protected java.lang.Object onGetDefaultValue(android.content.res.TypedArray, int);
-    method public void onInitializeAccessibilityNodeInfo(androidx.core.view.accessibility.AccessibilityNodeInfoCompat);
-    method public void onParentChanged(androidx.preference.Preference, boolean);
-=======
     method protected Object! onGetDefaultValue(android.content.res.TypedArray!, int);
     method @Deprecated @CallSuper public void onInitializeAccessibilityNodeInfo(androidx.core.view.accessibility.AccessibilityNodeInfoCompat!);
     method public void onParentChanged(androidx.preference.Preference!, boolean);
->>>>>>> d55bc89b
     method protected void onPrepareForRemoval();
-    method protected void onRestoreInstanceState(android.os.Parcelable);
-    method protected android.os.Parcelable onSaveInstanceState();
-    method protected deprecated void onSetInitialValue(boolean, java.lang.Object);
-    method protected void onSetInitialValue(java.lang.Object);
-    method public android.os.Bundle peekExtras();
+    method protected void onRestoreInstanceState(android.os.Parcelable!);
+    method protected android.os.Parcelable! onSaveInstanceState();
+    method @Deprecated protected void onSetInitialValue(boolean, Object!);
+    method protected void onSetInitialValue(Object?);
+    method public android.os.Bundle! peekExtras();
     method protected boolean persistBoolean(boolean);
     method protected boolean persistFloat(float);
     method protected boolean persistInt(int);
     method protected boolean persistLong(long);
-    method protected boolean persistString(java.lang.String);
-    method public boolean persistStringSet(java.util.Set<java.lang.String>);
-    method public void restoreHierarchyState(android.os.Bundle);
-    method public void saveHierarchyState(android.os.Bundle);
-    method public void setDefaultValue(java.lang.Object);
-    method public void setDependency(java.lang.String);
+    method protected boolean persistString(String!);
+    method public boolean persistStringSet(java.util.Set<java.lang.String!>!);
+    method public void restoreHierarchyState(android.os.Bundle!);
+    method public void saveHierarchyState(android.os.Bundle!);
+    method public void setCopyingEnabled(boolean);
+    method public void setDefaultValue(Object!);
+    method public void setDependency(String!);
     method public void setEnabled(boolean);
-    method public void setFragment(java.lang.String);
-    method public void setIcon(android.graphics.drawable.Drawable);
+    method public void setFragment(String!);
+    method public void setIcon(android.graphics.drawable.Drawable!);
     method public void setIcon(int);
     method public void setIconSpaceReserved(boolean);
-    method public void setIntent(android.content.Intent);
-    method public void setKey(java.lang.String);
+    method public void setIntent(android.content.Intent!);
+    method public void setKey(String!);
     method public void setLayoutResource(int);
-    method public void setOnPreferenceChangeListener(androidx.preference.Preference.OnPreferenceChangeListener);
-    method public void setOnPreferenceClickListener(androidx.preference.Preference.OnPreferenceClickListener);
+    method public void setOnPreferenceChangeListener(androidx.preference.Preference.OnPreferenceChangeListener!);
+    method public void setOnPreferenceClickListener(androidx.preference.Preference.OnPreferenceClickListener!);
     method public void setOrder(int);
     method public void setPersistent(boolean);
-    method public void setPreferenceDataStore(androidx.preference.PreferenceDataStore);
+    method public void setPreferenceDataStore(androidx.preference.PreferenceDataStore!);
     method public void setSelectable(boolean);
     method public void setShouldDisableView(boolean);
     method public void setSingleLineTitle(boolean);
-    method public void setSummary(java.lang.CharSequence);
+    method public void setSummary(CharSequence!);
     method public void setSummary(int);
-    method public final void setSummaryProvider(androidx.preference.Preference.SummaryProvider);
-    method public void setTitle(java.lang.CharSequence);
+    method public final void setSummaryProvider(androidx.preference.Preference.SummaryProvider?);
+    method public void setTitle(CharSequence!);
     method public void setTitle(int);
     method public void setViewId(int);
     method public final void setVisible(boolean);
@@ -242,219 +244,230 @@
   }
 
   public static class Preference.BaseSavedState extends android.view.AbsSavedState {
-    ctor public Preference.BaseSavedState(android.os.Parcel);
-    ctor public Preference.BaseSavedState(android.os.Parcelable);
-    field public static final android.os.Parcelable.Creator<androidx.preference.Preference.BaseSavedState> CREATOR;
-  }
-
-  public static abstract interface Preference.OnPreferenceChangeListener {
-    method public abstract boolean onPreferenceChange(androidx.preference.Preference, java.lang.Object);
-  }
-
-  public static abstract interface Preference.OnPreferenceClickListener {
-    method public abstract boolean onPreferenceClick(androidx.preference.Preference);
-  }
-
-  public static abstract interface Preference.SummaryProvider<T extends androidx.preference.Preference> {
-    method public abstract java.lang.CharSequence provideSummary(T);
+    ctor public Preference.BaseSavedState(android.os.Parcel!);
+    ctor public Preference.BaseSavedState(android.os.Parcelable!);
+    field public static final android.os.Parcelable.Creator<androidx.preference.Preference.BaseSavedState!>! CREATOR;
+  }
+
+  public static interface Preference.OnPreferenceChangeListener {
+    method public boolean onPreferenceChange(androidx.preference.Preference!, Object!);
+  }
+
+  public static interface Preference.OnPreferenceClickListener {
+    method public boolean onPreferenceClick(androidx.preference.Preference!);
+  }
+
+  public static interface Preference.SummaryProvider<T extends androidx.preference.Preference> {
+    method public CharSequence! provideSummary(T!);
   }
 
   public class PreferenceCategory extends androidx.preference.PreferenceGroup {
-    ctor public PreferenceCategory(android.content.Context, android.util.AttributeSet, int, int);
-    ctor public PreferenceCategory(android.content.Context, android.util.AttributeSet, int);
-    ctor public PreferenceCategory(android.content.Context, android.util.AttributeSet);
-    ctor public PreferenceCategory(android.content.Context);
+    ctor public PreferenceCategory(android.content.Context!, android.util.AttributeSet!, int, int);
+    ctor public PreferenceCategory(android.content.Context!, android.util.AttributeSet!, int);
+    ctor public PreferenceCategory(android.content.Context!, android.util.AttributeSet!);
+    ctor public PreferenceCategory(android.content.Context!);
   }
 
   public abstract class PreferenceDataStore {
     ctor public PreferenceDataStore();
-    method public boolean getBoolean(java.lang.String, boolean);
-    method public float getFloat(java.lang.String, float);
-    method public int getInt(java.lang.String, int);
-    method public long getLong(java.lang.String, long);
-    method public java.lang.String getString(java.lang.String, java.lang.String);
-    method public java.util.Set<java.lang.String> getStringSet(java.lang.String, java.util.Set<java.lang.String>);
-    method public void putBoolean(java.lang.String, boolean);
-    method public void putFloat(java.lang.String, float);
-    method public void putInt(java.lang.String, int);
-    method public void putLong(java.lang.String, long);
-    method public void putString(java.lang.String, java.lang.String);
-    method public void putStringSet(java.lang.String, java.util.Set<java.lang.String>);
-  }
-
-  public abstract deprecated class PreferenceDialogFragment extends android.app.DialogFragment implements android.content.DialogInterface.OnClickListener {
-    ctor public deprecated PreferenceDialogFragment();
-    method public deprecated androidx.preference.DialogPreference getPreference();
-    method protected deprecated void onBindDialogView(android.view.View);
-    method public deprecated void onClick(android.content.DialogInterface, int);
-    method protected deprecated android.view.View onCreateDialogView(android.content.Context);
-    method public abstract deprecated void onDialogClosed(boolean);
-    method protected deprecated void onPrepareDialogBuilder(android.app.AlertDialog.Builder);
-    field protected static final deprecated java.lang.String ARG_KEY = "key";
+    method public boolean getBoolean(String!, boolean);
+    method public float getFloat(String!, float);
+    method public int getInt(String!, int);
+    method public long getLong(String!, long);
+    method public String? getString(String!, String?);
+    method public java.util.Set<java.lang.String!>? getStringSet(String!, java.util.Set<java.lang.String!>?);
+    method public void putBoolean(String!, boolean);
+    method public void putFloat(String!, float);
+    method public void putInt(String!, int);
+    method public void putLong(String!, long);
+    method public void putString(String!, String?);
+    method public void putStringSet(String!, java.util.Set<java.lang.String!>?);
+  }
+
+  @Deprecated public abstract class PreferenceDialogFragment extends android.app.DialogFragment implements android.content.DialogInterface.OnClickListener {
+    ctor @Deprecated public PreferenceDialogFragment();
+    method @Deprecated public androidx.preference.DialogPreference! getPreference();
+    method @Deprecated protected void onBindDialogView(android.view.View!);
+    method @Deprecated public void onClick(android.content.DialogInterface!, int);
+    method @Deprecated public void onCreate(android.os.Bundle!);
+    method @Deprecated public android.app.Dialog onCreateDialog(android.os.Bundle!);
+    method @Deprecated protected android.view.View! onCreateDialogView(android.content.Context!);
+    method @Deprecated public abstract void onDialogClosed(boolean);
+    method @Deprecated public void onDismiss(android.content.DialogInterface!);
+    method @Deprecated protected void onPrepareDialogBuilder(android.app.AlertDialog.Builder!);
+    method @Deprecated public void onSaveInstanceState(android.os.Bundle);
+    field @Deprecated protected static final String ARG_KEY = "key";
   }
 
   public abstract class PreferenceDialogFragmentCompat extends androidx.fragment.app.DialogFragment implements android.content.DialogInterface.OnClickListener {
     ctor public PreferenceDialogFragmentCompat();
-    method public androidx.preference.DialogPreference getPreference();
-    method protected void onBindDialogView(android.view.View);
-    method public void onClick(android.content.DialogInterface, int);
-    method protected android.view.View onCreateDialogView(android.content.Context);
+    method public androidx.preference.DialogPreference! getPreference();
+    method protected void onBindDialogView(android.view.View!);
+    method public void onClick(android.content.DialogInterface!, int);
+    method protected android.view.View! onCreateDialogView(android.content.Context!);
     method public abstract void onDialogClosed(boolean);
-    method protected void onPrepareDialogBuilder(androidx.appcompat.app.AlertDialog.Builder);
-    field protected static final java.lang.String ARG_KEY = "key";
-  }
-
-  public abstract deprecated class PreferenceFragment extends android.app.Fragment implements androidx.preference.DialogPreference.TargetFragment androidx.preference.PreferenceManager.OnDisplayPreferenceDialogListener androidx.preference.PreferenceManager.OnNavigateToScreenListener androidx.preference.PreferenceManager.OnPreferenceTreeClickListener {
-    ctor public PreferenceFragment();
-    method public deprecated void addPreferencesFromResource(int);
-    method public deprecated androidx.preference.Preference findPreference(java.lang.CharSequence);
-    method public final deprecated androidx.recyclerview.widget.RecyclerView getListView();
-    method public deprecated androidx.preference.PreferenceManager getPreferenceManager();
-    method public deprecated androidx.preference.PreferenceScreen getPreferenceScreen();
-    method protected deprecated androidx.recyclerview.widget.RecyclerView.Adapter onCreateAdapter(androidx.preference.PreferenceScreen);
-    method public deprecated androidx.recyclerview.widget.RecyclerView.LayoutManager onCreateLayoutManager();
-    method public abstract deprecated void onCreatePreferences(android.os.Bundle, java.lang.String);
-    method public deprecated androidx.recyclerview.widget.RecyclerView onCreateRecyclerView(android.view.LayoutInflater, android.view.ViewGroup, android.os.Bundle);
-    method public deprecated void onDisplayPreferenceDialog(androidx.preference.Preference);
-    method public deprecated void onNavigateToScreen(androidx.preference.PreferenceScreen);
-    method public deprecated boolean onPreferenceTreeClick(androidx.preference.Preference);
-    method public deprecated void scrollToPreference(java.lang.String);
-    method public deprecated void scrollToPreference(androidx.preference.Preference);
-    method public deprecated void setDivider(android.graphics.drawable.Drawable);
-    method public deprecated void setDividerHeight(int);
-    method public deprecated void setPreferenceScreen(androidx.preference.PreferenceScreen);
-    method public deprecated void setPreferencesFromResource(int, java.lang.String);
-    field public static final deprecated java.lang.String ARG_PREFERENCE_ROOT = "androidx.preference.PreferenceFragmentCompat.PREFERENCE_ROOT";
-  }
-
-  public static abstract interface PreferenceFragment.OnPreferenceDisplayDialogCallback {
-    method public abstract boolean onPreferenceDisplayDialog(androidx.preference.PreferenceFragment, androidx.preference.Preference);
-  }
-
-  public static abstract interface PreferenceFragment.OnPreferenceStartFragmentCallback {
-    method public abstract boolean onPreferenceStartFragment(androidx.preference.PreferenceFragment, androidx.preference.Preference);
-  }
-
-  public static abstract interface PreferenceFragment.OnPreferenceStartScreenCallback {
-    method public abstract boolean onPreferenceStartScreen(androidx.preference.PreferenceFragment, androidx.preference.PreferenceScreen);
+    method protected void onPrepareDialogBuilder(androidx.appcompat.app.AlertDialog.Builder!);
+    field protected static final String ARG_KEY = "key";
+  }
+
+  @Deprecated public abstract class PreferenceFragment extends android.app.Fragment implements androidx.preference.DialogPreference.TargetFragment androidx.preference.PreferenceManager.OnDisplayPreferenceDialogListener androidx.preference.PreferenceManager.OnNavigateToScreenListener androidx.preference.PreferenceManager.OnPreferenceTreeClickListener {
+    ctor @Deprecated public PreferenceFragment();
+    method @Deprecated public void addPreferencesFromResource(@XmlRes int);
+    method @Deprecated public <T extends androidx.preference.Preference> T! findPreference(CharSequence!);
+    method @Deprecated public final androidx.recyclerview.widget.RecyclerView! getListView();
+    method @Deprecated public androidx.preference.PreferenceManager! getPreferenceManager();
+    method @Deprecated public androidx.preference.PreferenceScreen! getPreferenceScreen();
+    method @Deprecated public void onCreate(android.os.Bundle!);
+    method @Deprecated protected androidx.recyclerview.widget.RecyclerView.Adapter! onCreateAdapter(androidx.preference.PreferenceScreen!);
+    method @Deprecated public androidx.recyclerview.widget.RecyclerView.LayoutManager! onCreateLayoutManager();
+    method @Deprecated public abstract void onCreatePreferences(android.os.Bundle!, String!);
+    method @Deprecated public androidx.recyclerview.widget.RecyclerView! onCreateRecyclerView(android.view.LayoutInflater!, android.view.ViewGroup!, android.os.Bundle!);
+    method @Deprecated public android.view.View! onCreateView(android.view.LayoutInflater!, android.view.ViewGroup!, android.os.Bundle!);
+    method @Deprecated public void onDestroyView();
+    method @Deprecated public void onDisplayPreferenceDialog(androidx.preference.Preference!);
+    method @Deprecated public void onNavigateToScreen(androidx.preference.PreferenceScreen!);
+    method @Deprecated public boolean onPreferenceTreeClick(androidx.preference.Preference!);
+    method @Deprecated public void onSaveInstanceState(android.os.Bundle!);
+    method @Deprecated public void onStart();
+    method @Deprecated public void onStop();
+    method @Deprecated public void onViewCreated(android.view.View!, android.os.Bundle!);
+    method @Deprecated public void scrollToPreference(String!);
+    method @Deprecated public void scrollToPreference(androidx.preference.Preference!);
+    method @Deprecated public void setDivider(android.graphics.drawable.Drawable!);
+    method @Deprecated public void setDividerHeight(int);
+    method @Deprecated public void setPreferenceScreen(androidx.preference.PreferenceScreen!);
+    method @Deprecated public void setPreferencesFromResource(@XmlRes int, String?);
+    field @Deprecated public static final String ARG_PREFERENCE_ROOT = "androidx.preference.PreferenceFragmentCompat.PREFERENCE_ROOT";
+  }
+
+  @Deprecated public static interface PreferenceFragment.OnPreferenceDisplayDialogCallback {
+    method @Deprecated public boolean onPreferenceDisplayDialog(androidx.preference.PreferenceFragment, androidx.preference.Preference!);
+  }
+
+  @Deprecated public static interface PreferenceFragment.OnPreferenceStartFragmentCallback {
+    method @Deprecated public boolean onPreferenceStartFragment(androidx.preference.PreferenceFragment!, androidx.preference.Preference!);
+  }
+
+  @Deprecated public static interface PreferenceFragment.OnPreferenceStartScreenCallback {
+    method @Deprecated public boolean onPreferenceStartScreen(androidx.preference.PreferenceFragment!, androidx.preference.PreferenceScreen!);
   }
 
   public abstract class PreferenceFragmentCompat extends androidx.fragment.app.Fragment implements androidx.preference.DialogPreference.TargetFragment androidx.preference.PreferenceManager.OnDisplayPreferenceDialogListener androidx.preference.PreferenceManager.OnNavigateToScreenListener androidx.preference.PreferenceManager.OnPreferenceTreeClickListener {
     ctor public PreferenceFragmentCompat();
-    method public void addPreferencesFromResource(int);
-    method public androidx.preference.Preference findPreference(java.lang.CharSequence);
-    method public final androidx.recyclerview.widget.RecyclerView getListView();
-    method public androidx.preference.PreferenceManager getPreferenceManager();
-    method public androidx.preference.PreferenceScreen getPreferenceScreen();
-    method protected androidx.recyclerview.widget.RecyclerView.Adapter onCreateAdapter(androidx.preference.PreferenceScreen);
-    method public androidx.recyclerview.widget.RecyclerView.LayoutManager onCreateLayoutManager();
-    method public abstract void onCreatePreferences(android.os.Bundle, java.lang.String);
-    method public androidx.recyclerview.widget.RecyclerView onCreateRecyclerView(android.view.LayoutInflater, android.view.ViewGroup, android.os.Bundle);
-    method public void onDisplayPreferenceDialog(androidx.preference.Preference);
-    method public void onNavigateToScreen(androidx.preference.PreferenceScreen);
-    method public boolean onPreferenceTreeClick(androidx.preference.Preference);
-    method public void scrollToPreference(java.lang.String);
-    method public void scrollToPreference(androidx.preference.Preference);
-    method public void setDivider(android.graphics.drawable.Drawable);
+    method public void addPreferencesFromResource(@XmlRes int);
+    method public <T extends androidx.preference.Preference> T? findPreference(CharSequence);
+    method public final androidx.recyclerview.widget.RecyclerView! getListView();
+    method public androidx.preference.PreferenceManager! getPreferenceManager();
+    method public androidx.preference.PreferenceScreen! getPreferenceScreen();
+    method protected androidx.recyclerview.widget.RecyclerView.Adapter! onCreateAdapter(androidx.preference.PreferenceScreen!);
+    method public androidx.recyclerview.widget.RecyclerView.LayoutManager! onCreateLayoutManager();
+    method public abstract void onCreatePreferences(android.os.Bundle!, String!);
+    method public androidx.recyclerview.widget.RecyclerView! onCreateRecyclerView(android.view.LayoutInflater!, android.view.ViewGroup!, android.os.Bundle!);
+    method public void onDisplayPreferenceDialog(androidx.preference.Preference!);
+    method public void onNavigateToScreen(androidx.preference.PreferenceScreen!);
+    method public boolean onPreferenceTreeClick(androidx.preference.Preference!);
+    method public void scrollToPreference(String!);
+    method public void scrollToPreference(androidx.preference.Preference!);
+    method public void setDivider(android.graphics.drawable.Drawable!);
     method public void setDividerHeight(int);
-    method public void setPreferenceScreen(androidx.preference.PreferenceScreen);
-    method public void setPreferencesFromResource(int, java.lang.String);
-    field public static final java.lang.String ARG_PREFERENCE_ROOT = "androidx.preference.PreferenceFragmentCompat.PREFERENCE_ROOT";
-  }
-
-  public static abstract interface PreferenceFragmentCompat.OnPreferenceDisplayDialogCallback {
-    method public abstract boolean onPreferenceDisplayDialog(androidx.preference.PreferenceFragmentCompat, androidx.preference.Preference);
-  }
-
-  public static abstract interface PreferenceFragmentCompat.OnPreferenceStartFragmentCallback {
-    method public abstract boolean onPreferenceStartFragment(androidx.preference.PreferenceFragmentCompat, androidx.preference.Preference);
-  }
-
-  public static abstract interface PreferenceFragmentCompat.OnPreferenceStartScreenCallback {
-    method public abstract boolean onPreferenceStartScreen(androidx.preference.PreferenceFragmentCompat, androidx.preference.PreferenceScreen);
+    method public void setPreferenceScreen(androidx.preference.PreferenceScreen!);
+    method public void setPreferencesFromResource(@XmlRes int, String?);
+    field public static final String ARG_PREFERENCE_ROOT = "androidx.preference.PreferenceFragmentCompat.PREFERENCE_ROOT";
+  }
+
+  public static interface PreferenceFragmentCompat.OnPreferenceDisplayDialogCallback {
+    method public boolean onPreferenceDisplayDialog(androidx.preference.PreferenceFragmentCompat, androidx.preference.Preference!);
+  }
+
+  public static interface PreferenceFragmentCompat.OnPreferenceStartFragmentCallback {
+    method public boolean onPreferenceStartFragment(androidx.preference.PreferenceFragmentCompat!, androidx.preference.Preference!);
+  }
+
+  public static interface PreferenceFragmentCompat.OnPreferenceStartScreenCallback {
+    method public boolean onPreferenceStartScreen(androidx.preference.PreferenceFragmentCompat!, androidx.preference.PreferenceScreen!);
   }
 
   public abstract class PreferenceGroup extends androidx.preference.Preference {
-    ctor public PreferenceGroup(android.content.Context, android.util.AttributeSet, int, int);
-    ctor public PreferenceGroup(android.content.Context, android.util.AttributeSet, int);
-    ctor public PreferenceGroup(android.content.Context, android.util.AttributeSet);
-    method public void addItemFromInflater(androidx.preference.Preference);
-    method public boolean addPreference(androidx.preference.Preference);
-    method protected void dispatchRestoreInstanceState(android.os.Bundle);
-    method protected void dispatchSaveInstanceState(android.os.Bundle);
-    method public boolean findAndRemovePreference(java.lang.CharSequence);
-    method public androidx.preference.Preference findPreference(java.lang.CharSequence);
+    ctor public PreferenceGroup(android.content.Context!, android.util.AttributeSet!, int, int);
+    ctor public PreferenceGroup(android.content.Context!, android.util.AttributeSet!, int);
+    ctor public PreferenceGroup(android.content.Context!, android.util.AttributeSet!);
+    method public void addItemFromInflater(androidx.preference.Preference!);
+    method public boolean addPreference(androidx.preference.Preference!);
+    method protected void dispatchRestoreInstanceState(android.os.Bundle!);
+    method protected void dispatchSaveInstanceState(android.os.Bundle!);
+    method public <T extends androidx.preference.Preference> T? findPreference(CharSequence);
     method public int getInitialExpandedChildrenCount();
-    method public androidx.preference.Preference getPreference(int);
+    method public androidx.preference.Preference! getPreference(int);
     method public int getPreferenceCount();
     method protected boolean isOnSameScreenAsChildren();
     method public boolean isOrderingAsAdded();
-    method protected boolean onPrepareAddPreference(androidx.preference.Preference);
+    method protected boolean onPrepareAddPreference(androidx.preference.Preference!);
     method public void removeAll();
-    method public boolean removePreference(androidx.preference.Preference);
+    method public boolean removePreference(androidx.preference.Preference!);
+    method public boolean removePreferenceRecursively(CharSequence);
     method public void setInitialExpandedChildrenCount(int);
     method public void setOrderingAsAdded(boolean);
   }
 
-  public static abstract interface PreferenceGroup.PreferencePositionCallback {
-    method public abstract int getPreferenceAdapterPosition(java.lang.String);
-    method public abstract int getPreferenceAdapterPosition(androidx.preference.Preference);
+  public static interface PreferenceGroup.PreferencePositionCallback {
+    method public int getPreferenceAdapterPosition(String!);
+    method public int getPreferenceAdapterPosition(androidx.preference.Preference!);
   }
 
   public class PreferenceManager {
-    method public androidx.preference.PreferenceScreen createPreferenceScreen(android.content.Context);
-    method public androidx.preference.Preference findPreference(java.lang.CharSequence);
-    method public android.content.Context getContext();
-    method public static android.content.SharedPreferences getDefaultSharedPreferences(android.content.Context);
-    method public androidx.preference.PreferenceManager.OnDisplayPreferenceDialogListener getOnDisplayPreferenceDialogListener();
-    method public androidx.preference.PreferenceManager.OnNavigateToScreenListener getOnNavigateToScreenListener();
-    method public androidx.preference.PreferenceManager.OnPreferenceTreeClickListener getOnPreferenceTreeClickListener();
-    method public androidx.preference.PreferenceManager.PreferenceComparisonCallback getPreferenceComparisonCallback();
-    method public androidx.preference.PreferenceDataStore getPreferenceDataStore();
-    method public androidx.preference.PreferenceScreen getPreferenceScreen();
-    method public android.content.SharedPreferences getSharedPreferences();
+    method public androidx.preference.PreferenceScreen! createPreferenceScreen(android.content.Context!);
+    method public <T extends androidx.preference.Preference> T? findPreference(CharSequence);
+    method public android.content.Context! getContext();
+    method public static android.content.SharedPreferences! getDefaultSharedPreferences(android.content.Context!);
+    method public androidx.preference.PreferenceManager.OnDisplayPreferenceDialogListener! getOnDisplayPreferenceDialogListener();
+    method public androidx.preference.PreferenceManager.OnNavigateToScreenListener! getOnNavigateToScreenListener();
+    method public androidx.preference.PreferenceManager.OnPreferenceTreeClickListener! getOnPreferenceTreeClickListener();
+    method public androidx.preference.PreferenceManager.PreferenceComparisonCallback! getPreferenceComparisonCallback();
+    method public androidx.preference.PreferenceDataStore? getPreferenceDataStore();
+    method public androidx.preference.PreferenceScreen! getPreferenceScreen();
+    method public android.content.SharedPreferences! getSharedPreferences();
     method public int getSharedPreferencesMode();
-    method public java.lang.String getSharedPreferencesName();
+    method public String! getSharedPreferencesName();
     method public boolean isStorageDefault();
     method public boolean isStorageDeviceProtected();
-    method public static void setDefaultValues(android.content.Context, int, boolean);
-    method public static void setDefaultValues(android.content.Context, java.lang.String, int, int, boolean);
-    method public void setOnDisplayPreferenceDialogListener(androidx.preference.PreferenceManager.OnDisplayPreferenceDialogListener);
-    method public void setOnNavigateToScreenListener(androidx.preference.PreferenceManager.OnNavigateToScreenListener);
-    method public void setOnPreferenceTreeClickListener(androidx.preference.PreferenceManager.OnPreferenceTreeClickListener);
-    method public void setPreferenceComparisonCallback(androidx.preference.PreferenceManager.PreferenceComparisonCallback);
-    method public void setPreferenceDataStore(androidx.preference.PreferenceDataStore);
-    method public boolean setPreferences(androidx.preference.PreferenceScreen);
+    method public static void setDefaultValues(android.content.Context!, int, boolean);
+    method public static void setDefaultValues(android.content.Context!, String!, int, int, boolean);
+    method public void setOnDisplayPreferenceDialogListener(androidx.preference.PreferenceManager.OnDisplayPreferenceDialogListener!);
+    method public void setOnNavigateToScreenListener(androidx.preference.PreferenceManager.OnNavigateToScreenListener!);
+    method public void setOnPreferenceTreeClickListener(androidx.preference.PreferenceManager.OnPreferenceTreeClickListener!);
+    method public void setPreferenceComparisonCallback(androidx.preference.PreferenceManager.PreferenceComparisonCallback!);
+    method public void setPreferenceDataStore(androidx.preference.PreferenceDataStore!);
+    method public boolean setPreferences(androidx.preference.PreferenceScreen!);
     method public void setSharedPreferencesMode(int);
-    method public void setSharedPreferencesName(java.lang.String);
+    method public void setSharedPreferencesName(String!);
     method public void setStorageDefault();
     method public void setStorageDeviceProtected();
-    method public void showDialog(androidx.preference.Preference);
-    field public static final java.lang.String KEY_HAS_SET_DEFAULT_VALUES = "_has_set_default_values";
-  }
-
-  public static abstract interface PreferenceManager.OnDisplayPreferenceDialogListener {
-    method public abstract void onDisplayPreferenceDialog(androidx.preference.Preference);
-  }
-
-  public static abstract interface PreferenceManager.OnNavigateToScreenListener {
-    method public abstract void onNavigateToScreen(androidx.preference.PreferenceScreen);
-  }
-
-  public static abstract interface PreferenceManager.OnPreferenceTreeClickListener {
-    method public abstract boolean onPreferenceTreeClick(androidx.preference.Preference);
-  }
-
-  public static abstract class PreferenceManager.PreferenceComparisonCallback {
+    method public void showDialog(androidx.preference.Preference!);
+    field public static final String KEY_HAS_SET_DEFAULT_VALUES = "_has_set_default_values";
+  }
+
+  public static interface PreferenceManager.OnDisplayPreferenceDialogListener {
+    method public void onDisplayPreferenceDialog(androidx.preference.Preference!);
+  }
+
+  public static interface PreferenceManager.OnNavigateToScreenListener {
+    method public void onNavigateToScreen(androidx.preference.PreferenceScreen!);
+  }
+
+  public static interface PreferenceManager.OnPreferenceTreeClickListener {
+    method public boolean onPreferenceTreeClick(androidx.preference.Preference!);
+  }
+
+  public abstract static class PreferenceManager.PreferenceComparisonCallback {
     ctor public PreferenceManager.PreferenceComparisonCallback();
-    method public abstract boolean arePreferenceContentsTheSame(androidx.preference.Preference, androidx.preference.Preference);
-    method public abstract boolean arePreferenceItemsTheSame(androidx.preference.Preference, androidx.preference.Preference);
+    method public abstract boolean arePreferenceContentsTheSame(androidx.preference.Preference!, androidx.preference.Preference!);
+    method public abstract boolean arePreferenceItemsTheSame(androidx.preference.Preference!, androidx.preference.Preference!);
   }
 
   public static class PreferenceManager.SimplePreferenceComparisonCallback extends androidx.preference.PreferenceManager.PreferenceComparisonCallback {
     ctor public PreferenceManager.SimplePreferenceComparisonCallback();
-    method public boolean arePreferenceContentsTheSame(androidx.preference.Preference, androidx.preference.Preference);
-    method public boolean arePreferenceItemsTheSame(androidx.preference.Preference, androidx.preference.Preference);
+    method public boolean arePreferenceContentsTheSame(androidx.preference.Preference!, androidx.preference.Preference!);
+    method public boolean arePreferenceItemsTheSame(androidx.preference.Preference!, androidx.preference.Preference!);
   }
 
   public final class PreferenceScreen extends androidx.preference.PreferenceGroup {
@@ -463,7 +476,7 @@
   }
 
   public class PreferenceViewHolder extends androidx.recyclerview.widget.RecyclerView.ViewHolder {
-    method public android.view.View findViewById(int);
+    method public android.view.View! findViewById(@IdRes int);
     method public boolean isDividerAllowedAbove();
     method public boolean isDividerAllowedBelow();
     method public void setDividerAllowedAbove(boolean);
@@ -471,64 +484,68 @@
   }
 
   public class SeekBarPreference extends androidx.preference.Preference {
-    ctor public SeekBarPreference(android.content.Context, android.util.AttributeSet, int, int);
-    ctor public SeekBarPreference(android.content.Context, android.util.AttributeSet, int);
-    ctor public SeekBarPreference(android.content.Context, android.util.AttributeSet);
-    ctor public SeekBarPreference(android.content.Context);
+    ctor public SeekBarPreference(android.content.Context!, android.util.AttributeSet!, int, int);
+    ctor public SeekBarPreference(android.content.Context!, android.util.AttributeSet!, int);
+    ctor public SeekBarPreference(android.content.Context!, android.util.AttributeSet!);
+    ctor public SeekBarPreference(android.content.Context!);
     method public int getMax();
     method public int getMin();
     method public final int getSeekBarIncrement();
+    method public boolean getShowSeekBarValue();
+    method public boolean getUpdatesContinuously();
     method public int getValue();
     method public boolean isAdjustable();
     method public void setAdjustable(boolean);
     method public final void setMax(int);
     method public void setMin(int);
     method public final void setSeekBarIncrement(int);
+    method public void setShowSeekBarValue(boolean);
+    method public void setUpdatesContinuously(boolean);
     method public void setValue(int);
   }
 
   public class SwitchPreference extends androidx.preference.TwoStatePreference {
-    ctor public SwitchPreference(android.content.Context, android.util.AttributeSet, int, int);
-    ctor public SwitchPreference(android.content.Context, android.util.AttributeSet, int);
-    ctor public SwitchPreference(android.content.Context, android.util.AttributeSet);
-    ctor public SwitchPreference(android.content.Context);
-    method public java.lang.CharSequence getSwitchTextOff();
-    method public java.lang.CharSequence getSwitchTextOn();
-    method public void setSwitchTextOff(java.lang.CharSequence);
+    ctor public SwitchPreference(android.content.Context!, android.util.AttributeSet!, int, int);
+    ctor public SwitchPreference(android.content.Context!, android.util.AttributeSet!, int);
+    ctor public SwitchPreference(android.content.Context!, android.util.AttributeSet!);
+    ctor public SwitchPreference(android.content.Context!);
+    method public CharSequence! getSwitchTextOff();
+    method public CharSequence! getSwitchTextOn();
+    method public void setSwitchTextOff(CharSequence!);
     method public void setSwitchTextOff(int);
-    method public void setSwitchTextOn(java.lang.CharSequence);
+    method public void setSwitchTextOn(CharSequence!);
     method public void setSwitchTextOn(int);
   }
 
   public class SwitchPreferenceCompat extends androidx.preference.TwoStatePreference {
-    ctor public SwitchPreferenceCompat(android.content.Context, android.util.AttributeSet, int, int);
-    ctor public SwitchPreferenceCompat(android.content.Context, android.util.AttributeSet, int);
-    ctor public SwitchPreferenceCompat(android.content.Context, android.util.AttributeSet);
-    ctor public SwitchPreferenceCompat(android.content.Context);
-    method public java.lang.CharSequence getSwitchTextOff();
-    method public java.lang.CharSequence getSwitchTextOn();
-    method public void setSwitchTextOff(java.lang.CharSequence);
+    ctor public SwitchPreferenceCompat(android.content.Context!, android.util.AttributeSet!, int, int);
+    ctor public SwitchPreferenceCompat(android.content.Context!, android.util.AttributeSet!, int);
+    ctor public SwitchPreferenceCompat(android.content.Context!, android.util.AttributeSet!);
+    ctor public SwitchPreferenceCompat(android.content.Context!);
+    method public CharSequence! getSwitchTextOff();
+    method public CharSequence! getSwitchTextOn();
+    method public void setSwitchTextOff(CharSequence!);
     method public void setSwitchTextOff(int);
-    method public void setSwitchTextOn(java.lang.CharSequence);
+    method public void setSwitchTextOn(CharSequence!);
     method public void setSwitchTextOn(int);
   }
 
   public abstract class TwoStatePreference extends androidx.preference.Preference {
-    ctor public TwoStatePreference(android.content.Context, android.util.AttributeSet, int, int);
-    ctor public TwoStatePreference(android.content.Context, android.util.AttributeSet, int);
-    ctor public TwoStatePreference(android.content.Context, android.util.AttributeSet);
-    ctor public TwoStatePreference(android.content.Context);
+    ctor public TwoStatePreference(android.content.Context!, android.util.AttributeSet!, int, int);
+    ctor public TwoStatePreference(android.content.Context!, android.util.AttributeSet!, int);
+    ctor public TwoStatePreference(android.content.Context!, android.util.AttributeSet!);
+    ctor public TwoStatePreference(android.content.Context!);
     method public boolean getDisableDependentsState();
-    method public java.lang.CharSequence getSummaryOff();
-    method public java.lang.CharSequence getSummaryOn();
+    method public CharSequence! getSummaryOff();
+    method public CharSequence! getSummaryOn();
     method public boolean isChecked();
     method public void setChecked(boolean);
     method public void setDisableDependentsState(boolean);
-    method public void setSummaryOff(java.lang.CharSequence);
+    method public void setSummaryOff(CharSequence!);
     method public void setSummaryOff(int);
-    method public void setSummaryOn(java.lang.CharSequence);
+    method public void setSummaryOn(CharSequence!);
     method public void setSummaryOn(int);
-    method protected void syncSummaryView(androidx.preference.PreferenceViewHolder);
+    method protected void syncSummaryView(androidx.preference.PreferenceViewHolder!);
     field protected boolean mChecked;
   }
 
