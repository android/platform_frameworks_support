--- conflicted
+++ resolved
@@ -16,7 +16,7 @@
 
 package androidx.car.cluster.navigation;
 
-import static androidx.annotation.RestrictTo.Scope.LIBRARY_GROUP;
+import static androidx.annotation.RestrictTo.Scope.LIBRARY_GROUP_PREFIX;
 
 import androidx.annotation.NonNull;
 import androidx.annotation.RestrictTo;
@@ -53,21 +53,16 @@
      *
      * @hide
      */
-    @RestrictTo(LIBRARY_GROUP)
+    @RestrictTo(LIBRARY_GROUP_PREFIX)
     RichText() {
     }
 
     /**
      * @hide
      */
-<<<<<<< HEAD
-    @RestrictTo(LIBRARY_GROUP)
-    RichText(@NonNull List<RichTextElement> elements) {
-=======
     @RestrictTo(LIBRARY_GROUP_PREFIX)
     RichText(@NonNull String text, @NonNull List<RichTextElement> elements) {
         mText = text;
->>>>>>> 04abd831
         mElements = new ArrayList<>(elements);
     }
 
