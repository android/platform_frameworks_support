/*
 * Copyright 2018 The Android Open Source Project
 *
 * Licensed under the Apache License, Version 2.0 (the "License");
 * you may not use this file except in compliance with the License.
 * You may obtain a copy of the License at
 *
 *      http://www.apache.org/licenses/LICENSE-2.0
 *
 * Unless required by applicable law or agreed to in writing, software
 * distributed under the License is distributed on an "AS IS" BASIS,
 * WITHOUT WARRANTIES OR CONDITIONS OF ANY KIND, either express or implied.
 * See the License for the specific language governing permissions and
 * limitations under the License.
 */

package androidx.car.util;

import android.animation.ValueAnimator;
import android.util.Log;
import android.view.View;

import androidx.annotation.RestrictTo;
import androidx.car.R;
import androidx.car.widget.PagedListView;
import androidx.recyclerview.widget.LinearLayoutManager;
import androidx.recyclerview.widget.RecyclerView;

/**
 * A helper class that that listens for scrolls on a {@link PagedListView} and adds a drop shadow
 * to a view that is passed to it if the {@code PagedListView} has been scrolled to a position that
 * is not the top.
 *
 * <p>Note: this class expects that the {@code PagedListView} it is attached to is using a
 * {@link LinearLayoutManager}.
 *
 * @hide
 */
<<<<<<< HEAD
@RestrictTo(RestrictTo.Scope.LIBRARY_GROUP)
public class DropShadowScrollListener extends PagedListView.OnScrollListener {
=======
@RestrictTo(RestrictTo.Scope.LIBRARY_GROUP_PREFIX)
public class DropShadowScrollListener extends RecyclerView.OnScrollListener {
>>>>>>> 04abd831
    private static final String TAG = "DropShadowScrollListener";
    private static final int ANIMATION_DURATION_MS = 100;

    private final View mElevationView;
    private final float mElevation;

    public DropShadowScrollListener(View elevationView) {
        mElevationView = elevationView;
        mElevation = elevationView.getResources().getDimension(
               R.dimen.car_list_dialog_title_elevation);
    }

    @Override
    public void onScrolled(RecyclerView recyclerView, int dx, int dy) {
        super.onScrolled(recyclerView, dx, dy);

        RecyclerView.LayoutManager layoutManager = recyclerView.getLayoutManager();
        if (layoutManager == null) {
            return;
        }

        // This class is only used internally for lists that are expected to be using a
        // LinearLayoutManager.
        if (!(layoutManager instanceof LinearLayoutManager)) {
            Log.e(TAG, "Using a LayoutManager that is not a LinearLayoutManager. Class is: "
                    + layoutManager);
            return;
        }

        // If we're at the top, then remove the elevation. Otherwise, add it.
        if (((LinearLayoutManager) layoutManager).findFirstCompletelyVisibleItemPosition() == 0) {
            removeElevationWithAnimation();
        } else if (mElevationView.getElevation() != mElevation) {
            // Note that elevation can be added without any animation because the list
            // scroll will hide the fact that it pops in.
            mElevationView.setElevation(mElevation);
        }
    }

    /** Animates the removal of elevation from {@link #mElevationView}. */
    private void removeElevationWithAnimation() {
        ValueAnimator elevationAnimator =
                ValueAnimator.ofFloat(mElevationView.getElevation(), 0f);
        elevationAnimator
                .setDuration(ANIMATION_DURATION_MS)
                .addUpdateListener(animation -> mElevationView.setElevation(
                        (float) animation.getAnimatedValue()));
        elevationAnimator.start();
    }

}<|MERGE_RESOLUTION|>--- conflicted
+++ resolved
@@ -36,13 +36,8 @@
  *
  * @hide
  */
-<<<<<<< HEAD
-@RestrictTo(RestrictTo.Scope.LIBRARY_GROUP)
-public class DropShadowScrollListener extends PagedListView.OnScrollListener {
-=======
 @RestrictTo(RestrictTo.Scope.LIBRARY_GROUP_PREFIX)
 public class DropShadowScrollListener extends RecyclerView.OnScrollListener {
->>>>>>> 04abd831
     private static final String TAG = "DropShadowScrollListener";
     private static final int ANIMATION_DURATION_MS = 100;
 
