/*
 * Copyright (C) 2017 The Android Open Source Project
 *
 * Licensed under the Apache License, Version 2.0 (the "License");
 * you may not use this file except in compliance with the License.
 * You may obtain a copy of the License at
 *
 *      http://www.apache.org/licenses/LICENSE-2.0
 *
 * Unless required by applicable law or agreed to in writing, software
 * distributed under the License is distributed on an "AS IS" BASIS,
 * WITHOUT WARRANTIES OR CONDITIONS OF ANY KIND, either express or implied.
 * See the License for the specific language governing permissions and
 * limitations under the License.
 */

package androidx.car.widget;

import android.content.Context;
import android.content.res.Resources;
import android.content.res.TypedArray;
import android.graphics.PorterDuff;
import android.graphics.drawable.Drawable;
import android.graphics.drawable.GradientDrawable;
import android.util.AttributeSet;
import android.view.LayoutInflater;
import android.view.View;
import android.view.ViewGroup;
import android.view.animation.AccelerateDecelerateInterpolator;
import android.view.animation.Interpolator;
import android.widget.ImageView;
import android.widget.TextView;

import androidx.annotation.ColorRes;
import androidx.annotation.DrawableRes;
import androidx.annotation.IntRange;
import androidx.car.R;
import androidx.core.content.ContextCompat;

/** A custom view to provide list scroll behaviour -- up/down buttons and scroll indicator. */
public class PagedScrollBarView extends ViewGroup {
    private static final float BUTTON_DISABLED_ALPHA = 0.2f;
    private static final int SCROLL_TRANSLATION_ANIM_DURATION_MS = 200;

    /** Listener for when the list should paginate. */
    public interface PaginationListener {
        int PAGE_UP = 0;
        int PAGE_DOWN = 1;

        /** Called when the linked view should be paged in the given direction */
        void onPaginate(int direction);

        /**
         * Called when the 'alpha jump' button is clicked and the linked view should switch into
         * alpha jump mode, where we display a list of buttons to allow the user to quickly scroll
         * to a certain point in the list, bypassing a lot of manual scrolling.
         */
        void onAlphaJump();
    }

    private final ImageView mUpButton;
    private final PaginateButtonClickListener mUpButtonClickListener;
    private final ImageView mDownButton;
    private final PaginateButtonClickListener mDownButtonClickListener;
    private final TextView mAlphaJumpButton;
    private final AlphaJumpButtonClickListener mAlphaJumpButtonClickListener;
    private final View mScrollThumb;

    private final int mSeparatingMargin;
    private final int mScrollBarThumbWidth;

    private boolean mShowScrollBarThumb;
    /** The amount of space that the scroll thumb is allowed to roam over. */
    private int mScrollThumbTrackHeight;

    private final Interpolator mPaginationInterpolator = new AccelerateDecelerateInterpolator();

    public PagedScrollBarView(Context context) {
        this(context, /* attrs= */ null, R.attr.pagedScrollBarViewStyle,
                R.style.Widget_Car_Scrollbar_Light);
    }

    public PagedScrollBarView(Context context, AttributeSet attrs) {
        this(context, attrs, R.attr.pagedScrollBarViewStyle, R.style.Widget_Car_Scrollbar_Light);
    }

    public PagedScrollBarView(Context context, AttributeSet attrs, int defStyleAttrs) {
        this(context, attrs, defStyleAttrs, R.style.Widget_Car_Scrollbar_Light);
    }

    public PagedScrollBarView(
            Context context, AttributeSet attrs, int defStyleAttrs, int defStyleRes) {
        super(context, attrs, defStyleAttrs, defStyleRes);

        Resources res = context.getResources();
        mSeparatingMargin = res.getDimensionPixelSize(R.dimen.car_padding_4);
        mScrollBarThumbWidth = res.getDimensionPixelSize(R.dimen.car_scroll_bar_thumb_width);

        LayoutInflater.from(context).inflate(R.layout.car_paged_scrollbar_buttons,
                /* root= */ this, /* attachToRoot= */ true);

        mUpButtonClickListener = new PaginateButtonClickListener(PaginationListener.PAGE_UP);
        mDownButtonClickListener = new PaginateButtonClickListener(PaginationListener.PAGE_DOWN);
        mAlphaJumpButtonClickListener = new AlphaJumpButtonClickListener();

        mUpButton = findViewById(R.id.page_up);
        mUpButton.setOnClickListener(mUpButtonClickListener);
        mDownButton = findViewById(R.id.page_down);
        mDownButton.setOnClickListener(mDownButtonClickListener);
        mAlphaJumpButton = findViewById(R.id.alpha_jump);
        mAlphaJumpButton.setOnClickListener(mAlphaJumpButtonClickListener);
        mScrollThumb = findViewById(R.id.scrollbar_thumb);

        TypedArray a = context.obtainStyledAttributes(attrs, R.styleable.PagedScrollBarView,
                defStyleAttrs, defStyleRes);

        mShowScrollBarThumb = a.getBoolean(R.styleable.PagedScrollBarView_showScrollBarThumb, true);
        setShowScrollBarThumb(mShowScrollBarThumb);
        Drawable upButtonIcon = a.getDrawable(R.styleable.PagedScrollBarView_upButtonIcon);
        if (upButtonIcon != null) {
            setUpButtonIcon(upButtonIcon);
        }

        Drawable downButtonIcon = a.getDrawable(R.styleable.PagedScrollBarView_downButtonIcon);
        if (downButtonIcon != null) {
            setDownButtonIcon(downButtonIcon);
        }

        int scrollBarColor = a.getResourceId(R.styleable.PagedScrollBarView_scrollBarColor, -1);
        if (scrollBarColor != -1) {
            setScrollbarThumbColor(scrollBarColor);
        }

        int buttonTintColor = a.getResourceId(R.styleable.PagedScrollBarView_buttonTintColor, -1);
        if (buttonTintColor != -1) {
            setButtonTintColor(buttonTintColor);
        }

        int buttonRippleBackground =
                a.getResourceId(R.styleable.PagedScrollBarView_buttonRippleBackground, -1);
        if (buttonRippleBackground != -1) {
            setButtonRippleBackground(buttonRippleBackground);
        }

        a.recycle();
    }

    /** Sets the icon to be used for the up button. */
    public void setUpButtonIcon(Drawable icon) {
        mUpButton.setImageDrawable(icon);
    }

    /** Sets the icon to be used for the down button. */
    public void setDownButtonIcon(Drawable icon) {
        mDownButton.setImageDrawable(icon);
    }

    /**
     * Sets the listener that will be notified when the up and down buttons have been pressed.
     *
     * @param listener The listener to set.
     */
    public void setPaginationListener(PaginationListener listener) {
        mUpButtonClickListener.setPaginationListener(listener);
        mDownButtonClickListener.setPaginationListener(listener);
        mAlphaJumpButtonClickListener.setPaginationListener(listener);
    }

    /** Returns {@code true} if the "up" button is pressed */
    public boolean isUpPressed() {
        return mUpButton.isPressed();
    }

    /** Returns {@code true} if the "down" button is pressed */
    public boolean isDownPressed() {
        return mDownButton.isPressed();
    }

    void setShowAlphaJump(boolean show) {
        mAlphaJumpButton.setVisibility(show ? View.VISIBLE : View.GONE);
    }

    /** Returns {@code true} if the scroll bar thumb is visible */
    public boolean getShowScrollBarThumb() {
        return mShowScrollBarThumb;
    }

    /**
     * Sets whether or not the scroll bar thumb is visible, the default value is true.
     *
     * @param show {@code true} if the scroll bar thumb is visible.
     */
    public void setShowScrollBarThumb(boolean show) {
        mShowScrollBarThumb = show;
        mScrollThumb.setVisibility(mShowScrollBarThumb ? View.VISIBLE : View.GONE);
    }

    /**
     * Sets the range, offset and extent of the scroll bar. The range represents the size of a
     * container for the scrollbar thumb; offset is the distance from the start of the container
     * to where the thumb should be; and finally, extent is the size of the thumb.
     *
     * <p>These values can be expressed in arbitrary units, so long as they share the same units.
     * The values should also be positive.
     *
     * @param range   The range of the scrollbar's thumb
     * @param offset  The offset of the scrollbar's thumb
     * @param extent  The extent of the scrollbar's thumb
     * @param animate Whether or not the thumb should animate from its current position to the
     *                position specified by the given range, offset and extent.
     * @see View#computeVerticalScrollRange()
     * @see View#computeVerticalScrollOffset()
     * @see View#computeVerticalScrollExtent()
     */
    public void setParameters(
            @IntRange(from = 0) int range,
            @IntRange(from = 0) int offset,
            @IntRange(from = 0) int extent, boolean animate) {
        // Not laid out yet, so values cannot be calculated.
        if (!isLaidOut()) {
            return;
        }

        // If the scroll bars aren't visible, then no need to update.
        if (getVisibility() == View.GONE || range == 0) {
            return;
        }

        int thumbLength = calculateScrollThumbLength(range, extent);

        // Sets the size of the thumb and request a redraw if needed.
        ViewGroup.LayoutParams lp = mScrollThumb.getLayoutParams();

        if (lp.height != thumbLength) {
            lp.height = thumbLength;
            mScrollThumb.requestLayout();
        }

        int thumbOffset = calculateScrollThumbOffset(range, offset, thumbLength);
        moveTranslationY(mScrollThumb, thumbOffset, animate);
    }

    /**
     * An optimized version of {@link #setParameters(int, int, int, boolean)} that is meant to be
     * called if a view is laying itself out. This method will avoid a complete remeasure of
     * the views in the {@code PagedScrollBarView} if the scroll thumb's height needs to be changed.
     * Instead, only the thumb itself will be remeasured and laid out.
     *
     * <p>These values can be expressed in arbitrary units, so long as they share the same units.
     *
     * @param range  The range of the scrollbar's thumb
     * @param offset The offset of the scrollbar's thumb
     * @param extent The extent of the scrollbar's thumb
     * @see #setParameters(int, int, int, boolean)
     */
    void setParametersInLayout(int range, int offset, int extent) {
        // If the scroll bars aren't visible, then no need to update.
        if (getVisibility() == View.GONE || range == 0) {
            return;
        }

        int thumbLength = calculateScrollThumbLength(range, extent);

        // Sets the size of the thumb and request a redraw if needed.
        ViewGroup.LayoutParams lp = mScrollThumb.getLayoutParams();

        if (lp.height != thumbLength) {
            lp.height = thumbLength;
            measureAndLayoutScrollThumb();
        }

        int thumbOffset = calculateScrollThumbOffset(range, offset, thumbLength);
        moveTranslationY(mScrollThumb, thumbOffset, /* animate= */ false);
    }

    /**
     * Sets whether or not the up button on the scroll bar is clickable.
     *
     * @param enabled {@code true} if the up button is enabled.
     */
    public void setUpEnabled(boolean enabled) {
        mUpButton.setEnabled(enabled);
        mUpButton.setAlpha(enabled ? 1f : BUTTON_DISABLED_ALPHA);
    }

    /**
     * Sets whether or not the down button on the scroll bar is clickable.
     *
     * @param enabled {@code true} if the down button is enabled.
     */
    public void setDownEnabled(boolean enabled) {
        mDownButton.setEnabled(enabled);
        mDownButton.setAlpha(enabled ? 1f : BUTTON_DISABLED_ALPHA);
    }

    /**
     * Returns whether or not the down button on the scroll bar is clickable.
     *
     * @return {@code true} if the down button is enabled. {@code false} otherwise.
     */
    public boolean isDownEnabled() {
        return mDownButton.isEnabled();
    }

    /**
     * Sets the color of thumb.
     *
     * @param color Resource identifier of the color.
     */
    public void setScrollbarThumbColor(@ColorRes int color) {
        GradientDrawable background = (GradientDrawable) mScrollThumb.getBackground();
        background.setColor(ContextCompat.getColor(getContext(), color));
    }

    /**
     * Sets the tint color for the up and down buttons of this view.
     *
     * @param tintResId Resource identifier of the tint color.
     */
    public void setButtonTintColor(@ColorRes int tintResId) {
        int tint = ContextCompat.getColor(getContext(), tintResId);
        mUpButton.setColorFilter(tint, PorterDuff.Mode.SRC_IN);
        mDownButton.setColorFilter(tint, PorterDuff.Mode.SRC_IN);
    }

    /**
     * Sets the drawable that will function as the background for the buttons in this view. This
     * background should provide the ripple.
     *
     * @param backgroundResId The drawable resource identifier for the ripple background.
     */
    public void setButtonRippleBackground(@DrawableRes int backgroundResId) {
        mUpButton.setBackgroundResource(backgroundResId);
        mDownButton.setBackgroundResource(backgroundResId);
    }

    @Override
    protected void onMeasure(int widthMeasureSpec, int heightMeasureSpec) {
        int requestedWidth = MeasureSpec.getSize(widthMeasureSpec);
        int requestedHeight = MeasureSpec.getSize(heightMeasureSpec);

        int wrapMeasureSpec = MeasureSpec.makeMeasureSpec(0, MeasureSpec.UNSPECIFIED);

        mUpButton.measure(wrapMeasureSpec, wrapMeasureSpec);
        mDownButton.measure(wrapMeasureSpec, wrapMeasureSpec);

<<<<<<< HEAD
        measureScrollThumb();
=======
        // A seperating margin is needed between up and down button.
        int currentHeight = getPaddingTop() + mUpButton.getMeasuredHeight() + mSeparatingMargin
                + mDownButton.getMeasuredHeight() + getPaddingBottom();

        // Check if there is enough room to draw buttons
        if (currentHeight > requestedHeight) {
            mUpButton.setVisibility(GONE);
            mDownButton.setVisibility(GONE);
        } else {
            mUpButton.setVisibility(VISIBLE);
            mDownButton.setVisibility(VISIBLE);
        }

        if (mShowScrollBarThumb) {
            measureScrollThumb();
            currentHeight += mScrollThumb.getMeasuredHeight() + mSeparatingMargin;
            // Check if there is enough room to draw thumb
            mScrollThumb.setVisibility(currentHeight > requestedHeight ? GONE : VISIBLE);
        }
>>>>>>> d55bc89b

        if (mAlphaJumpButton.getVisibility() != GONE) {
            mAlphaJumpButton.measure(wrapMeasureSpec, wrapMeasureSpec);
        }

        setMeasuredDimension(requestedWidth, requestedHeight);
    }

    @Override
    public void onLayout(boolean changed, int left, int top, int right, int bottom) {
        int width = right - left;
        int height = bottom - top;

        // This value will keep track of the top of the current view being laid out.
        int layoutTop = getPaddingTop();

        // Lay out the up button at the top of the view.
        layoutViewCenteredFromTop(mUpButton, layoutTop, width);
        layoutTop = mUpButton.getBottom();

        // Lay out the alpha jump button if it exists. This button goes below the up button.
        if (mAlphaJumpButton.getVisibility() != GONE) {
            layoutTop += mSeparatingMargin;

            layoutViewCenteredFromTop(mAlphaJumpButton, layoutTop, width);

            layoutTop = mAlphaJumpButton.getBottom();
        }

        // Lay out the scroll thumb
        layoutTop += mSeparatingMargin;
        layoutViewCenteredFromTop(mScrollThumb, layoutTop, width);

        // Lay out the bottom button at the bottom of the view.
        int downBottom = height - getPaddingBottom();
        layoutViewCenteredFromBottom(mDownButton, downBottom, width);

        calculateScrollThumbTrackHeight();
    }

    /**
     * Calculate the amount of space that the scroll bar thumb is allowed to roam. The thumb
     * is allowed to take up the space between the down bottom and the up or alpha jump
     * button, depending on if the latter is visible.
     */
    private void calculateScrollThumbTrackHeight() {
        // Subtracting (2 * mSeparatingMargin) for the top/bottom margin above and below the
        // scroll bar thumb.
        mScrollThumbTrackHeight = mDownButton.getTop() - (2 * mSeparatingMargin);

        // If there's an alpha jump button, then the thumb is laid out starting from below that.
        if (mAlphaJumpButton.getVisibility() != GONE) {
            mScrollThumbTrackHeight -= mAlphaJumpButton.getBottom();
        } else {
            mScrollThumbTrackHeight -= mUpButton.getBottom();
        }
    }

    private void measureScrollThumb() {
        int scrollWidth = MeasureSpec.makeMeasureSpec(mScrollBarThumbWidth, MeasureSpec.EXACTLY);
        int scrollHeight = MeasureSpec.makeMeasureSpec(
                mScrollThumb.getLayoutParams().height,
                MeasureSpec.EXACTLY);
        mScrollThumb.measure(scrollWidth, scrollHeight);
    }

    /**
     * An optimization method to only remeasure and lay out the scroll thumb. This method should be
     * used when the height of the thumb has changed, but no other views need to be remeasured.
     */
    private void measureAndLayoutScrollThumb() {
        measureScrollThumb();

        // The top value should not change from what it was before; only the height is assumed to
        // be changing.
        int layoutTop = mScrollThumb.getTop();
        layoutViewCenteredFromTop(mScrollThumb, layoutTop, getMeasuredWidth());
    }

    /**
     * Lays out the given View starting from the given {@code top} value downwards and centered
     * within the given {@code availableWidth}.
     *
     * @param view           The view to lay out.
     * @param top            The top value to start laying out from. This value will be the
     *                       resulting top
     *                       value of the view.
     * @param availableWidth The width in which to center the given view.
     */
    private void layoutViewCenteredFromTop(View view, int top, int availableWidth) {
        int viewWidth = view.getMeasuredWidth();
        int viewLeft = (availableWidth - viewWidth) / 2;
        view.layout(viewLeft, top, viewLeft + viewWidth,
                top + view.getMeasuredHeight());
    }

    /**
     * Lays out the given View starting from the given {@code bottom} value upwards and centered
     * within the given {@code availableSpace}.
     *
     * @param view           The view to lay out.
     * @param bottom         The bottom value to start laying out from. This value will be the
     *                       resulting
     *                       bottom value of the view.
     * @param availableWidth The width in which to center the given view.
     */
    private void layoutViewCenteredFromBottom(View view, int bottom, int availableWidth) {
        int viewWidth = view.getMeasuredWidth();
        int viewLeft = (availableWidth - viewWidth) / 2;
        view.layout(viewLeft, bottom - view.getMeasuredHeight(),
                viewLeft + viewWidth, bottom);
    }

    /**
     * Calculates and returns how big the scroll bar thumb should be based on the given range and
     * extent.
     *
     * @param range  The total amount of space the scroll bar is allowed to roam over.
     * @param extent The amount of space that the scroll bar takes up relative to the range.
     * @return The height of the scroll bar thumb in pixels.
     */
    private int calculateScrollThumbLength(int range, int extent) {
        // Scale the length by the available space that the thumb can fill.
        return Math.round(((float) extent / range) * mScrollThumbTrackHeight);
    }

    /**
     * Calculates and returns how much the scroll thumb should be offset from the top of where it
     * has been laid out.
     *
     * @param range       The total amount of space the scroll bar is allowed to roam over.
     * @param offset      The amount the scroll bar should be offset, expressed in the same units as
     *                    the given range.
     * @param thumbLength The current length of the thumb in pixels.
     * @return The amount the thumb should be offset from its current to position in pixels.
     */
    private int calculateScrollThumbOffset(int range, int offset, int thumbLength) {
        // Ensure that if the user has reached the bottom of the list, then the scroll bar is
        // aligned to the bottom as well. Otherwise, scale the offset appropriately.
        return isDownEnabled()
                ? Math.round(((float) offset / range) * mScrollThumbTrackHeight)
                : mScrollThumbTrackHeight - thumbLength;
    }

    /** Moves the given view's translationY to the specified position. */
    private void moveTranslationY(View view, float translationY, boolean animate) {
        int duration = animate ? SCROLL_TRANSLATION_ANIM_DURATION_MS : 0;
        view.animate()
                .translationY(translationY)
                .setDuration(duration)
                .setInterpolator(mPaginationInterpolator)
                .start();
    }

    private static class PaginateButtonClickListener implements View.OnClickListener {
        private final int mPaginateDirection;
        private PaginationListener mPaginationListener;

        PaginateButtonClickListener(int paginateDirection) {
            mPaginateDirection = paginateDirection;
        }

        public void setPaginationListener(PaginationListener listener) {
            mPaginationListener = listener;
        }

        @Override
        public void onClick(View v) {
            if (mPaginationListener != null) {
                mPaginationListener.onPaginate(mPaginateDirection);
            }
        }
    }

    private static class AlphaJumpButtonClickListener implements View.OnClickListener {
        private PaginationListener mPaginationListener;

        AlphaJumpButtonClickListener() {
        }

        public void setPaginationListener(PaginationListener listener) {
            mPaginationListener = listener;
        }

        @Override
        public void onClick(View v) {
            if (mPaginationListener != null) {
                mPaginationListener.onAlphaJump();
            }
        }

    }
}<|MERGE_RESOLUTION|>--- conflicted
+++ resolved
@@ -54,6 +54,10 @@
          * Called when the 'alpha jump' button is clicked and the linked view should switch into
          * alpha jump mode, where we display a list of buttons to allow the user to quickly scroll
          * to a certain point in the list, bypassing a lot of manual scrolling.
+         *
+         * <p>AlphaJump buckets only support characters from the {@code en} language. Characters
+         * from other languages not supported and bucketing behavior is undefined. AlphaJump overlay
+         * is still displayed if all buckets are empty.
          */
         void onAlphaJump();
     }
@@ -70,6 +74,8 @@
     private final int mScrollBarThumbWidth;
 
     private boolean mShowScrollBarThumb;
+    private boolean mAlphaJumpButtonEnabled;
+
     /** The amount of space that the scroll thumb is allowed to roam over. */
     private int mScrollThumbTrackHeight;
 
@@ -115,7 +121,7 @@
                 defStyleAttrs, defStyleRes);
 
         mShowScrollBarThumb = a.getBoolean(R.styleable.PagedScrollBarView_showScrollBarThumb, true);
-        setShowScrollBarThumb(mShowScrollBarThumb);
+        setScrollbarThumbEnabled(mShowScrollBarThumb);
         Drawable upButtonIcon = a.getDrawable(R.styleable.PagedScrollBarView_upButtonIcon);
         if (upButtonIcon != null) {
             setUpButtonIcon(upButtonIcon);
@@ -177,11 +183,12 @@
     }
 
     void setShowAlphaJump(boolean show) {
-        mAlphaJumpButton.setVisibility(show ? View.VISIBLE : View.GONE);
+        mAlphaJumpButtonEnabled = show;
+        mAlphaJumpButton.setVisibility(show ? VISIBLE : GONE);
     }
 
     /** Returns {@code true} if the scroll bar thumb is visible */
-    public boolean getShowScrollBarThumb() {
+    public boolean isScrollbarThumbEnabled() {
         return mShowScrollBarThumb;
     }
 
@@ -190,9 +197,9 @@
      *
      * @param show {@code true} if the scroll bar thumb is visible.
      */
-    public void setShowScrollBarThumb(boolean show) {
+    public void setScrollbarThumbEnabled(boolean show) {
         mShowScrollBarThumb = show;
-        mScrollThumb.setVisibility(mShowScrollBarThumb ? View.VISIBLE : View.GONE);
+        mScrollThumb.setVisibility(mShowScrollBarThumb ? VISIBLE : GONE);
     }
 
     /**
@@ -216,13 +223,12 @@
             @IntRange(from = 0) int range,
             @IntRange(from = 0) int offset,
             @IntRange(from = 0) int extent, boolean animate) {
-        // Not laid out yet, so values cannot be calculated.
-        if (!isLaidOut()) {
+        // Not laid out yet or not during layout process, so values cannot be calculated.
+        if (!isLaidOut() || isInLayout()) {
             return;
         }
-
         // If the scroll bars aren't visible, then no need to update.
-        if (getVisibility() == View.GONE || range == 0) {
+        if (getVisibility() == GONE || range == 0) {
             return;
         }
 
@@ -235,7 +241,6 @@
             lp.height = thumbLength;
             mScrollThumb.requestLayout();
         }
-
         int thumbOffset = calculateScrollThumbOffset(range, offset, thumbLength);
         moveTranslationY(mScrollThumb, thumbOffset, animate);
     }
@@ -255,7 +260,7 @@
      */
     void setParametersInLayout(int range, int offset, int extent) {
         // If the scroll bars aren't visible, then no need to update.
-        if (getVisibility() == View.GONE || range == 0) {
+        if (getVisibility() == GONE || range == 0) {
             return;
         }
 
@@ -344,9 +349,6 @@
         mUpButton.measure(wrapMeasureSpec, wrapMeasureSpec);
         mDownButton.measure(wrapMeasureSpec, wrapMeasureSpec);
 
-<<<<<<< HEAD
-        measureScrollThumb();
-=======
         // A seperating margin is needed between up and down button.
         int currentHeight = getPaddingTop() + mUpButton.getMeasuredHeight() + mSeparatingMargin
                 + mDownButton.getMeasuredHeight() + getPaddingBottom();
@@ -366,10 +368,12 @@
             // Check if there is enough room to draw thumb
             mScrollThumb.setVisibility(currentHeight > requestedHeight ? GONE : VISIBLE);
         }
->>>>>>> d55bc89b
-
-        if (mAlphaJumpButton.getVisibility() != GONE) {
+
+        if (mAlphaJumpButtonEnabled) {
             mAlphaJumpButton.measure(wrapMeasureSpec, wrapMeasureSpec);
+            currentHeight += mAlphaJumpButton.getMeasuredHeight() + mSeparatingMargin;
+            // Check if there is enough room to draw alpha jump button
+            mAlphaJumpButton.setVisibility(currentHeight > requestedHeight ? GONE : VISIBLE);
         }
 
         setMeasuredDimension(requestedWidth, requestedHeight);
@@ -377,6 +381,11 @@
 
     @Override
     public void onLayout(boolean changed, int left, int top, int right, int bottom) {
+        // When up and down button are GONE, this implies there is not enough room to layout the
+        // rest of the views.
+        if (mUpButton.getVisibility() == GONE) {
+            return;
+        }
         int width = right - left;
         int height = bottom - top;
 
@@ -387,8 +396,8 @@
         layoutViewCenteredFromTop(mUpButton, layoutTop, width);
         layoutTop = mUpButton.getBottom();
 
-        // Lay out the alpha jump button if it exists. This button goes below the up button.
         if (mAlphaJumpButton.getVisibility() != GONE) {
+            // Lay out the alpha jump button if it exists. This button goes below the up button.
             layoutTop += mSeparatingMargin;
 
             layoutViewCenteredFromTop(mAlphaJumpButton, layoutTop, width);
@@ -396,9 +405,11 @@
             layoutTop = mAlphaJumpButton.getBottom();
         }
 
-        // Lay out the scroll thumb
-        layoutTop += mSeparatingMargin;
-        layoutViewCenteredFromTop(mScrollThumb, layoutTop, width);
+        if (mScrollThumb.getVisibility() != GONE) {
+            // Lay out the scroll thumb
+            layoutTop += mSeparatingMargin;
+            layoutViewCenteredFromTop(mScrollThumb, layoutTop, width);
+        }
 
         // Lay out the bottom button at the bottom of the view.
         int downBottom = height - getPaddingBottom();
@@ -423,6 +434,7 @@
         } else {
             mScrollThumbTrackHeight -= mUpButton.getBottom();
         }
+        mScrollThumbTrackHeight = Math.max(0, mScrollThumbTrackHeight);
     }
 
     private void measureScrollThumb() {
