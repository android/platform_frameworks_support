--- conflicted
+++ resolved
@@ -40,6 +40,7 @@
 import androidx.annotation.Px;
 import androidx.annotation.StringRes;
 import androidx.annotation.StyleRes;
+import androidx.annotation.VisibleForTesting;
 import androidx.appcompat.app.AppCompatActivity;
 import androidx.appcompat.widget.Toolbar;
 import androidx.car.R;
@@ -76,6 +77,10 @@
  */
 public class CarToolbar extends ViewGroup {
 
+    // Max number of Action items displayed on the toolbar, only applies to IF_ROOM items.
+    @VisibleForTesting
+    static final int ACTION_ITEM_COUNT_LIMIT = 4;
+
     private static final String TAG = "CarToolbar";
 
     private final ImageButton mNavButtonView;
@@ -104,8 +109,16 @@
     private List<CarMenuItem> mMenuItems;
     @Nullable
     private CarListDialog mOverflowDialog;
+    private final List<InflatedMenuItem> mAllMenuItems = new ArrayList<>();
     private final List<CarMenuItem> mOverflowMenuItems = new ArrayList<>();
-    private final List<View> mActionViews = new ArrayList<>();
+    private final List<View> mToolbarItems = new ArrayList<>();
+    // Number of items that are always displayed on the toolbar.
+    private int mAlwaysItemCount;
+
+    // Minimum width required to show a menu item as action item on the toolbar.
+    // This var is used as threshold for showing if_room items, therefore its value is subject
+    // to change - DO NOT depend on it.
+    private final int mMinActionButtonWidth;
 
     /**
      * OnClickListener that handles the overflow dialog clicks by calling the appropriate
@@ -154,6 +167,8 @@
         mSubtitleTextView = findViewById(R.id.subtitle);
         mOverflowButtonView = findViewById(R.id.overflow_menu);
 
+        mMinActionButtonWidth = res.getDimensionPixelOffset(R.dimen.car_button_min_width);
+
         TypedArray a = context.obtainStyledAttributes(attrs, R.styleable.CarToolbar, defStyleAttr,
                 /* defStyleRes= */ 0);
         try {
@@ -234,6 +249,31 @@
             width += navWidth + getHorizontalMargins(mNavButtonView);
         }
 
+        mToolbarItems.forEach(this::removeView);
+        mToolbarItems.clear();
+        mOverflowMenuItems.clear();
+
+        // Measure items that will always be shown on the toolbar.
+        int alwaysItemsWidth = measureAlwaysItems(width, widthMeasureSpec, childHeightMeasureSpec);
+        width += alwaysItemsWidth;
+
+        // Decide how many IF_ROOM items to show, and measure them.
+        width += measureIfRoomItems(width, alwaysItemsWidth, widthMeasureSpec,
+                childHeightMeasureSpec);
+
+        // Split the items appropriately based on the display location.
+        // Done post measurement to ensure the order in the two lists matches the passed-in items.
+        for (InflatedMenuItem inflatedItem : mAllMenuItems) {
+            if (inflatedItem.mIsDisplayedOnToolbar) {
+                mToolbarItems.add(inflatedItem.mView);
+            } else {
+                mOverflowMenuItems.add(inflatedItem.mItem);
+            }
+        }
+
+        // Show the overflow menu button if there are any overflow menu items.
+        mOverflowButtonView.setVisibility(mOverflowMenuItems.isEmpty() ? GONE : VISIBLE);
+
         if (mOverflowButtonView.getVisibility() != GONE) {
             int measureSpec = MeasureSpec.makeMeasureSpec(mEdgeButtonIconSize, MeasureSpec.EXACTLY);
             mOverflowButtonView.measure(measureSpec, measureSpec);
@@ -241,11 +281,6 @@
                     + getHorizontalMargins(mOverflowButtonView);
         }
 
-        for (View view : mActionViews) {
-            measureChild(view, widthMeasureSpec, width, childHeightMeasureSpec, 0);
-            width += view.getMeasuredWidth() + getHorizontalMargins(view);
-        }
-
         if (mTitleIconView.getVisibility() != GONE) {
             int measureSpec = MeasureSpec.makeMeasureSpec(mTitleIconSize, MeasureSpec.EXACTLY);
             mTitleIconView.measure(measureSpec, measureSpec);
@@ -269,8 +304,6 @@
                 resolveSize(desiredHeight, heightMeasureSpec));
     }
 
-<<<<<<< HEAD
-=======
     /**
      * Measures ALWAYS menu items and adds them to the layout.
      *
@@ -339,7 +372,6 @@
         return width;
     }
 
->>>>>>> 04abd831
     @Override
     protected void onLayout(boolean changed, int left, int top, int right, int bottom) {
         int height = bottom - top;
@@ -365,7 +397,7 @@
                     mOverflowButtonView.getMeasuredWidth());
         }
 
-        for (View view : mActionViews) {
+        for (View view : mToolbarItems) {
             layoutViewFromRightVerticallyCentered(view, right - layoutRight, height);
             layoutRight += view.getMeasuredWidth();
         }
@@ -636,35 +668,32 @@
     public void setMenuItems(@Nullable List<CarMenuItem> items) {
         mMenuItems = items;
 
-        mOverflowMenuItems.clear();
-
-        // Remove all old action views from the Layout then the list.
-        mActionViews.forEach(this::removeView);
-        mActionViews.clear();
-
-        List<CarMenuItem> actionItems = new ArrayList<>();
-
-        if (mMenuItems != null) {
-            for (CarMenuItem item : mMenuItems) {
-                if (item.getDisplayBehavior() == CarMenuItem.DisplayBehavior.ALWAYS) {
-                    actionItems.add(item);
-                } else {
-                    // Treat If-Room items as overflow until that behavior is supported.
-                    mOverflowMenuItems.add(item);
-                }
+        mAllMenuItems.clear();
+        mAlwaysItemCount = 0;
+
+        if (mMenuItems == null) {
+            requestLayout();
+            return;
+        }
+
+        // Create Views for all ALWAYS and IF_ROOM items.
+        for (CarMenuItem item : mMenuItems) {
+            View action;
+            switch (item.getDisplayBehavior()) {
+                case ALWAYS:
+                    mAlwaysItemCount++;
+                    // Fall-through
+                case IF_ROOM:
+                    action = item.isCheckable() ? createCheckableAction(item) : createAction(item);
+                    break;
+                case NEVER:
+                    action = null;
+                    break;
+                default:
+                    throw new IllegalStateException(
+                            "Unknown display behavior: " + item.getDisplayBehavior());
             }
-        }
-
-        // Show the overflow menu button if there are any overflow menu items.
-        mOverflowButtonView.setVisibility(mOverflowMenuItems.isEmpty() ? GONE : VISIBLE);
-
-        for (CarMenuItem item : actionItems) {
-            View action = item.isCheckable() ? createCheckableAction(item) : createAction(item);
-            MarginLayoutParams marginLayoutParams =
-                    new MarginLayoutParams(LayoutParams.WRAP_CONTENT, mActionButtonHeight);
-            action.setLayoutParams(marginLayoutParams);
-            mActionViews.add(action);
-            addView(action);
+            mAllMenuItems.add(new InflatedMenuItem(item, action));
         }
         requestLayout();
     }
@@ -687,6 +716,8 @@
     private Button createAction(CarMenuItem item) {
         Context context = getContext();
         Button button = new Button(context, null, 0, item.getStyleResId());
+        button.setLayoutParams(
+                new MarginLayoutParams(LayoutParams.WRAP_CONTENT, mActionButtonHeight));
         CharSequence title = item.getTitle();
         button.setText(title);
 
@@ -753,7 +784,7 @@
      * Adds the overflow items to the overflow menu dialog.
      */
     private void populateOverflowMenu() {
-        if (mOverflowMenuItems == null || mOverflowMenuItems.isEmpty()) {
+        if (mOverflowMenuItems.isEmpty()) {
             mOverflowDialog = null;
             return;
         }
@@ -909,4 +940,20 @@
                 lp.height);
         child.measure(childWidthSpec, childHeightSpec);
     }
+
+    /**
+     * Class that keeps track of a {@link CarMenuItem} and its inflated {@link View}.
+     */
+    private static class InflatedMenuItem {
+        final CarMenuItem mItem;
+        @Nullable
+        final View mView;
+        boolean mIsDisplayedOnToolbar;
+
+        // |view| is Nullable since overflow items do not have a View associated with them.
+        InflatedMenuItem(@NonNull CarMenuItem item, @Nullable View view) {
+            mItem = item;
+            mView = view;
+        }
+    }
 }