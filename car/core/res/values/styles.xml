--- conflicted
+++ resolved
@@ -25,72 +25,63 @@
     <style name="TextAppearance.Car.Display1">
         <item name="android:textStyle">normal</item>
         <item name="android:textSize">@dimen/car_display1_size</item>
-        <item name="android:textColor">@color/car_display1</item>
+        <item name="android:textColor">@color/car_primary_text</item>
+    </style>
+
+    <style name="TextAppearance.Car.Display1.Light">
+        <item name="android:textColor">@color/car_primary_text_light</item>
     </style>
 
     <style name="TextAppearance.Car.Display2">
         <item name="android:textStyle">normal</item>
         <item name="android:textSize">@dimen/car_display2_size</item>
-        <item name="android:textColor">@color/car_display2</item>
+        <item name="android:textColor">@color/car_primary_text</item>
+    </style>
+
+    <style name="TextAppearance.Car.Display2.Light">
+        <item name="android:textColor">@color/car_primary_text_light</item>
     </style>
 
     <style name="TextAppearance.Car.Display3">
         <item name="android:textStyle">normal</item>
         <item name="android:textSize">@dimen/car_display3_size</item>
-        <item name="android:textColor">@color/car_display3</item>
-    </style>
-
-    <style name="TextAppearance.Car.Display4">
-        <item name="android:textStyle">normal</item>
-        <item name="android:textSize">@dimen/car_display4_size</item>
-        <item name="android:textColor">@color/car_display4</item>
+        <item name="android:textColor">@color/car_primary_text</item>
+    </style>
+
+    <style name="TextAppearance.Car.Display3.Light">
+        <item name="android:textColor">@color/car_primary_text_light</item>
     </style>
 
     <!-- The styling for body text. The color of this text changes based on the day/night mode. -->
     <style name="TextAppearance.Car.Body1">
         <item name="android:textStyle">normal</item>
         <item name="android:textSize">@dimen/car_body1_size</item>
-        <item name="android:textColor">@color/car_body1</item>
+        <item name="android:textColor">@color/car_primary_text</item>
     </style>
 
     <style name="TextAppearance.Car.Body1.Medium">
         <item name="android:fontFamily">sans-serif-medium</item>
     </style>
 
-    <!-- Title2 text that is permanently a light color. -->
+    <!-- Body1 text that is permanently a light color. -->
     <style name="TextAppearance.Car.Body1.Light">
-        <item name="android:textColor">@color/car_body1_light</item>
+        <item name="android:textColor">@color/car_primary_text_light</item>
     </style>
 
     <style name="TextAppearance.Car.Body1.Medium.Light">
-        <item name="android:textColor">@color/car_body1_light</item>
-    </style>
-
-    <!-- Title2 text that is permanently a dark color. -->
-    <style name="TextAppearance.Car.Body1.Dark">
-        <item name="android:textColor">@color/car_body2_dark</item>
-    </style>
-
-    <style name="TextAppearance.Car.Body1.Medium.Dark">
-        <item name="android:textColor">@color/car_body1_light</item>
-    </style>
-
-    <!-- An alternate styling for body text that is both a different color and size than
-         CarBody1. -->
+        <item name="android:textColor">@color/car_primary_text_light</item>
+    </style>
+
+    <!-- An alternate styling for body text that is a different size than CarBody1. -->
     <style name="TextAppearance.Car.Body2">
         <item name="android:textStyle">normal</item>
         <item name="android:textSize">@dimen/car_body2_size</item>
-        <item name="android:textColor">@color/car_body2</item>
+        <item name="android:textColor">@color/car_primary_text</item>
     </style>
 
     <!-- Body2 text that is permanently a light color. -->
     <style name="TextAppearance.Car.Body2.Light">
-        <item name="android:textColor">@color/car_body2_light</item>
-    </style>
-
-    <!-- Body2 text that is permanently a dark color. -->
-    <style name="TextAppearance.Car.Body2.Dark">
-        <item name="android:textColor">@color/car_body2_dark</item>
+        <item name="android:textColor">@color/car_primary_text_light</item>
     </style>
 
     <!-- A smaller styling for body text. The color of this text changes based on the day/night
@@ -98,7 +89,7 @@
     <style name="TextAppearance.Car.Body3">
         <item name="android:textStyle">normal</item>
         <item name="android:textSize">@dimen/car_body3_size</item>
-        <item name="android:textColor">@color/car_body3</item>
+        <item name="android:textColor">@color/car_secondary_text</item>
     </style>
 
     <style name="TextAppearance.Car.Body3.Medium">
@@ -106,61 +97,103 @@
     </style>
 
     <style name="TextAppearance.Car.Body3.Light">
-        <item name="android:textColor">@color/car_body3_light</item>
+        <item name="android:textColor">@color/car_secondary_text_light</item>
     </style>
 
     <style name="TextAppearance.Car.Body3.Medium.Light">
-        <item name="android:textColor">@color/car_body3_light</item>
-    </style>
-
-    <style name="TextAppearance.Car.Body3.Dark">
-        <item name="android:textColor">@color/car_body3_dark</item>
-    </style>
-
-    <style name="TextAppearance.Car.Body3.Medium.Dark">
-        <item name="android:textColor">@color/car_body3_dark</item>
+        <item name="android:textColor">@color/car_secondary_text_light</item>
     </style>
 
     <style name="TextAppearance.Car.Body3.Medium.Accent">
         <item name="android:textColor">@color/car_accent</item>
     </style>
 
-    <!-- The smallest styling for body text. The color of this text changes based on the day/night
-         mode. -->
-    <style name="TextAppearance.Car.Body4">
-        <item name="android:textStyle">normal</item>
-        <item name="android:textSize">@dimen/car_body4_size</item>
-        <item name="android:textColor">@color/car_body4</item>
+    <!-- Deprecated. Mapping all Body4 text appearances to SubText1 until removal -->
+    <style name="TextAppearance.Car.Body4" parent="TextAppearance.Car.SubText1">
+    </style>
+
+    <style name="TextAppearance.Car.Body4.Medium" parent="TextAppearance.Car.SubText1.Medium">
+    </style>
+
+    <style name="TextAppearance.Car.Body4.Light" parent="TextAppearance.Car.SubText1.Light">
+    </style>
+
+    <style name="TextAppearance.Car.Body4.Medium.Light" parent="TextAppearance.Car.SubText1.Medium.Light">
+        <item name="android:textColor">@color/car_secondary_text_light</item>
+    </style>
+
+    <style name="TextAppearance.Car.Body4.Medium.Accent" parent="TextAppearance.Car.SubText1.Medium.Accent">
+        <item name="android:textColor">@color/car_accent</item>
     </style>
 
     <style name="TextAppearance.Car.SubText1">
         <item name="android:textStyle">normal</item>
         <item name="android:textSize">@dimen/car_subtext1_size</item>
-        <item name="android:textColor">@color/car_subtext1</item>
+        <item name="android:textColor">@color/car_secondary_text</item>
+    </style>
+
+    <style name="TextAppearance.Car.SubText1.Medium">
+        <item name="android:fontFamily">sans-serif-medium</item>
+    </style>
+
+    <style name="TextAppearance.Car.SubText1.Light">
+        <item name="android:textColor">@color/car_secondary_text_light</item>
+    </style>
+
+    <style name="TextAppearance.Car.SubText1.Medium.Light">
+        <item name="android:textColor">@color/car_secondary_text_light</item>
+    </style>
+
+    <style name="TextAppearance.Car.SubText1.Medium.Accent">
+        <item name="android:textColor">@color/car_accent</item>
     </style>
 
     <style name="TextAppearance.Car.SubText2">
         <item name="android:textStyle">normal</item>
         <item name="android:textSize">@dimen/car_subtext2_size</item>
-        <item name="android:textColor">@color/car_subtext2</item>
+        <item name="android:textColor">@color/car_secondary_text</item>
+    </style>
+
+    <style name="TextAppearance.Car.SubText2.Medium">
+        <item name="android:fontFamily">sans-serif-medium</item>
+    </style>
+
+    <style name="TextAppearance.Car.SubText2.Light">
+        <item name="android:textColor">@color/car_secondary_text_light</item>
+    </style>
+
+    <style name="TextAppearance.Car.SubText2.Medium.Light">
+        <item name="android:textColor">@color/car_secondary_text_light</item>
+    </style>
+
+    <style name="TextAppearance.Car.SubText2.Medium.Accent">
+        <item name="android:textColor">@color/car_accent</item>
     </style>
 
     <style name="TextAppearance.Car.SubText3">
         <item name="android:textStyle">normal</item>
         <item name="android:textSize">@dimen/car_subtext3_size</item>
-        <item name="android:textColor">@color/car_subtext3</item>
-    </style>
-
-    <style name="TextAppearance.Car.SubText4">
-        <item name="android:textStyle">normal</item>
-        <item name="android:textSize">@dimen/car_subtext4_size</item>
-        <item name="android:textColor">@color/car_subtext4</item>
-    </style>
-
-    <style name="TextAppearance.Car.SubText5">
-        <item name="android:textStyle">normal</item>
-        <item name="android:textSize">@dimen/car_subtext5_size</item>
-        <item name="android:textColor">@color/car_subtext5</item>
+        <item name="android:textColor">@color/car_secondary_text</item>
+    </style>
+
+    <style name="TextAppearance.Car.SubText3.Medium">
+        <item name="android:fontFamily">sans-serif-medium</item>
+    </style>
+
+    <style name="TextAppearance.Car.SubText3.Light">
+        <item name="android:textColor">@color/car_secondary_text_light</item>
+    </style>
+
+    <style name="TextAppearance.Car.SubText3.Medium.Light">
+        <item name="android:textColor">@color/car_secondary_text_light</item>
+    </style>
+
+    <style name="TextAppearance.Car.SubText3.Medium.Accent">
+        <item name="android:textColor">@color/car_accent</item>
+    </style>
+
+    <!-- Deprecated. Mapping to SubText3 until removal -->
+    <style name="TextAppearance.Car.SubText4" parent="TextAppearance.Car.SubText3">
     </style>
 
     <!-- The styling for subheader text. This text uses android:colorAccent defined in the theme as
@@ -183,6 +216,15 @@
     <!-- Styles for an error message for TextInputLayouts. -->
     <style name="TextAppearance.Car.Error" parent="TextAppearance.Car.Body2">
         <item name="android:textColor">@color/car_red_400</item>
+    </style>
+
+    <!-- Style for body text in a list item. -->
+    <style name="TextAppearance.Car.ListItem.BodyText" parent="TextAppearance.Car.Body3">
+        <item name="android:textColor">@color/car_secondary_text</item>
+    </style>
+
+    <style name="TextAppearance.Car.ListItem.BodyText.Light">
+        <item name="android:textColor">@color/car_secondary_text_light</item>
     </style>
 
     <!-- Style for the Alpha Jump button in the Scrollbar View -->
@@ -198,28 +240,81 @@
     <!-- ======= -->
     <eat-comment />
 
+    <!-- ============== -->
+    <!-- TextView Style -->
+    <!-- ============== -->
+    <eat-comment />
+
+    <style name="Widget.Car.TextView.Display1" parent="android:Widget">
+        <item name="android:textAppearance">@style/TextAppearance.Car.Display1</item>
+        <item name="android:lineSpacingExtra">@dimen/car_display_text_line_spacing_extra_size</item>
+    </style>
+
+    <style name="Widget.Car.TextView.Display2" parent="android:Widget">
+        <item name="android:textAppearance">@style/TextAppearance.Car.Display2</item>
+        <item name="android:lineSpacingExtra">@dimen/car_display_text_line_spacing_extra_size</item>
+    </style>
+
+    <style name="Widget.Car.TextView.Display3" parent="android:Widget">
+        <item name="android:textAppearance">@style/TextAppearance.Car.Display3</item>
+        <item name="android:lineSpacingExtra">@dimen/car_display_text_line_spacing_extra_size</item>
+    </style>
+
+    <style name="Widget.Car.TextView.Body1" parent="android:Widget">
+        <item name="android:textAppearance">@style/TextAppearance.Car.Body1</item>
+        <item name="android:lineSpacingExtra">@dimen/car_body_text_line_spacing_extra_size</item>
+    </style>
+
+    <style name="Widget.Car.TextView.Body2" parent="android:Widget">
+        <item name="android:textAppearance">@style/TextAppearance.Car.Body2</item>
+        <item name="android:lineSpacingExtra">@dimen/car_body_text_line_spacing_extra_size</item>
+    </style>
+
+    <style name="Widget.Car.TextView.Body3" parent="android:Widget">
+        <item name="android:textAppearance">@style/TextAppearance.Car.Body3</item>
+        <item name="android:lineSpacingExtra">@dimen/car_body_text_line_spacing_extra_size</item>
+    </style>
+
+    <style name="Widget.Car.TextView.SubText1" parent="android:Widget">
+        <item name="android:textAppearance">@style/TextAppearance.Car.SubText1</item>
+        <item name="android:lineSpacingExtra">@dimen/car_subtext_line_spacing_extra_size</item>
+    </style>
+
+    <style name="Widget.Car.TextView.SubText2" parent="android:Widget">
+        <item name="android:textAppearance">@style/TextAppearance.Car.SubText2</item>
+        <item name="android:lineSpacingExtra">@dimen/car_subtext_line_spacing_extra_size</item>
+    </style>
+
+    <style name="Widget.Car.TextView.SubText3" parent="android:Widget">
+        <item name="android:textAppearance">@style/TextAppearance.Car.SubText3</item>
+        <item name="android:lineSpacingExtra">@dimen/car_subtext_line_spacing_extra_size</item>
+    </style>
+
+    <!-- ================ -->
+    <!-- CarToolbar Style -->
+    <!-- ================ -->
+    <eat-comment />
+
+    <!-- The styling for CarToolbar. -->
+    <style name="Widget.Car.CarToolbar" parent="android:Widget">
+        <item name="android:background">@android:color/black</item>
+        <item name="navigationIcon">@drawable/ic_nav_arrow_back</item>
+        <item name="navigationIconTint">@color/car_tint_light</item>
+        <item name="navigationIconContainerWidth">@dimen/car_margin</item>
+        <item name="titleTextAppearance">@style/TextAppearance.Car.Body1.Medium.Light</item>
+        <item name="subtitleTextAppearance">@style/TextAppearance.Car.Body2.Light</item>
+    </style>
+
     <!-- The styling for Toolbar used as action bar. -->
-    <style name="Widget.Car.Toolbar" parent="Widget.AppCompat.Toolbar">
+    <style name="Widget.Car.Toolbar" parent="Widget.MaterialComponents.Toolbar">
         <item name="android:minHeight">?attr/actionBarSize</item>
         <item name="background">@color/car_card</item>
         <item name="contentInsetEnd">@dimen/car_keyline_1</item>
         <item name="contentInsetStart">@dimen/car_keyline_1</item>
-        <item name="elevation">@dimen/car_action_bar_elevation</item>
+        <item name="elevation">@dimen/car_app_bar_default_elevation</item>
         <item name="subtitleTextAppearance">@style/TextAppearance.Car.Body2</item>
         <item name="titleTextAppearance">@style/TextAppearance.Car.Body1.Medium</item>
         <item name="navigationIcon">@drawable/ic_nav_arrow_back</item>
-    </style>
-
-    <!-- ================ -->
-    <!-- CarToolbar Style -->
-    <!-- ================ -->
-    <eat-comment />
-    <!-- The styling for CarToolbar. -->
-    <style name="Widget.Car.CarToolbar" parent="android:Widget">
-        <item name="android:background">@color/car_card</item>
-        <item name="navigationIcon">@drawable/ic_nav_arrow_back</item>
-        <item name="navigationIconContainerWidth">@dimen/car_margin</item>
-        <item name="titleTextAppearance">@style/TextAppearance.Car.Body1.Medium</item>
     </style>
 
     <!-- The styling of a Toolbar that is fixed to light-colored text. -->
@@ -230,24 +325,32 @@
 
     <!-- The styling for the navigation button in action bar. -->
     <style name="Widget.Car.Toolbar.Button.Navigation"
-           parent="Widget.AppCompat.Toolbar.Button.Navigation">
-        <item name="android:background">@drawable/car_card_ripple_background</item>
+        parent="Widget.AppCompat.Toolbar.Button.Navigation">
+        <item name="android:background">@drawable/car_button_ripple_background</item>
         <item name="android:scaleType">center</item>
         <item name="android:tint">@color/car_tint</item>
+    </style>
+
+    <!-- The styling for the navigation button in action bar that is fixed to a light color. -->
+    <style name="Widget.Car.Toolbar.Button.Navigation.Light">
+        <item name="android:background">@drawable/car_button_ripple_background_light</item>
+        <item name="android:tint">@color/car_tint_light</item>
     </style>
 
     <!-- A styling for action buttons within a toolbar. -->
     <style name="Widget.Car.ActionButton" parent="Widget.AppCompat.ActionButton">
         <item name="android:background">?attr/actionBarItemBackground</item>
-        <item name="android:minHeight">@dimen/car_action_bar_height</item>
+        <item name="android:minHeight">?attr/actionBarSize</item>
         <item name="android:paddingLeft">@dimen/car_padding_2</item>
         <item name="android:paddingRight">@dimen/car_padding_2</item>
         <item name="android:scaleType">fitCenter</item>
+        <item name="android:textAppearance">@style/TextAppearance.Car.Body3</item>
         <item name="android:tint">@color/car_tint</item>
     </style>
 
     <!-- A styling for action buttons within a toolbar that is fixed to light colors. -->
     <style name="Widget.Car.ActionButton.Light">
+        <item name="android:textAppearance">@style/TextAppearance.Car.Body3.Light</item>
         <item name="android:tint">@color/car_tint_light</item>
     </style>
 
@@ -263,30 +366,20 @@
         <item name="drawableSize">@dimen/car_arrow_size</item>
     </style>
 
-    <!-- The styles for the regular and borderless buttons. -->
-    <style name="Widget.Car.Button" parent="Widget.AppCompat.Button">
-        <item name="android:fontFamily">sans-serif-medium</item>
+    <!-- The style for the regular buttons. -->
+    <style name="Widget.Car.Button" parent="Widget.MaterialComponents.Button">
+        <item name="android:fadingEdgeLength">@dimen/car_button_fading_edge_length</item>
+        <item name="android:textAppearance">@style/TextAppearance.Car.Body3.Medium</item>
+        <item name="android:ellipsize">none</item>
         <item name="android:layout_height">@dimen/car_button_height</item>
+        <item name="android:maxEms">@integer/car_button_max_ems</item>
         <item name="android:minWidth">@dimen/car_button_min_width</item>
-        <item name="android:paddingStart">@dimen/car_button_horizontal_padding</item>
-        <item name="android:paddingEnd">@dimen/car_button_horizontal_padding</item>
-        <item name="android:textSize">@dimen/car_body3_size</item>
+        <item name="android:paddingStart">@dimen/car_padding_3</item>
+        <item name="android:paddingEnd">@dimen/car_padding_3</item>
+        <item name="android:requiresFadingEdge">horizontal</item>
+        <item name="android:singleLine">true</item>
         <item name="android:textAllCaps">false</item>
         <item name="android:background">@drawable/car_button_background</item>
-<<<<<<< HEAD
-        <item name="android:textColor">@color/car_body1</item>
-    </style>
-
-    <!-- A style for buttons that is fixed with dark-colored text. -->
-    <style name="Widget.Car.Button.DarkText">
-        <item name="android:textColor">@color/car_body1_dark</item>
-    </style>
-
-    <!-- A style for buttons that is fixed with light-colored text. -->
-    <style name="Widget.Car.Button.LightText">
-        <item name="android:textColor">@color/car_body1_light</item>
-    </style>
-=======
         <item name="android:textColor">@android:color/black</item>
     </style>
 
@@ -297,15 +390,18 @@
 
     <!-- Deprecated. Use Widget.Car.Button instead. -->
     <style name="Widget.Car.Button.DarkText" />
->>>>>>> d55bc89b
-
+
+    <!-- The style for borderless buttons. -->
     <style name="Widget.Car.Button.Borderless.Colored" parent="Widget.AppCompat.Button.Borderless.Colored">
-        <item name="android:fontFamily">sans-serif-medium</item>
+        <item name="android:fadingEdgeLength">@dimen/car_button_fading_edge_length</item>
+        <item name="android:ellipsize">none</item>
         <item name="android:layout_height">@dimen/car_button_height</item>
+        <item name="android:maxEms">@integer/car_button_max_ems</item>
         <item name="android:minWidth">@dimen/car_button_min_width</item>
-        <item name="android:paddingStart">@dimen/car_borderless_button_horizontal_padding</item>
-        <item name="android:paddingEnd">@dimen/car_borderless_button_horizontal_padding</item>
-        <item name="android:textSize">@dimen/car_body3_size</item>
+        <item name="android:paddingStart">@dimen/car_padding_3</item>
+        <item name="android:paddingEnd">@dimen/car_padding_3</item>
+        <item name="android:requiresFadingEdge">horizontal</item>
+        <item name="android:singleLine">true</item>
         <item name="android:textAllCaps">false</item>
         <item name="android:textColor">?android:attr/colorButtonNormal</item>
     </style>
@@ -352,6 +448,25 @@
         <item name="android:background">@color/car_list_divider</item>
     </style>
 
+    <!-- =============== -->
+    <!-- TabLayout Style -->
+    <!-- =============== -->
+    <eat-comment />
+
+    <!-- Styling for a TabLayout. This style colors the TabLayout with a dark theme. Make sure to
+         also use the layout car_tab_view as the custom view for each tab. -->
+    <style name="Widget.Car.TabLayout" parent="Widget.MaterialComponents.TabLayout">
+        <item name="android:background">@android:color/black</item>
+        <item name="tabRippleColor">@color/car_card_ripple_background_light</item>
+        <item name="tabGravity">fill</item>
+        <item name="tabTextColor">@color/car_tab_tint</item>
+        <item name="tabIndicatorColor">@android:color/transparent</item>
+        <item name="tabIndicatorHeight">0dp</item>
+        <item name="tabMinWidth">@dimen/car_tab_min_width</item>
+        <item name="tabIconTint">@color/car_tab_tint</item>
+        <item name="tabTextAppearance">@style/TextAppearance.Car.SubText1.Medium.Light</item>
+    </style>
+
     <!-- =========== -->
     <!-- List Styles -->
     <!-- =========== -->
@@ -402,17 +517,22 @@
     <!-- A styling for ListItems that has dark text on a light-colored background. This style
          will automatically switch to darker colors during night mode. -->
     <style name="Widget.Car.ListItem" parent="android:Widget">
+        <item name="listItemFocusOutlineColor">@color/car_accent_dark</item>
+        <item name="listItemForeground">@drawable/car_card_ripple_background</item>
+        <item name="listItemBackground">@drawable/car_list_item_background</item>
         <item name="listItemBackgroundColor">@color/car_card</item>
         <item name="listItemTitleTextAppearance">@style/TextAppearance.Car.Body1</item>
-        <item name="listItemBodyTextAppearance">@style/TextAppearance.Car.Body2</item>
+        <item name="listItemBodyTextAppearance">@style/TextAppearance.Car.ListItem.BodyText</item>
     </style>
 
     <!-- A styling for ListItems that has light text on a dark-colored background. This style
          will remain dark in night mode. -->
     <style name="Widget.Car.ListItem.Dark">
+        <item name="listItemFocusOutlineColor">@color/car_accent_light</item>
+        <item name="listItemForeground">@drawable/car_card_ripple_background_light</item>
         <item name="listItemBackgroundColor">@color/car_card_dark</item>
         <item name="listItemTitleTextAppearance">@style/TextAppearance.Car.Body1.Light</item>
-        <item name="listItemBodyTextAppearance">@style/TextAppearance.Car.Body2.Light</item>
+        <item name="listItemBodyTextAppearance">@style/TextAppearance.Car.ListItem.BodyText.Light</item>
     </style>
 
     <!-- =============== -->
@@ -422,6 +542,7 @@
 
     <style name="Widget.Car.CheckBox" parent="Widget.AppCompat.CompoundButton.CheckBox">
         <item name="android:textAppearance">@style/TextAppearance.Car.Body1</item>
+        <item name="android:buttonTint">?android:attr/colorAccent</item>
         <item name="buttonTint">?android:attr/colorAccent</item>
     </style>
 
@@ -429,8 +550,19 @@
         <item name="android:textAppearance">@style/TextAppearance.Car.Body1.Light</item>
     </style>
 
-    <style name="Widget.Car.CheckBox.Dark">
-        <item name="android:textAppearance">@style/TextAppearance.Car.Body1.Dark</item>
+    <!-- ================== -->
+    <!-- RadioButton Styles -->
+    <!-- ================== -->
+    <eat-comment />
+
+    <style name="Widget.Car.RadioButton" parent="Widget.AppCompat.CompoundButton.RadioButton">
+        <item name="android:textAppearance">@style/TextAppearance.Car.Body1</item>
+        <item name="android:buttonTint">?android:attr/colorAccent</item>
+        <item name="buttonTint">?android:attr/colorAccent</item>
+    </style>
+
+    <style name="Widget.Car.RadioButton.Light">
+        <item name="android:textAppearance">@style/TextAppearance.Car.Body1.Light</item>
     </style>
 
     <!-- ============= -->
@@ -454,37 +586,33 @@
         <item name="android:textAppearance">@style/TextAppearance.Car.Body1.Medium.Light</item>
     </style>
 
-    <!-- Title text for a dialog that is fixed in a dark color. -->
-    <style name="Widget.Car.Dialog.Title.Dark">
-        <item name="android:textAppearance">@style/TextAppearance.Car.Body1.Medium.Dark</item>
-    </style>
-
     <!-- The body text for a dialog. -->
     <style name="Widget.Car.Dialog.Body">
-        <item name="android:textAppearance">@style/TextAppearance.Car.Body2</item>
+        <item name="android:textColor">@color/car_secondary_text</item>
+        <item name="android:textAppearance">@style/TextAppearance.Car.Body3</item>
     </style>
 
     <!-- Body text for a dialog that is fixed in a light color. -->
     <style name="Widget.Car.Dialog.Body.Light">
-        <item name="android:textAppearance">@style/TextAppearance.Car.Body2.Light</item>
-    </style>
-
-    <!-- Body text for a dialog that is fixed in a dark color. -->
-    <style name="Widget.Car.Dialog.Body.Dark">
-        <item name="android:textAppearance">@style/TextAppearance.Car.Body2.Dark</item>
-    </style>
-
-    <!-- ================ -->
-    <!-- ActionBar Styles -->
-    <!-- ================ -->
-    <eat-comment />
-
-    <!-- Styles for action buttons -->
-    <style name="Widget.Car.Button.ActionBar">
-        <item name="android:scaleType">fitCenter</item>
-        <item name="android:padding">@dimen/car_action_button_icon_inset</item>
-        <item name="android:background">@drawable/car_action_button_background</item>
-        <item name="android:tint">@color/car_tint</item>
+        <item name="android:textAppearance">@style/TextAppearance.Car.Body3.Light</item>
+    </style>
+
+    <!-- The style for dialog buttons. This style removes the horizontal padding from the
+         borderless buttons to ensure they are flush to the text. -->
+    <style name="Widget.Car.Dialog.Button" parent="Widget.Car.Button.Borderless.Colored">
+        <item name="android:textAppearance">@style/TextAppearance.Car.Body3.Medium</item>
+        <item name="android:fontFamily">sans-serif-medium</item>
+        <item name="android:paddingStart">0dp</item>
+        <item name="android:paddingEnd">0dp</item>
+    </style>
+
+    <!-- The style for selection dialog buttons. -->
+    <style name="Widget.Car.SelectionDialog.Button" parent="Widget.Car.Dialog.Button">
+        <item name="android:minWidth">@dimen/car_dialog_button_min_width</item>
+        <item name="android:layout_marginTop">@dimen/car_padding_2</item>
+        <item name="android:layout_marginBottom">@dimen/car_padding_2</item>
+        <item name="android:paddingStart">@dimen/car_padding_4</item>
+        <item name="android:paddingEnd">@dimen/car_padding_4</item>
     </style>
 
     <!-- ================= -->
@@ -518,17 +646,17 @@
 
     <style name="CarPreference.CheckBoxPreference">
         <item name="android:layout">@layout/preference_material_car</item>
-        <item name="android:widgetLayout">@layout/car_checkbox_widget</item>
+        <item name="android:widgetLayout">@layout/preference_car_checkbox_widget</item>
     </style>
 
     <style name="CarPreference.SwitchPreferenceCompat">
         <item name="android:layout">@layout/preference_material_car</item>
-        <item name="android:widgetLayout">@layout/car_switch_compat_widget</item>
+        <item name="android:widgetLayout">@layout/preference_car_switch_compat_widget</item>
     </style>
 
     <style name="CarPreference.SwitchPreference">
         <item name="android:layout">@layout/preference_material_car</item>
-        <item name="android:widgetLayout">@layout/car_switch_widget</item>
+        <item name="android:widgetLayout">@layout/preference_car_switch_widget</item>
     </style>
 
     <style name="CarPreference.SeekBarPreference">
@@ -573,8 +701,8 @@
     <eat-comment />
 
     <style name="Widget.Spinner.Car" parent="Widget.AppCompat.Spinner">
+        <item name="android:background">@android:color/transparent</item>
         <item name="android:spinnerMode">dialog</item>
-        <item name="android:background">@drawable/car_spinner_background</item>
     </style>
 
     <style name="CarSpinnerItem">
